﻿/*
 * Copyright (C) 2008, Robin Rosenberg <robin.rosenberg@dewire.com>
 * Copyright (C) 2008, Shawn O. Pearce <spearce@spearce.org>
 *
 * All rights reserved.
 *
 * Redistribution and use in source and binary forms, with or
 * without modification, are permitted provided that the following
 * conditions are met:
 *
 * - Redistributions of source code must retain the above copyright
 *   notice, this list of conditions and the following disclaimer.
 *
 * - Redistributions in binary form must reproduce the above
 *   copyright notice, this list of conditions and the following
 *   disclaimer in the documentation and/or other materials provided
 *   with the distribution.
 *
 * - Neither the name of the Git Development Community nor the
 *   names of its contributors may be used to endorse or promote
 *   products derived from this software without specific prior
 *   written permission.
 *
 * THIS SOFTWARE IS PROVIDED BY THE COPYRIGHT HOLDERS AND
 * CONTRIBUTORS "AS IS" AND ANY EXPRESS OR IMPLIED WARRANTIES,
 * INCLUDING, BUT NOT LIMITED TO, THE IMPLIED WARRANTIES
 * OF MERCHANTABILITY AND FITNESS FOR A PARTICULAR PURPOSE
 * ARE DISCLAIMED. IN NO EVENT SHALL THE COPYRIGHT OWNER OR
 * CONTRIBUTORS BE LIABLE FOR ANY DIRECT, INDIRECT, INCIDENTAL,
 * SPECIAL, EXEMPLARY, OR CONSEQUENTIAL DAMAGES (INCLUDING, BUT
 * NOT LIMITED TO, PROCUREMENT OF SUBSTITUTE GOODS OR SERVICES;
 * LOSS OF USE, DATA, OR PROFITS; OR BUSINESS INTERRUPTION) HOWEVER
 * CAUSED AND ON ANY THEORY OF LIABILITY, WHETHER IN CONTRACT,
 * STRICT LIABILITY, OR TORT (INCLUDING NEGLIGENCE OR OTHERWISE)
 * ARISING IN ANY WAY OUT OF THE USE OF THIS SOFTWARE, EVEN IF
 * ADVISED OF THE POSSIBILITY OF SUCH DAMAGE.
<<<<<<< HEAD
 */

using System;
using System.Collections.Generic;
using System.IO;
using System.Linq;
using GitSharp.Exceptions;
using GitSharp.Util;
using ICSharpCode.SharpZipLib.Zip.Compression;

namespace GitSharp.Transport
{

    public class IndexPack
    {
        public const string PROGRESS_DOWNLOAD = "Receiving objects";
        public const string PROGRESS_RESOLVE_DELTA = "Resolving deltas";

        public const int BUFFER_SIZE = 8192;

        private static FileInfo createTempFile(string pre, string suf, DirectoryInfo dir)
        {
            Random r = new Random();
            int randsuf = r.Next(100000, 999999);
            string p = Path.Combine(dir.ToString(), pre + randsuf + suf);
            File.Create(p).Close();
            return new FileInfo(p);
        }

        public static IndexPack create(Repository db, Stream stream)
        {
            string suffix = ".pack";
            DirectoryInfo objdir = db.ObjectsDirectory;
            FileInfo tmp = createTempFile("incoming_", suffix, objdir);
            string n = tmp.Name;
            FileInfo basef;

            basef = new FileInfo(Path.Combine(objdir.ToString(), n.Slice(0, n.Length - suffix.Length)));
            IndexPack ip = new IndexPack(db, stream, basef);
            ip.setIndexVersion(db.Config.getCore().getPackIndexVersion());
            return ip;
        }

        private class DeltaChain : ObjectId
        {
            public UnresolvedDelta head;

            public DeltaChain(AnyObjectId id)
                : base(id)
            {
                
            }

            public UnresolvedDelta remove()
            {
                UnresolvedDelta r = head;
                if (r != null)
                    head = null;
                return r;
            }

            public void add(UnresolvedDelta d)
            {
                d.next = head;
                head = d;
            }
        }

        private class UnresolvedDelta
        {
            public long position;
            public int crc;
            public UnresolvedDelta next;

            public UnresolvedDelta(long headerOffset, int crc32)
            {
                position = headerOffset;
                crc = crc32;
            }
        }

        private readonly Repository repo;
        private Inflater inflater;
        private readonly MessageDigest objectDigest;
        private readonly MutableObjectId tempObjectId;
        private Stream stream;
        private byte[] buf;
        private long bBase;
        private int bOffset;
        private int bAvail;
        private ObjectChecker objCheck;
        private bool fixThin;
        private bool keepEmpty;
        private int outputVersion;
        private readonly FileInfo dstPack;
        private readonly FileInfo dstIdx;
        private long objectCount;
        private PackedObjectInfo[] entries;
        private int deltaCount;
        private int entryCount;
        private readonly Crc32 crc = new Crc32();
        private ObjectIdSubclassMap<DeltaChain> baseById;
        private Dictionary<long, UnresolvedDelta> baseByPos;
        private byte[] objectData;
        private MessageDigest packDigest;
        private FileStream packOut;
        private byte[] packcsum;

        private long originalEOF;
        private WindowCursor readCurs;

        public IndexPack(Repository db, Stream src, FileInfo dstBase)
        {
            repo = db;
            stream = src;
            inflater = InflaterCache.Instance.get();
            readCurs = new WindowCursor();
            buf = new byte[BUFFER_SIZE];
            objectData = new byte[BUFFER_SIZE];
            objectDigest = Constants.newMessageDigest();
            tempObjectId = new MutableObjectId();
            packDigest = Constants.newMessageDigest();

            if (dstBase != null)
            {
                DirectoryInfo dir = dstBase.Directory;
                string nam = dstBase.Name;
                dstPack = new FileInfo(Path.Combine(dir.ToString(), nam + ".pack"));
                dstIdx = new FileInfo(Path.Combine(dir.ToString(), nam + ".idx"));
                packOut = dstPack.Create();
            }
            else
            {
                dstPack = null;
                dstIdx = null;
            }
        }

        public void setIndexVersion(int version)
        {
            outputVersion = version; 
        }

        public void setFixThin(bool fix)
        {
            fixThin = fix;
        }

        public void setKeepEmpty(bool empty)
        {
            keepEmpty = empty;
        }

        public void setObjectChecker(ObjectChecker oc)
        {
            objCheck = oc;
        }

        public void setObjectChecking(bool on)
        {
            setObjectChecker(on ? new ObjectChecker() : null);
        }

        public void index(IProgressMonitor progress)
        {
            progress.Start(2);
            try
            {
                try
                {
                    readPackHeader();

                    entries = new PackedObjectInfo[(int)objectCount];
                    baseById = new ObjectIdSubclassMap<DeltaChain>();
                    baseByPos = new Dictionary<long, UnresolvedDelta>();

                    progress.BeginTask(PROGRESS_DOWNLOAD, (int) objectCount);
                    for (int done = 0; done < objectCount; done++)
                    {
                        indexOneObject();
                        progress.Update(1);
                        if (progress.IsCancelled)
                            throw new IOException("Download cancelled");
                    }
                    readPackFooter();
                    endInput();
                    progress.EndTask();

                    if (deltaCount > 0)
                    {
                        if (packOut == null)
                            throw new IOException("need packOut");
                        resolveDeltas(progress);
                        if (entryCount < objectCount)
                        {
                            if (!fixThin)
                            {
                                throw new IOException("pack has " + (objectCount - entryCount) + " unresolved deltas");
                            }
                            fixThinPack(progress);
                        }
                    }

                    if (packOut != null && (keepEmpty || entryCount > 0))
                        packOut.Flush();

                    packDigest = null;
                    baseById = null;
                    baseByPos = null;

                    if (dstIdx != null && (keepEmpty || entryCount > 0))
                        writeIdx();
                }
                finally
                {
                    try
                    {
                        InflaterCache.Instance.release(inflater);
                    }
                    finally
                    {
                        inflater = null;
                    }
                    readCurs = WindowCursor.release(readCurs);

                    progress.EndTask();
                    if (packOut != null)
                        packOut.Close();
                }

                if (keepEmpty || entryCount > 0)
                {
                    if (dstPack != null)
                        dstPack.IsReadOnly = true;
                    if (dstIdx != null)
                        dstIdx.IsReadOnly = true;
                }
            }
            catch (IOException)
            {
                if (dstPack != null) dstPack.Delete();
                if (dstIdx != null) dstIdx.Delete();
                throw;
            }
        }

        private void resolveDeltas(IProgressMonitor progress)
        {
            progress.BeginTask(PROGRESS_RESOLVE_DELTA, deltaCount);
            int last = entryCount;
            for (int i = 0; i < last; i++)
            {
                int before = entryCount;
                resolveDeltas(entries[i]);
                progress.Update(entryCount - before);
                if (progress.IsCancelled)
                    throw new IOException("Download cancelled during indexing");
            }
            progress.EndTask();
        }

        private void resolveDeltas(PackedObjectInfo oe)
        {
            int oldCRC = oe.CRC;
            if (baseById.get(oe) != null || baseByPos.ContainsKey(oe.Offset))
            {
                resolveDeltas(oe.Offset, oldCRC, Constants.OBJ_BAD, null, oe);
            }
        }

        private void resolveDeltas(long pos, int oldCRC, int type, byte[] data, PackedObjectInfo oe)
        {
            crc.Reset();
            position(pos);
            int c = readFromFile();
            int typecode = (c >> 4) & 7;
            long sz = c & 15;
            int shift = 4;
            while ((c & 0x80) != 0)
            {
                c = readFromFile();
                sz += (c & 0x7f) << shift;
                shift += 7;
            }

            switch (typecode)
            {
                case Constants.OBJ_COMMIT:
                case Constants.OBJ_TREE:
                case Constants.OBJ_BLOB:
                case Constants.OBJ_TAG:
                    type = typecode;
                    data = inflateFromFile((int) sz);
                    break;
                case Constants.OBJ_OFS_DELTA:
                    {
                        c = readFromFile() & 0xff;
                        while ((c & 128) != 0)
                            c = readFromFile() & 0xff;
                        data = BinaryDelta.Apply(data, inflateFromFile((int) sz));
                        break;
                    }
                case Constants.OBJ_REF_DELTA:
                    {
                        crc.Update(buf, fillFromFile(20), 20);
                        use(20);
                        data = BinaryDelta.Apply(data, inflateFromFile((int) sz));
                        break;
                    }
                    default:
                    throw new IOException("Unknown object type " + typecode + ".");
            }

            int crc32 = (int) crc.Value;
            if (oldCRC != crc32)
                throw new IOException("Corruption detected re-reading at " + pos);
            if (oe == null)
            {
                objectDigest.Update(Constants.encodedTypeString(type));
                objectDigest.Update((byte)' ');
                objectDigest.Update(Constants.encodeASCII(data.Length));
                objectDigest.Update((byte)0);
                objectDigest.Update(data);
                tempObjectId.FromRaw(objectDigest.Digest(), 0);

                verifySafeObject(tempObjectId, type, data);
                oe = new PackedObjectInfo(pos, crc32, tempObjectId);
                entries[entryCount++] = oe;
            }

            resolveChildDeltas(pos, type, data, oe);
        }

        private UnresolvedDelta removeBaseById(AnyObjectId id)
        {
            DeltaChain d = baseById.get(id);
            return d != null ? d.remove() : null;
        }

        private static UnresolvedDelta reverse(UnresolvedDelta c)
        {
            UnresolvedDelta tail = null;
            while (c != null)
            {
                UnresolvedDelta n = c.next;
                c.next = tail;
                tail = c;
                c = n;
            }
            return tail;
        }

        private void resolveChildDeltas(long pos, int type, byte[] data, PackedObjectInfo oe)
        {
            UnresolvedDelta a = reverse(removeBaseById(oe));
            UnresolvedDelta b = null;
            if (baseByPos.ContainsKey(pos))
            {
                b = reverse(baseByPos[pos]);
                baseByPos.Remove(pos);
            }
            else
                b = reverse(null);
            while (a != null && b != null)
            {
                if (a.position < b.position)
                {
                    resolveDeltas(a.position, a.crc, type, data, null);
                    a = a.next;
                }
                else
                {
                    resolveDeltas(b.position, b.crc, type, data, null);
                    b = b.next;
                }
            }
            resolveChildDeltaChain(type, data, a);
            resolveChildDeltaChain(type, data, b);
        }

        private void resolveChildDeltaChain(int type, byte[] data, UnresolvedDelta a)
        {
            while (a != null)
            {
                resolveDeltas(a.position, a.crc, type, data, null);
                a = a.next;
            }
        }

        private void fixThinPack(IProgressMonitor progress)
        {
            growEntries();

            packDigest.Reset();
            originalEOF = packOut.Length - 20;
            Deflater def = new Deflater(Deflater.DEFAULT_COMPRESSION, false);
            List<DeltaChain> missing = new List<DeltaChain>(64);
            long end = originalEOF;
            
			foreach(DeltaChain baseId in baseById)
            {
                if (baseId.head == null)
                {
                    missing.Add(baseId);
                    continue;
                }

                ObjectLoader ldr = repo.OpenObject(readCurs, baseId);
                if (ldr == null)
                {
                    missing.Add(baseId);
                    continue;
                }

                byte[] data = ldr.getCachedBytes();
                int typeCode = ldr.getType();
                

                crc.Reset();
                packOut.Seek(end, SeekOrigin.Begin);
                writeWhole(def, typeCode, data);
				PackedObjectInfo oe = new PackedObjectInfo(end, (int)crc.Value, baseId);
                entries[entryCount++] = oe;
                end = packOut.Position;

                resolveChildDeltas(oe.Offset, typeCode, data, oe);
                if (progress.IsCancelled)
                {
                	throw new IOException("Download cancelled during indexing");
                }
            }
            def.Finish();

            foreach (DeltaChain baseDC in missing)
            {
                if (baseDC.head != null)
                    throw new MissingObjectException(baseDC, "delta base");
            }

            fixHeaderFooter(packcsum, packDigest.Digest());
        }

        private void writeWhole(Deflater def, int typeCode, byte[] data)
        {
            int sz = data.Length;
            int hdrlen = 0;
            buf[hdrlen++] = (byte) ((typeCode << 4) | sz & 15);
            sz = (int) (((uint) sz) >> 7);
            while (sz > 0)
            {
                buf[hdrlen - 1] |= 0x80;
                buf[hdrlen++] = (byte) (sz & 0x7f);
                sz = (int) (((uint) sz) >> 7);
            }
            packDigest.Update(buf, 0, hdrlen);
            crc.Update(buf, 0, hdrlen);
            packOut.Write(buf, 0, hdrlen);
            def.Reset();
            def.SetInput(data);
            def.Finish();
            while (!def.IsFinished)
            {
                int datlen = def.Deflate(buf);
                packDigest.Update(buf, 0, datlen);
                crc.Update(buf, 0, datlen);
                packOut.Write(buf, 0, datlen);
            }
        }

        private void fixHeaderFooter(byte[] origcsum, byte[] tailcsum)
        {
            MessageDigest origDigest = Constants.newMessageDigest();
            MessageDigest tailDigest = Constants.newMessageDigest();
            long origRemaining = originalEOF;

            packOut.Seek(0, SeekOrigin.Begin);
            bAvail = 0;
            bOffset = 0;
            fillFromFile(12);

            {
                int origCnt = (int) Math.Min(bAvail, origRemaining);
                origDigest.Update(buf, 0, origCnt);
                origRemaining -= origCnt;
                if (origRemaining == 0)
                    tailDigest.Update(buf, origCnt, bAvail - origCnt);
            }

            NB.encodeInt32(buf, 8, entryCount);
            packOut.Seek(0, SeekOrigin.Begin);
            packOut.Write(buf, 0, 12);
            packOut.Seek(bAvail, SeekOrigin.Begin);

            packDigest.Reset();
            packDigest.Update(buf, 0, bAvail);
            for (;;)
            {
                int n = packOut.Read(buf, 0, buf.Length);
                if (n <= 0)
                    break;
                if (origRemaining != 0)
                {
                    int origCnt = (int) Math.Min(n, origRemaining);
                    origDigest.Update(buf, 0, origCnt);
                    origRemaining -= origCnt;
                    if (origRemaining == 0)
                        tailDigest.Update(buf, origCnt, n - origCnt);
                }
                else
                    tailDigest.Update(buf, 0, n);

                packDigest.Update(buf, 0, n);
            }

            if (!Enumerable.SequenceEqual(origDigest.Digest(), origcsum) || !Enumerable.SequenceEqual(tailDigest.Digest(), tailcsum))
            {
                throw new IOException("Pack corrupted while writing to filesystem");
            }

            packcsum = packDigest.Digest();
            packOut.Write(packcsum, 0, packcsum.Length);
        }

        private void growEntries()
        {
            PackedObjectInfo[] ne;
            ne = new PackedObjectInfo[(int)objectCount+baseById.size()];
            entries.ArrayCopy(0, ne, 0, entryCount);
            entries = ne;
        }

        private void writeIdx()
        {
            Array.Sort(entries, 0, entryCount);
            List<PackedObjectInfo> list = new List<PackedObjectInfo>(entries);
            if (entryCount < entries.Length)
                list.RemoveRange(entryCount, entries.Length-entryCount);

            FileStream os = dstIdx.Create();
            try
            {
                PackIndexWriter iw;
                if (outputVersion <= 0)
                    iw = PackIndexWriter.CreateOldestPossible(os, list);
                else
                    iw = PackIndexWriter.CreateVersion(os, outputVersion);
                iw.Write(list, packcsum);
                os.Flush();
            }
            finally
            {
                os.Close();
            }
        }

        private void readPackHeader()
        {
            int hdrln = Constants.PACK_SIGNATURE.Length + 4 + 4;
            int p = fillFromInput(hdrln);
            for (int k = 0; k < Constants.PACK_SIGNATURE.Length; k++)
                if (buf[p + k] != Constants.PACK_SIGNATURE[k])
                    throw new IOException("Not a PACK file.");

            long vers = NB.decodeInt32(buf, p + 4);
            if (vers != 2 && vers != 3)
                throw new IOException("Unsupported pack version " + vers + ".");
            objectCount = NB.decodeUInt32(buf, p + 8);
            use(hdrln);
        }

        private void readPackFooter()
        {
            sync();
            byte[] cmpcsum = packDigest.Digest();
            int c = fillFromInput(20);
            packcsum = new byte[20];
            buf.ArrayCopy(c, packcsum, 0, 20);
            use(20);
            if (packOut != null)
                packOut.Write(packcsum, 0, packcsum.Length);

            if (!cmpcsum.ArrayEquals(packcsum))
                throw new CorruptObjectException("Packfile checksum incorrect.");
        }

        private void endInput()
        {
            objectData = null;
        }

        private void indexOneObject()
        {
            long pos = position();
            crc.Reset();
            int c = readFromInput();
            int typeCode = (c >> 4) & 7;
            long sz = c & 15;
            int shift = 4;
            while ((c & 0x80) != 0)
            {
                c = readFromInput();
                sz += (c & 0x7f) << shift;
                shift += 7;
            }

            switch (typeCode)
            {
                case Constants.OBJ_COMMIT:
                case Constants.OBJ_TREE:
                case Constants.OBJ_BLOB:
                case Constants.OBJ_TAG:
                    whole(typeCode, pos, sz);
                    break;
                case Constants.OBJ_OFS_DELTA:
                    {
                        c = readFromInput();
                        long ofs = c & 127;
                        while ((c & 128) != 0)
                        {
                            ofs += 1;
                            c = readFromInput();
                            ofs <<= 7;
                            ofs += (c & 127);
                        }
                        long pbase = pos - ofs;
                        UnresolvedDelta n;
                        skipInflateFromInput(sz);
                        n = new UnresolvedDelta(pos, (int)crc.Value);
                        if (baseByPos.ContainsKey(pbase))
                        {
                            n.next = baseByPos[pbase];
                            baseByPos[pbase] = n;
                        }
                        else
                        {
                            baseByPos.Add(pbase, n);
                        }
                        deltaCount++;
                        break;
                    }
                case Constants.OBJ_REF_DELTA:
                    {
                        c = fillFromInput(20);
                        crc.Update(buf, c, 20);
                        ObjectId baseId = ObjectId.FromRaw(buf, c);
                        use(20);
                        DeltaChain r = baseById.get(baseId);
                        if (r == null)
                        {
                            r = new DeltaChain(baseId);
                            baseById.add(r);
                        }
                        skipInflateFromInput(sz);
                        r.add(new UnresolvedDelta(pos, (int) crc.Value));
                        deltaCount++;
                        break;
                    }
                    default:
                    throw new IOException("Unknown object type " + typeCode + ".");
            }
        }

        private void whole(int type, long pos, long sz)
        {
            byte[] data = inflateFromInput((int)sz);
            objectDigest.Update(Constants.encodedTypeString(type));
            objectDigest.Update((byte) ' ');
            objectDigest.Update(Constants.encodeASCII(sz));
            objectDigest.Update((byte) 0);
            objectDigest.Update(data);
            tempObjectId.FromRaw(objectDigest.Digest(), 0);

            verifySafeObject(tempObjectId, type, data);
            int crc32 = (int) crc.Value;
            entries[entryCount++] = new PackedObjectInfo(pos, crc32, tempObjectId);
        }

        private void verifySafeObject(AnyObjectId id, int type, byte[] data)
        {
            if (objCheck != null)
            {
                try
                {
                    objCheck.check(type, data);
                }
                catch (CorruptObjectException e)
                {
                    throw new IOException("Invalid " + Constants.typeString(type) + " " + id + ": " + e.Message, e);
                }
            }

            ObjectLoader ldr = repo.OpenObject(readCurs, id);
            if (ldr != null)
            {
                byte[] existingData = ldr.getCachedBytes();
                if (ldr.getType() != type || !data.ArrayEquals(existingData))
                {
                    throw new IOException("Collision on " + id);
                }
            }
        }

        private long position()
        {
            return bBase + bOffset;
        }

        private void position(long pos)
        {
            packOut.Seek(pos, SeekOrigin.Begin);
            bBase = pos;
            bOffset = 0;
            bAvail = 0;
        }

        private int readFromInput()
        {
            if (bAvail == 0)
                fillFromInput(1);

            bAvail--;
            int b = buf[bOffset++] & 0xff;
            crc.Update((uint)b);
            return b;
        }

        private int readFromFile()
        {
            if (bAvail == 0)
                fillFromFile(1);

            bAvail--;
            int b = buf[bOffset++] & 0xff;
            crc.Update((uint)b);
            return b;
        }

        private void use(int cnt)
        {
            bOffset += cnt;
            bAvail -= cnt;
        }

        private int fillFromInput(int need)
        {
            while (bAvail < need)
            {
                int next = bOffset + bAvail;
                int free = buf.Length - next;
                if (free + bAvail < need)
                {
                    sync();
                    next = bAvail;
                    free = buf.Length - next;
                }
                int prevNext = next;
                next = stream.Read(buf, next, free);
                if (next <= 0 && (prevNext != buf.Length))
                    throw new EndOfStreamException("Packfile is truncated,");
                bAvail += next;
            }
            return bOffset;
        }

        private int fillFromFile(int need)
        {
            if (bAvail < need)
            {
                int next = bOffset + bAvail;
                int free = buf.Length - next;
                if (free + bAvail < need)
                {
                    if (bAvail > 0)
                        buf.ArrayCopy(bOffset, buf, 0, bAvail);
                    bOffset = 0;
                    next = bAvail;
                    free = buf.Length - next;
                }
                int prevNext = next;
                next = packOut.Read(buf, next, free);
                if (next <= 0 && (prevNext != buf.Length))
                    throw new EndOfStreamException("Packfile is truncated.");
                bAvail += next;
            }
            return bOffset;
        }

        private void sync()
        {
            packDigest.Update(buf, 0, bOffset);
            if (packOut != null)
                packOut.Write(buf, 0, bOffset);
            if (bAvail > 0)
                buf.ArrayCopy(bOffset, buf, 0, bAvail);
            bBase += bOffset;
            bOffset = 0;
        }

        private void skipInflateFromInput(long sz)
        {
            Inflater inf = inflater;
            try
            {
                byte[] dst = objectData;
                int n = 0;
                int p = -1;
                while (!inf.IsFinished)
                {
                    if (inf.IsNeedingInput)
                    {
                        if (p >= 0)
                        {
                            crc.Update(buf, p, bAvail);
                            use(bAvail);
                        }
                        p = fillFromInput(1);
                        inf.SetInput(buf, p, bAvail);
                    }

                    int free = dst.Length - n;
                    if (free < 8)
                    {
                        sz -= n;
                        n = 0;
                        free = dst.Length;
                    }
                    n += inf.Inflate(dst, n, free);
                }
                if (n != sz)
                    throw new IOException("wrong decompressed length");
                n = bAvail - inf.RemainingInput;
                if (n > 0)
                {
                   crc.Update(buf, p, n);
                    use(n);
                }
            }
            catch (IOException e)
            {
                throw corrupt(e);
            }
            finally
            {
                inf.Reset();
            }
        }

        private byte[] inflateFromInput(int sz)
        {
            byte[] dst = new byte[(int) sz];
            Inflater inf = inflater;
            try
            {
                int n = 0;
                int p = -1;
                while (!inf.IsFinished)
                {
                    if (inf.IsNeedingInput)
                    {
                        if (p >= 0)
                        {
                            crc.Update(buf, p, bAvail);
                            use(bAvail);
                        }
                        p = fillFromFile(1);
                        inf.SetInput(buf, p, bAvail);
                    }

                    n += inf.Inflate(dst, n, sz - n);
                }
                n = bAvail - inf.RemainingInput;
                if (n > 0)
                {
                    crc.Update(buf, p, n);
                    use(n);
                }
                return dst;
            }
            catch (IOException e)
            {
                throw corrupt(e);
            }
            finally
            {
                inf.Reset();
            }
        }

        private byte[] inflateFromFile(long sz)
        {
            byte[] dst = new byte[(int)sz];
            Inflater inf = inflater;
            try
            {
                int n = 0;
                int p = -1;
                while (!inf.IsFinished)
                {
                    if (inf.IsNeedingInput)
                    {
                        if (p >= 0)
                        {
                            crc.Update(buf, p, bAvail);
                            use(bAvail);
                        }
                        p = fillFromInput(1);
                        inf.SetInput(buf, p, bAvail);
                    }

                    n += inf.Inflate(dst, n, dst.Length - n);
                }
                if (n != sz)
                    throw new IOException("wrong decompressed length");
                n = bAvail - inf.RemainingInput;
                if (n > 0)
                {
                    crc.Update(buf, p, n);
                    use(n);
                }
                return dst;
            }
            catch (IOException e)
            {
                throw corrupt(e);
            }
            finally
            {
                inf.Reset();
            }
        }


        private static CorruptObjectException corrupt(IOException e)
        {
            return new CorruptObjectException("Packfile corruption detected: " + e.Message);
        }

        public void renameAndOpenPack()
        {
            renameAndOpenPack(null);
        }

        public PackLock renameAndOpenPack(string lockMessage)
        {
            if (!keepEmpty && entryCount == 0)
            {
                cleanupTemporaryFiles();
                return null;
            }

            MessageDigest d = Constants.newMessageDigest();
            byte[] oeBytes = new byte[Constants.OBJECT_ID_LENGTH];
            for (int i = 0; i < entryCount; i++)
            {
                PackedObjectInfo oe = entries[i];
                oe.copyRawTo(oeBytes, 0);
                d.Update(oeBytes);
            }

            string name = ObjectId.FromRaw(d.Digest()).Name;
            DirectoryInfo packDir = new DirectoryInfo(Path.Combine(repo.ObjectsDirectory.ToString(), "pack"));
            FileInfo finalPack = new FileInfo(Path.Combine(packDir.ToString(), "pack-" + name + ".pack"));
            FileInfo finalIdx = new FileInfo(Path.Combine(packDir.ToString(), "pack-" + name + ".idx"));
            PackLock keep = new PackLock(finalPack);

            if (!packDir.Exists)
            {
                packDir.Create();
                if (!packDir.Exists)
                {
                    cleanupTemporaryFiles();
                    throw new IOException("Cannot create " + packDir.ToString());
                }
            }

            if (finalPack.Exists)
            {
                cleanupTemporaryFiles();
                return null;
            }

            if (lockMessage != null)
            {
                try
                {
                    if (!keep.Lock(lockMessage))
                        throw new IOException("Cannot lock pack in " + finalPack);
                }
                catch (IOException e)
                {
                    cleanupTemporaryFiles();
                    throw e;
                }
            }

            if (!dstPack.RenameTo(finalPack.ToString()))
            {
                cleanupTemporaryFiles();
                keep.Unlock();
                throw new IOException("Cannot move pack to " + finalPack);
            }

            if (!dstIdx.RenameTo(finalIdx.ToString()))
            {
                cleanupTemporaryFiles();
                keep.Unlock();
                finalPack.Delete();
                //if (finalPack.Exists)
                // [caytchen] TODO: finalPack.deleteOnExit();
                throw new IOException("Cannot move index to " + finalIdx);
            }

            try
            {
                repo.openPack(finalPack, finalIdx);
            }
            catch (IOException err)
            {
                keep.Unlock();
                finalPack.Delete();
                finalIdx.Delete();
                throw err;
            }

            return lockMessage != null ? keep : null;
        }

        private void cleanupTemporaryFiles()
        {
            dstIdx.Delete();
            //if (dstIdx.Exists)
                // [caytchen] TODO: dstIdx.deleteOnExit();
            dstPack.Delete();
            //if (dstPack.Exists)
                // [caytchen] TODO: dstPack.deleteOnExit();
        }

    }

=======
 */

using System;
using System.Collections.Generic;
using System.IO;
using System.Linq;
using GitSharp.Exceptions;
using GitSharp.Util;
using ICSharpCode.SharpZipLib.Zip.Compression;

namespace GitSharp.Transport
{
	public class IndexPack
	{
		public const string PROGRESS_DOWNLOAD = "Receiving objects";
		public const string PROGRESS_RESOLVE_DELTA = "Resolving deltas";
		public const string PackSuffix = ".pack";
		public const string IndexSuffix = ".idx";

		public const int BUFFER_SIZE = 8192;

		private readonly Repository _repo;
		private readonly FileStream _packOut;
		private readonly Stream _stream;
		private readonly byte[] _buffer;
		private readonly MessageDigest _objectDigest;
		private readonly MutableObjectId _tempObjectId;
		private readonly Crc32 _crc;

		private Inflater _inflater;
		private long _bBase;
		private int _bOffset;
		private int _bAvail;
		private ObjectChecker _objCheck;
		private bool _fixThin;
		private bool _keepEmpty;
		private int _outputVersion;
		private readonly FileInfo _dstPack;
		private readonly FileInfo _dstIdx;
		private long _objectCount;
		private PackedObjectInfo[] _entries;
		private int _deltaCount;
		private int _entryCount;
		private ObjectIdSubclassMap<DeltaChain> _baseById;
		private Dictionary<long, UnresolvedDelta> _baseByPos;
		private byte[] _objectData;
		private MessageDigest _packDigest;
		private byte[] _packcsum;
		private long _originalEof;
		private WindowCursor _windowCursor;

		public IndexPack(Repository db, Stream src, FileInfo dstBase)
		{
			_repo = db;
			_stream = src;
			_crc = new Crc32();
			_inflater = InflaterCache.Instance.get();
			_windowCursor = new WindowCursor();
			_buffer = new byte[BUFFER_SIZE];
			_objectData = new byte[BUFFER_SIZE];
			_objectDigest = Constants.newMessageDigest();
			_tempObjectId = new MutableObjectId();
			_packDigest = Constants.newMessageDigest();

			if (dstBase != null)
			{
				DirectoryInfo dir = dstBase.Directory;
				string nam = dstBase.Name;
				_dstPack = new FileInfo(Path.Combine(dir.ToString(), GetPackFileName(nam)));
				_dstIdx = new FileInfo(Path.Combine(dir.ToString(), GetIndexFileName(nam)));
				_packOut = _dstPack.Create();
			}
			else
			{
				_dstPack = null;
				_dstIdx = null;
			}
		}

		public void setIndexVersion(int version)
		{
			_outputVersion = version;
		}

		public void setFixThin(bool fix)
		{
			_fixThin = fix;
		}

		public void setKeepEmpty(bool empty)
		{
			_keepEmpty = empty;
		}

		public void setObjectChecker(ObjectChecker oc)
		{
			_objCheck = oc;
		}

		public void setObjectChecking(bool on)
		{
			setObjectChecker(on ? new ObjectChecker() : null);
		}

		public void index(IProgressMonitor progress)
		{
			progress.Start(2);
			try
			{
				try
				{
					ReadPackHeader();

					_entries = new PackedObjectInfo[(int)_objectCount];
					_baseById = new ObjectIdSubclassMap<DeltaChain>();
					_baseByPos = new Dictionary<long, UnresolvedDelta>();

					progress.BeginTask(PROGRESS_DOWNLOAD, (int)_objectCount);
					for (int done = 0; done < _objectCount; done++)
					{
						IndexOneObject();
						progress.Update(1);
						if (progress.IsCancelled)
						{
							throw new IOException("Download cancelled");
						}
					}

					ReadPackFooter();
					EndInput();
					progress.EndTask();

					if (_deltaCount > 0)
					{
						if (_packOut == null)
						{
							throw new IOException("need packOut");
						}

						ResolveDeltas(progress);
						if (_entryCount < _objectCount)
						{
							if (!_fixThin)
							{
								throw new IOException("pack has " + (_objectCount - _entryCount) + " unresolved deltas");
							}

							FixThinPack(progress);
						}
					}

					if (_packOut != null && (_keepEmpty || _entryCount > 0))
					{
						_packOut.Flush();
					}

					_packDigest = null;
					_baseById = null;
					_baseByPos = null;

					if (_dstIdx != null && (_keepEmpty || _entryCount > 0))
					{
						WriteIdx();
					}
				}
				finally
				{
					try
					{
						InflaterCache.Instance.release(_inflater);
					}
					finally
					{
						_inflater = null;
					}
					_windowCursor = WindowCursor.Release(_windowCursor);

					progress.EndTask();
					if (_packOut != null)
					{
						_packOut.Close();
					}
				}

				if (_keepEmpty || _entryCount > 0)
				{
					if (_dstPack != null)
					{
						_dstPack.IsReadOnly = true;
					}
					if (_dstIdx != null)
					{
						_dstIdx.IsReadOnly = true;
					}
				}
			}
			catch (IOException)
			{
				if (_dstPack != null) _dstPack.Delete();
				if (_dstIdx != null) _dstIdx.Delete();
				throw;
			}
		}

		private void ResolveDeltas(IProgressMonitor progress)
		{
			progress.BeginTask(PROGRESS_RESOLVE_DELTA, _deltaCount);
			int last = _entryCount;
			for (int i = 0; i < last; i++)
			{
				int before = _entryCount;
				ResolveDeltas(_entries[i]);
				progress.Update(_entryCount - before);
				if (progress.IsCancelled)
				{
					throw new IOException("Download cancelled during indexing");
				}
			}
			progress.EndTask();
		}

		private void ResolveDeltas(PackedObjectInfo objectInfo)
		{
			int oldCrc = objectInfo.CRC;
			if (_baseById.get(objectInfo) != null || _baseByPos.ContainsKey(objectInfo.Offset))
			{
				ResolveDeltas(objectInfo.Offset, oldCrc, Constants.OBJ_BAD, null, objectInfo);
			}
		}

		private void ResolveDeltas(long pos, int oldCrc, int type, byte[] data, PackedObjectInfo oe)
		{
			_crc.Reset();
			Position(pos);
			int c = ReadFromFile();
			int typecode = (c >> 4) & 7;
			long sz = c & 15;
			int shift = 4;
			while ((c & 0x80) != 0)
			{
				c = ReadFromFile();
				sz += (c & 0x7f) << shift;
				shift += 7;
			}

			switch (typecode)
			{
				case Constants.OBJ_COMMIT:
				case Constants.OBJ_TREE:
				case Constants.OBJ_BLOB:
				case Constants.OBJ_TAG:
					type = typecode;
					data = InflateFromFile((int)sz);
					break;

				case Constants.OBJ_OFS_DELTA:
					c = ReadFromFile() & 0xff;
					while ((c & 128) != 0)
					{
						c = ReadFromFile() & 0xff;
					}
					data = BinaryDelta.Apply(data, InflateFromFile((int)sz));
					break;

				case Constants.OBJ_REF_DELTA:
					_crc.Update(_buffer, FillFromFile(20), 20);
					Use(20);
					data = BinaryDelta.Apply(data, InflateFromFile((int)sz));
					break;

				default:
					throw new IOException("Unknown object type " + typecode + ".");
			}

			var crc32 = (int)_crc.Value;
			if (oldCrc != crc32)
			{
				throw new IOException("Corruption detected re-reading at " + pos);
			}

			if (oe == null)
			{
				_objectDigest.Update(Constants.encodedTypeString(type));
				_objectDigest.Update((byte)' ');
				_objectDigest.Update(Constants.encodeASCII(data.Length));
				_objectDigest.Update(0);
				_objectDigest.Update(data);
				_tempObjectId.FromRaw(_objectDigest.Digest(), 0);

				VerifySafeObject(_tempObjectId, type, data);
				oe = new PackedObjectInfo(pos, crc32, _tempObjectId);
				_entries[_entryCount++] = oe;
			}

			ResolveChildDeltas(pos, type, data, oe);
		}

		private UnresolvedDelta RemoveBaseById(AnyObjectId id)
		{
			DeltaChain d = _baseById.get(id);
			return d != null ? d.Remove() : null;
		}

		private void ResolveChildDeltas(long pos, int type, byte[] data, AnyObjectId objectId)
		{
			UnresolvedDelta a = Reverse(RemoveBaseById(objectId));
			UnresolvedDelta b;

			if (_baseByPos.ContainsKey(pos))
			{
				b = Reverse(_baseByPos[pos]);
				_baseByPos.Remove(pos);
			}
			else
			{
				b = Reverse(null);
			}

			while (a != null && b != null)
			{
				if (a.HeaderOffset < b.HeaderOffset)
				{
					ResolveDeltas(a.HeaderOffset, a.Crc32, type, data, null);
					a = a.Next;
				}
				else
				{
					ResolveDeltas(b.HeaderOffset, b.Crc32, type, data, null);
					b = b.Next;
				}
			}

			ResolveChildDeltaChain(type, data, a);
			ResolveChildDeltaChain(type, data, b);
		}

		private void ResolveChildDeltaChain(int type, byte[] data, UnresolvedDelta a)
		{
			while (a != null)
			{
				ResolveDeltas(a.HeaderOffset, a.Crc32, type, data, null);
				a = a.Next;
			}
		}

		private void FixThinPack(IProgressMonitor progress)
		{
			GrowEntries();

			_packDigest.Reset();
			_originalEof = _packOut.Length - 20;
			var def = new Deflater(Deflater.DEFAULT_COMPRESSION, false);
			var missing = new List<DeltaChain>(64);
			long end = _originalEof;

			foreach (DeltaChain baseId in _baseById)
			{
				if (baseId.Head == null)
				{
					missing.Add(baseId);
					continue;
				}

				ObjectLoader ldr = _repo.OpenObject(_windowCursor, baseId);
				if (ldr == null)
				{
					missing.Add(baseId);
					continue;
				}

				byte[] data = ldr.CachedBytes;
				int typeCode = ldr.Type;

				_crc.Reset();
				_packOut.Seek(end, SeekOrigin.Begin);
				WriteWhole(def, typeCode, data);
				var oe = new PackedObjectInfo(end, (int)_crc.Value, baseId);
				_entries[_entryCount++] = oe;
				end = _packOut.Position;

				ResolveChildDeltas(oe.Offset, typeCode, data, oe);
				if (progress.IsCancelled)
				{
					throw new IOException("Download cancelled during indexing");
				}
			}

			def.Finish();

			foreach (DeltaChain baseDeltaChain in missing)
			{
				if (baseDeltaChain.Head != null)
				{
					throw new MissingObjectException(baseDeltaChain, "delta base");
				}
			}

			FixHeaderFooter(_packcsum, _packDigest.Digest());
		}

		private void WriteWhole(Deflater def, int typeCode, byte[] data)
		{
			int sz = data.Length;
			int hdrlen = 0;
			_buffer[hdrlen++] = (byte)((typeCode << 4) | sz & 15);
			sz = (int)(((uint)sz) >> 7);
			while (sz > 0)
			{
				_buffer[hdrlen - 1] |= 0x80;
				_buffer[hdrlen++] = (byte)(sz & 0x7f);
				sz = (int)(((uint)sz) >> 7);
			}
			_packDigest.Update(_buffer, 0, hdrlen);
			_crc.Update(_buffer, 0, hdrlen);
			_packOut.Write(_buffer, 0, hdrlen);
			def.Reset();
			def.SetInput(data);
			def.Finish();
			while (!def.IsFinished)
			{
				int datlen = def.Deflate(_buffer);
				_packDigest.Update(_buffer, 0, datlen);
				_crc.Update(_buffer, 0, datlen);
				_packOut.Write(_buffer, 0, datlen);
			}
		}

		private void FixHeaderFooter(IEnumerable<byte> origcsum, IEnumerable<byte> tailcsum)
		{
			MessageDigest origDigest = Constants.newMessageDigest();
			MessageDigest tailDigest = Constants.newMessageDigest();
			long origRemaining = _originalEof;

			_packOut.Seek(0, SeekOrigin.Begin);
			_bAvail = 0;
			_bOffset = 0;
			FillFromFile(12);

			{
				var origCnt = (int)Math.Min(_bAvail, origRemaining);
				origDigest.Update(_buffer, 0, origCnt);
				origRemaining -= origCnt;
				if (origRemaining == 0)
				{
					tailDigest.Update(_buffer, origCnt, _bAvail - origCnt);
				}
			}

			NB.encodeInt32(_buffer, 8, _entryCount);
			_packOut.Seek(0, SeekOrigin.Begin);
			_packOut.Write(_buffer, 0, 12);
			_packOut.Seek(_bAvail, SeekOrigin.Begin);

			_packDigest.Reset();
			_packDigest.Update(_buffer, 0, _bAvail);

			while (true)
			{
				int n = _packOut.Read(_buffer, 0, _buffer.Length);
				if (n <= 0) break;

				if (origRemaining != 0)
				{
					var origCnt = (int)Math.Min(n, origRemaining);
					origDigest.Update(_buffer, 0, origCnt);
					origRemaining -= origCnt;
					if (origRemaining == 0)
					{
						tailDigest.Update(_buffer, origCnt, n - origCnt);
					}
				}
				else
				{
					tailDigest.Update(_buffer, 0, n);
				}

				_packDigest.Update(_buffer, 0, n);
			}

			if (!origDigest.Digest().SequenceEqual(origcsum) || !tailDigest.Digest().SequenceEqual(tailcsum))
			{
				throw new IOException("Pack corrupted while writing to filesystem");
			}

			_packcsum = _packDigest.Digest();
			_packOut.Write(_packcsum, 0, _packcsum.Length);
		}

		private void GrowEntries()
		{
			var newEntries = new PackedObjectInfo[(int)_objectCount + _baseById.size()];
			Array.Copy(_entries, 0, newEntries, 0, _entryCount);
			_entries = newEntries;
		}

		private void WriteIdx()
		{
			Array.Sort(_entries, 0, _entryCount);
			var list = new List<PackedObjectInfo>(_entries);
			if (_entryCount < _entries.Length)
			{
				list.RemoveRange(_entryCount, _entries.Length - _entryCount);
			}

			FileStream os = _dstIdx.Create();
			try
			{
				PackIndexWriter iw = _outputVersion <= 0 ?
					PackIndexWriter.CreateOldestPossible(os, list) :
					PackIndexWriter.CreateVersion(os, _outputVersion);

				iw.Write(list, _packcsum);
				os.Flush();
			}
			finally
			{
				os.Close();
			}
		}

		private void ReadPackHeader()
		{
			int hdrln = Constants.PACK_SIGNATURE.Length + 4 + 4;
			int p = FillFromInput(hdrln);
			for (int k = 0; k < Constants.PACK_SIGNATURE.Length; k++)
			{
				if (_buffer[p + k] != Constants.PACK_SIGNATURE[k])
				{
					throw new IOException("Not a PACK file.");
				}
			}

			long vers = NB.decodeInt32(_buffer, p + 4);
			if (vers != 2 && vers != 3)
			{
				throw new IOException("Unsupported pack version " + vers + ".");
			}

			_objectCount = NB.decodeUInt32(_buffer, p + 8);
			Use(hdrln);
		}

		private void ReadPackFooter()
		{
			Sync();
			byte[] cmpcsum = _packDigest.Digest();
			int c = FillFromInput(20);
			_packcsum = new byte[20];
			Array.Copy(_buffer, c, _packcsum, 0, 20);

			Use(20);

			if (_packOut != null)
			{
				_packOut.Write(_packcsum, 0, _packcsum.Length);
			}

			if (!cmpcsum.ArrayEquals(_packcsum))
			{
				throw new CorruptObjectException("Packfile checksum incorrect.");
			}
		}

		private void EndInput()
		{
			_objectData = null;
		}

		private void IndexOneObject()
		{
			long pos = Position();
			_crc.Reset();
			int c = ReadFromInput();
			int typeCode = (c >> 4) & 7;
			long sz = c & 15;
			int shift = 4;
			while ((c & 0x80) != 0)
			{
				c = ReadFromInput();
				sz += (c & 0x7f) << shift;
				shift += 7;
			}

			switch (typeCode)
			{
				case Constants.OBJ_COMMIT:
				case Constants.OBJ_TREE:
				case Constants.OBJ_BLOB:
				case Constants.OBJ_TAG:
					Whole(typeCode, pos, sz);
					break;
				case Constants.OBJ_OFS_DELTA:
					c = ReadFromInput();
					long ofs = c & 127;
					while ((c & 128) != 0)
					{
						ofs += 1;
						c = ReadFromInput();
						ofs <<= 7;
						ofs += (c & 127);
					}
					long pbase = pos - ofs;
					SkipInflateFromInput(sz);
					var n = new UnresolvedDelta(pos, (int)_crc.Value);
					if (_baseByPos.ContainsKey(pbase))
					{
						n.Next = _baseByPos[pbase];
						_baseByPos[pbase] = n;
					}
					else
					{
						_baseByPos.Add(pbase, n);
					}
					_deltaCount++;
					break;

				case Constants.OBJ_REF_DELTA:
					c = FillFromInput(20);
					_crc.Update(_buffer, c, 20);
					ObjectId baseId = ObjectId.FromRaw(_buffer, c);
					Use(20);
					DeltaChain r = _baseById.get(baseId);
					if (r == null)
					{
						r = new DeltaChain(baseId);
						_baseById.add(r);
					}
					SkipInflateFromInput(sz);
					r.Add(new UnresolvedDelta(pos, (int)_crc.Value));
					_deltaCount++;
					break;

				default:
					throw new IOException("Unknown object type " + typeCode + ".");
			}
		}

		private void Whole(int type, long pos, long sz)
		{
			byte[] data = InflateFromInput((int)sz);
			_objectDigest.Update(Constants.encodedTypeString(type));
			_objectDigest.Update((byte)' ');
			_objectDigest.Update(Constants.encodeASCII(sz));
			_objectDigest.Update(0);
			_objectDigest.Update(data);
			_tempObjectId.FromRaw(_objectDigest.Digest(), 0);

			VerifySafeObject(_tempObjectId, type, data);
			var crc32 = (int)_crc.Value;
			_entries[_entryCount++] = new PackedObjectInfo(pos, crc32, _tempObjectId);
		}

		private void VerifySafeObject(AnyObjectId id, int type, byte[] data)
		{
			if (_objCheck != null)
			{
				try
				{
					_objCheck.check(type, data);
				}
				catch (CorruptObjectException e)
				{
					throw new IOException("Invalid " + Constants.typeString(type) + " " + id + ": " + e.Message, e);
				}
			}

			ObjectLoader ldr = _repo.OpenObject(_windowCursor, id);
			if (ldr != null)
			{
				byte[] existingData = ldr.CachedBytes;
				if (ldr.Type != type || !data.ArrayEquals(existingData))
				{
					throw new IOException("Collision on " + id);
				}
			}
		}

		private long Position()
		{
			return _bBase + _bOffset;
		}

		private void Position(long pos)
		{
			_packOut.Seek(pos, SeekOrigin.Begin);
			_bBase = pos;
			_bOffset = 0;
			_bAvail = 0;
		}

		private int ReadFromInput()
		{
			if (_bAvail == 0)
			{
				FillFromInput(1);
			}

			_bAvail--;
			int b = _buffer[_bOffset++] & 0xff;
			_crc.Update((uint)b);
			return b;
		}

		private int ReadFromFile()
		{
			if (_bAvail == 0)
			{
				FillFromFile(1);
			}

			_bAvail--;
			int b = _buffer[_bOffset++] & 0xff;
			_crc.Update((uint)b);
			return b;
		}

		private void Use(int cnt)
		{
			_bOffset += cnt;
			_bAvail -= cnt;
		}

		private int FillFromInput(int need)
		{
			while (_bAvail < need)
			{
				int next = _bOffset + _bAvail;
				int free = _buffer.Length - next;
				if (free + _bAvail < need)
				{
					Sync();
					next = _bAvail;
					free = _buffer.Length - next;
				}

				int prevNext = next;
				next = _stream.Read(_buffer, next, free);
				if (next <= 0 && (prevNext != _buffer.Length))
				{
					throw new EndOfStreamException("Packfile is truncated,");
				}

				_bAvail += next;
			}
			return _bOffset;
		}

		private int FillFromFile(int need)
		{
			if (_bAvail < need)
			{
				int next = _bOffset + _bAvail;
				int free = _buffer.Length - next;
				if (free + _bAvail < need)
				{
					if (_bAvail > 0)
					{
						Array.Copy(_buffer, _bOffset, _buffer, 0, _bAvail);
					}

					_bOffset = 0;
					next = _bAvail;
					free = _buffer.Length - next;
				}
				int prevNext = next;
				next = _packOut.Read(_buffer, next, free);

				if (next <= 0 && (prevNext != _buffer.Length))
				{
					throw new EndOfStreamException("Packfile is truncated.");
				}

				_bAvail += next;
			}

			return _bOffset;
		}

		private void Sync()
		{
			_packDigest.Update(_buffer, 0, _bOffset);
			if (_packOut != null)
			{
				_packOut.Write(_buffer, 0, _bOffset);
			}

			if (_bAvail > 0)
			{
				Array.Copy(_buffer, _bOffset, _buffer, 0, _bAvail);
			}

			_bBase += _bOffset;
			_bOffset = 0;
		}

		private void SkipInflateFromInput(long sz)
		{
			Inflater inf = _inflater;
			try
			{
				byte[] dst = _objectData;
				int n = 0;
				int p = -1;
				while (!inf.IsFinished)
				{
					if (inf.IsNeedingInput)
					{
						if (p >= 0)
						{
							_crc.Update(_buffer, p, _bAvail);
							Use(_bAvail);
						}
						p = FillFromInput(1);
						inf.SetInput(_buffer, p, _bAvail);
					}

					int free = dst.Length - n;
					if (free < 8)
					{
						sz -= n;
						n = 0;
						free = dst.Length;
					}
					n += inf.Inflate(dst, n, free);
				}

				if (n != sz)
				{
					throw new IOException("wrong decompressed length");
				}

				n = _bAvail - inf.RemainingInput;
				if (n > 0)
				{
					_crc.Update(_buffer, p, n);
					Use(n);
				}
			}
			catch (IOException e)
			{
				throw Corrupt(e);
			}
			finally
			{
				inf.Reset();
			}
		}

		private byte[] InflateFromInput(int size)
		{
			var dst = new byte[size];
			Inflater inf = _inflater;
			try
			{
				int n = 0;
				int p = -1;
				while (!inf.IsFinished)
				{
					if (inf.IsNeedingInput)
					{
						if (p >= 0)
						{
							_crc.Update(_buffer, p, _bAvail);
							Use(_bAvail);
						}
						p = FillFromFile(1);
						inf.SetInput(_buffer, p, _bAvail);
					}

					n += inf.Inflate(dst, n, size - n);
				}
				n = _bAvail - inf.RemainingInput;
				if (n > 0)
				{
					_crc.Update(_buffer, p, n);
					Use(n);
				}
				return dst;
			}
			catch (IOException e)
			{
				throw Corrupt(e);
			}
			finally
			{
				inf.Reset();
			}
		}

		private byte[] InflateFromFile(long size)
		{
			var dst = new byte[(int)size];
			Inflater inf = _inflater;
			try
			{
				int n = 0;
				int p = -1;
				while (!inf.IsFinished)
				{
					if (inf.IsNeedingInput)
					{
						if (p >= 0)
						{
							_crc.Update(_buffer, p, _bAvail);
							Use(_bAvail);
						}
						p = FillFromInput(1);
						inf.SetInput(_buffer, p, _bAvail);
					}

					n += inf.Inflate(dst, n, dst.Length - n);
				}
				if (n != size)
					throw new IOException("wrong decompressed length");
				n = _bAvail - inf.RemainingInput;
				if (n > 0)
				{
					_crc.Update(_buffer, p, n);
					Use(n);
				}
				return dst;
			}
			catch (IOException e)
			{
				throw Corrupt(e);
			}
			finally
			{
				inf.Reset();
			}
		}

		public void renameAndOpenPack()
		{
			renameAndOpenPack(null);
		}

		public PackLock renameAndOpenPack(string lockMessage)
		{
			if (!_keepEmpty && _entryCount == 0)
			{
				CleanupTemporaryFiles();
				return null;
			}

			MessageDigest d = Constants.newMessageDigest();
			var oeBytes = new byte[Constants.OBJECT_ID_LENGTH];
			for (int i = 0; i < _entryCount; i++)
			{
				PackedObjectInfo oe = _entries[i];
				oe.copyRawTo(oeBytes, 0);
				d.Update(oeBytes);
			}

			string name = ObjectId.FromRaw(d.Digest()).Name;
			var packDir = new DirectoryInfo(Path.Combine(_repo.ObjectsDirectory.ToString(), "pack"));
			var finalPack = new FileInfo(Path.Combine(packDir.ToString(), "pack-" + GetPackFileName(name)));
			var finalIdx = new FileInfo(Path.Combine(packDir.ToString(), "pack-" + GetIndexFileName(name)));
			var keep = new PackLock(finalPack);

			if (!packDir.Exists)
			{
				packDir.Create();
				if (!packDir.Exists)
				{
					CleanupTemporaryFiles();
					throw new IOException("Cannot Create " + packDir);
				}
			}

			if (finalPack.Exists)
			{
				CleanupTemporaryFiles();
				return null;
			}

			if (lockMessage != null)
			{
				try
				{
					if (!keep.Lock(lockMessage))
					{
						throw new IOException("Cannot lock pack in " + finalPack);
					}
				}
				catch (IOException)
				{
					CleanupTemporaryFiles();
					throw;
				}
			}

			if (!_dstPack.RenameTo(finalPack.ToString()))
			{
				CleanupTemporaryFiles();
				keep.Unlock();
				throw new IOException("Cannot move pack to " + finalPack);
			}

			if (!_dstIdx.RenameTo(finalIdx.ToString()))
			{
				CleanupTemporaryFiles();
				keep.Unlock();
				finalPack.Delete();
				//if (finalPack.Exists)
				// [caytchen] TODO: finalPack.deleteOnExit();
				throw new IOException("Cannot move index to " + finalIdx);
			}

			try
			{
				_repo.openPack(finalPack, finalIdx);
			}
			catch (IOException)
			{
				keep.Unlock();
				finalPack.Delete();
				finalIdx.Delete();
				throw;
			}

			return lockMessage != null ? keep : null;
		}

		private void CleanupTemporaryFiles()
		{
			_dstIdx.Delete();
			//if (_dstIdx.Exists)
			// [caytchen] TODO: _dstIdx.deleteOnExit();
			_dstPack.Delete();
			//if (_dstPack.Exists)
			// [caytchen] TODO: _dstPack.deleteOnExit();
		}

		private static FileInfo CreateTempFile(string pre, string suf, DirectoryInfo dir)
		{
			var r = new Random();
			int randsuf = r.Next(100000, 999999);
			string p = Path.Combine(dir.ToString(), pre + randsuf + suf);
			File.Create(p).Close();
			return new FileInfo(p);
		}

		private static CorruptObjectException Corrupt(IOException e)
		{
			return new CorruptObjectException("Packfile corruption detected: " + e.Message);
		}

		private static UnresolvedDelta Reverse(UnresolvedDelta c)
		{
			UnresolvedDelta tail = null;
			while (c != null)
			{
				UnresolvedDelta n = c.Next;
				c.Next = tail;
				tail = c;
				c = n;
			}
			return tail;
		}

		internal static IndexPack Create(Repository db, Stream stream)
		{
			DirectoryInfo objdir = db.ObjectsDirectory;
			FileInfo tmp = CreateTempFile("incoming_", PackSuffix, objdir);
			string n = tmp.Name;

			var basef = new FileInfo(Path.Combine(objdir.ToString(), n.Slice(0, n.Length - PackSuffix.Length)));
			var ip = new IndexPack(db, stream, basef);
			ip.setIndexVersion(db.Config.getCore().getPackIndexVersion());
			return ip;
		}

		internal static string GetPackFileName(string fileName)
		{
			if (string.IsNullOrEmpty(fileName))
			{
				throw new ArgumentNullException("fileName");
			}
			return fileName + PackSuffix;
		}

		internal static string GetIndexFileName(string fileName)
		{
			if (string.IsNullOrEmpty(fileName))
			{
				throw new ArgumentNullException("fileName");
			}
			return fileName + IndexSuffix;
		}

		#region Nested Types

		private class DeltaChain : ObjectId
		{
			public UnresolvedDelta Head { get; private set; }

			public DeltaChain(AnyObjectId id)
				: base(id)
			{

			}

			public UnresolvedDelta Remove()
			{
				UnresolvedDelta r = Head;
				if (r != null)
				{
					Head = null;
				}

				return r;
			}

			public void Add(UnresolvedDelta d)
			{
				d.Next = Head;
				Head = d;
			}
		}

		private class UnresolvedDelta
		{
			private readonly long _headerOffset;
			private readonly int _crc32;

			public UnresolvedDelta(long headerOffset, int crc32)
			{
				_headerOffset = headerOffset;
				_crc32 = crc32;
			}

			public long HeaderOffset
			{
				get { return _headerOffset; }
			}

			public int Crc32
			{
				get { return _crc32; }
			}

			public UnresolvedDelta Next { get; set; }
		}

		#endregion
	}
>>>>>>> bacbaea9
}<|MERGE_RESOLUTION|>--- conflicted
+++ resolved
@@ -34,2193 +34,1151 @@
  * STRICT LIABILITY, OR TORT (INCLUDING NEGLIGENCE OR OTHERWISE)
  * ARISING IN ANY WAY OUT OF THE USE OF THIS SOFTWARE, EVEN IF
  * ADVISED OF THE POSSIBILITY OF SUCH DAMAGE.
-<<<<<<< HEAD
- */
-
-using System;
-using System.Collections.Generic;
-using System.IO;
-using System.Linq;
-using GitSharp.Exceptions;
-using GitSharp.Util;
-using ICSharpCode.SharpZipLib.Zip.Compression;
-
-namespace GitSharp.Transport
-{
-
-    public class IndexPack
-    {
-        public const string PROGRESS_DOWNLOAD = "Receiving objects";
-        public const string PROGRESS_RESOLVE_DELTA = "Resolving deltas";
-
-        public const int BUFFER_SIZE = 8192;
-
-        private static FileInfo createTempFile(string pre, string suf, DirectoryInfo dir)
-        {
-            Random r = new Random();
-            int randsuf = r.Next(100000, 999999);
-            string p = Path.Combine(dir.ToString(), pre + randsuf + suf);
-            File.Create(p).Close();
-            return new FileInfo(p);
-        }
-
-        public static IndexPack create(Repository db, Stream stream)
-        {
-            string suffix = ".pack";
-            DirectoryInfo objdir = db.ObjectsDirectory;
-            FileInfo tmp = createTempFile("incoming_", suffix, objdir);
-            string n = tmp.Name;
-            FileInfo basef;
-
-            basef = new FileInfo(Path.Combine(objdir.ToString(), n.Slice(0, n.Length - suffix.Length)));
-            IndexPack ip = new IndexPack(db, stream, basef);
-            ip.setIndexVersion(db.Config.getCore().getPackIndexVersion());
-            return ip;
-        }
-
-        private class DeltaChain : ObjectId
-        {
-            public UnresolvedDelta head;
-
-            public DeltaChain(AnyObjectId id)
-                : base(id)
-            {
-                
-            }
-
-            public UnresolvedDelta remove()
-            {
-                UnresolvedDelta r = head;
-                if (r != null)
-                    head = null;
-                return r;
-            }
-
-            public void add(UnresolvedDelta d)
-            {
-                d.next = head;
-                head = d;
-            }
-        }
-
-        private class UnresolvedDelta
-        {
-            public long position;
-            public int crc;
-            public UnresolvedDelta next;
-
-            public UnresolvedDelta(long headerOffset, int crc32)
-            {
-                position = headerOffset;
-                crc = crc32;
-            }
-        }
-
-        private readonly Repository repo;
-        private Inflater inflater;
-        private readonly MessageDigest objectDigest;
-        private readonly MutableObjectId tempObjectId;
-        private Stream stream;
-        private byte[] buf;
-        private long bBase;
-        private int bOffset;
-        private int bAvail;
-        private ObjectChecker objCheck;
-        private bool fixThin;
-        private bool keepEmpty;
-        private int outputVersion;
-        private readonly FileInfo dstPack;
-        private readonly FileInfo dstIdx;
-        private long objectCount;
-        private PackedObjectInfo[] entries;
-        private int deltaCount;
-        private int entryCount;
-        private readonly Crc32 crc = new Crc32();
-        private ObjectIdSubclassMap<DeltaChain> baseById;
-        private Dictionary<long, UnresolvedDelta> baseByPos;
-        private byte[] objectData;
-        private MessageDigest packDigest;
-        private FileStream packOut;
-        private byte[] packcsum;
-
-        private long originalEOF;
-        private WindowCursor readCurs;
-
-        public IndexPack(Repository db, Stream src, FileInfo dstBase)
-        {
-            repo = db;
-            stream = src;
-            inflater = InflaterCache.Instance.get();
-            readCurs = new WindowCursor();
-            buf = new byte[BUFFER_SIZE];
-            objectData = new byte[BUFFER_SIZE];
-            objectDigest = Constants.newMessageDigest();
-            tempObjectId = new MutableObjectId();
-            packDigest = Constants.newMessageDigest();
-
-            if (dstBase != null)
-            {
-                DirectoryInfo dir = dstBase.Directory;
-                string nam = dstBase.Name;
-                dstPack = new FileInfo(Path.Combine(dir.ToString(), nam + ".pack"));
-                dstIdx = new FileInfo(Path.Combine(dir.ToString(), nam + ".idx"));
-                packOut = dstPack.Create();
-            }
-            else
-            {
-                dstPack = null;
-                dstIdx = null;
-            }
-        }
-
-        public void setIndexVersion(int version)
-        {
-            outputVersion = version; 
-        }
-
-        public void setFixThin(bool fix)
-        {
-            fixThin = fix;
-        }
-
-        public void setKeepEmpty(bool empty)
-        {
-            keepEmpty = empty;
-        }
-
-        public void setObjectChecker(ObjectChecker oc)
-        {
-            objCheck = oc;
-        }
-
-        public void setObjectChecking(bool on)
-        {
-            setObjectChecker(on ? new ObjectChecker() : null);
-        }
-
-        public void index(IProgressMonitor progress)
-        {
-            progress.Start(2);
-            try
-            {
-                try
-                {
-                    readPackHeader();
-
-                    entries = new PackedObjectInfo[(int)objectCount];
-                    baseById = new ObjectIdSubclassMap<DeltaChain>();
-                    baseByPos = new Dictionary<long, UnresolvedDelta>();
-
-                    progress.BeginTask(PROGRESS_DOWNLOAD, (int) objectCount);
-                    for (int done = 0; done < objectCount; done++)
-                    {
-                        indexOneObject();
-                        progress.Update(1);
-                        if (progress.IsCancelled)
-                            throw new IOException("Download cancelled");
-                    }
-                    readPackFooter();
-                    endInput();
-                    progress.EndTask();
-
-                    if (deltaCount > 0)
-                    {
-                        if (packOut == null)
-                            throw new IOException("need packOut");
-                        resolveDeltas(progress);
-                        if (entryCount < objectCount)
-                        {
-                            if (!fixThin)
-                            {
-                                throw new IOException("pack has " + (objectCount - entryCount) + " unresolved deltas");
-                            }
-                            fixThinPack(progress);
-                        }
-                    }
-
-                    if (packOut != null && (keepEmpty || entryCount > 0))
-                        packOut.Flush();
-
-                    packDigest = null;
-                    baseById = null;
-                    baseByPos = null;
-
-                    if (dstIdx != null && (keepEmpty || entryCount > 0))
-                        writeIdx();
-                }
-                finally
-                {
-                    try
-                    {
-                        InflaterCache.Instance.release(inflater);
-                    }
-                    finally
-                    {
-                        inflater = null;
-                    }
-                    readCurs = WindowCursor.release(readCurs);
-
-                    progress.EndTask();
-                    if (packOut != null)
-                        packOut.Close();
-                }
-
-                if (keepEmpty || entryCount > 0)
-                {
-                    if (dstPack != null)
-                        dstPack.IsReadOnly = true;
-                    if (dstIdx != null)
-                        dstIdx.IsReadOnly = true;
-                }
-            }
-            catch (IOException)
-            {
-                if (dstPack != null) dstPack.Delete();
-                if (dstIdx != null) dstIdx.Delete();
-                throw;
-            }
-        }
-
-        private void resolveDeltas(IProgressMonitor progress)
-        {
-            progress.BeginTask(PROGRESS_RESOLVE_DELTA, deltaCount);
-            int last = entryCount;
-            for (int i = 0; i < last; i++)
-            {
-                int before = entryCount;
-                resolveDeltas(entries[i]);
-                progress.Update(entryCount - before);
-                if (progress.IsCancelled)
-                    throw new IOException("Download cancelled during indexing");
-            }
-            progress.EndTask();
-        }
-
-        private void resolveDeltas(PackedObjectInfo oe)
-        {
-            int oldCRC = oe.CRC;
-            if (baseById.get(oe) != null || baseByPos.ContainsKey(oe.Offset))
-            {
-                resolveDeltas(oe.Offset, oldCRC, Constants.OBJ_BAD, null, oe);
-            }
-        }
-
-        private void resolveDeltas(long pos, int oldCRC, int type, byte[] data, PackedObjectInfo oe)
-        {
-            crc.Reset();
-            position(pos);
-            int c = readFromFile();
-            int typecode = (c >> 4) & 7;
-            long sz = c & 15;
-            int shift = 4;
-            while ((c & 0x80) != 0)
-            {
-                c = readFromFile();
-                sz += (c & 0x7f) << shift;
-                shift += 7;
-            }
-
-            switch (typecode)
-            {
-                case Constants.OBJ_COMMIT:
-                case Constants.OBJ_TREE:
-                case Constants.OBJ_BLOB:
-                case Constants.OBJ_TAG:
-                    type = typecode;
-                    data = inflateFromFile((int) sz);
-                    break;
-                case Constants.OBJ_OFS_DELTA:
-                    {
-                        c = readFromFile() & 0xff;
-                        while ((c & 128) != 0)
-                            c = readFromFile() & 0xff;
-                        data = BinaryDelta.Apply(data, inflateFromFile((int) sz));
-                        break;
-                    }
-                case Constants.OBJ_REF_DELTA:
-                    {
-                        crc.Update(buf, fillFromFile(20), 20);
-                        use(20);
-                        data = BinaryDelta.Apply(data, inflateFromFile((int) sz));
-                        break;
-                    }
-                    default:
-                    throw new IOException("Unknown object type " + typecode + ".");
-            }
-
-            int crc32 = (int) crc.Value;
-            if (oldCRC != crc32)
-                throw new IOException("Corruption detected re-reading at " + pos);
-            if (oe == null)
-            {
-                objectDigest.Update(Constants.encodedTypeString(type));
-                objectDigest.Update((byte)' ');
-                objectDigest.Update(Constants.encodeASCII(data.Length));
-                objectDigest.Update((byte)0);
-                objectDigest.Update(data);
-                tempObjectId.FromRaw(objectDigest.Digest(), 0);
-
-                verifySafeObject(tempObjectId, type, data);
-                oe = new PackedObjectInfo(pos, crc32, tempObjectId);
-                entries[entryCount++] = oe;
-            }
-
-            resolveChildDeltas(pos, type, data, oe);
-        }
-
-        private UnresolvedDelta removeBaseById(AnyObjectId id)
-        {
-            DeltaChain d = baseById.get(id);
-            return d != null ? d.remove() : null;
-        }
-
-        private static UnresolvedDelta reverse(UnresolvedDelta c)
-        {
-            UnresolvedDelta tail = null;
-            while (c != null)
-            {
-                UnresolvedDelta n = c.next;
-                c.next = tail;
-                tail = c;
-                c = n;
-            }
-            return tail;
-        }
-
-        private void resolveChildDeltas(long pos, int type, byte[] data, PackedObjectInfo oe)
-        {
-            UnresolvedDelta a = reverse(removeBaseById(oe));
-            UnresolvedDelta b = null;
-            if (baseByPos.ContainsKey(pos))
-            {
-                b = reverse(baseByPos[pos]);
-                baseByPos.Remove(pos);
-            }
-            else
-                b = reverse(null);
-            while (a != null && b != null)
-            {
-                if (a.position < b.position)
-                {
-                    resolveDeltas(a.position, a.crc, type, data, null);
-                    a = a.next;
-                }
-                else
-                {
-                    resolveDeltas(b.position, b.crc, type, data, null);
-                    b = b.next;
-                }
-            }
-            resolveChildDeltaChain(type, data, a);
-            resolveChildDeltaChain(type, data, b);
-        }
-
-        private void resolveChildDeltaChain(int type, byte[] data, UnresolvedDelta a)
-        {
-            while (a != null)
-            {
-                resolveDeltas(a.position, a.crc, type, data, null);
-                a = a.next;
-            }
-        }
-
-        private void fixThinPack(IProgressMonitor progress)
-        {
-            growEntries();
-
-            packDigest.Reset();
-            originalEOF = packOut.Length - 20;
-            Deflater def = new Deflater(Deflater.DEFAULT_COMPRESSION, false);
-            List<DeltaChain> missing = new List<DeltaChain>(64);
-            long end = originalEOF;
-            
-			foreach(DeltaChain baseId in baseById)
-            {
-                if (baseId.head == null)
-                {
-                    missing.Add(baseId);
-                    continue;
-                }
-
-                ObjectLoader ldr = repo.OpenObject(readCurs, baseId);
-                if (ldr == null)
-                {
-                    missing.Add(baseId);
-                    continue;
-                }
-
-                byte[] data = ldr.getCachedBytes();
-                int typeCode = ldr.getType();
-                
-
-                crc.Reset();
-                packOut.Seek(end, SeekOrigin.Begin);
-                writeWhole(def, typeCode, data);
-				PackedObjectInfo oe = new PackedObjectInfo(end, (int)crc.Value, baseId);
-                entries[entryCount++] = oe;
-                end = packOut.Position;
-
-                resolveChildDeltas(oe.Offset, typeCode, data, oe);
-                if (progress.IsCancelled)
-                {
-                	throw new IOException("Download cancelled during indexing");
-                }
-            }
-            def.Finish();
-
-            foreach (DeltaChain baseDC in missing)
-            {
-                if (baseDC.head != null)
-                    throw new MissingObjectException(baseDC, "delta base");
-            }
-
-            fixHeaderFooter(packcsum, packDigest.Digest());
-        }
-
-        private void writeWhole(Deflater def, int typeCode, byte[] data)
-        {
-            int sz = data.Length;
-            int hdrlen = 0;
-            buf[hdrlen++] = (byte) ((typeCode << 4) | sz & 15);
-            sz = (int) (((uint) sz) >> 7);
-            while (sz > 0)
-            {
-                buf[hdrlen - 1] |= 0x80;
-                buf[hdrlen++] = (byte) (sz & 0x7f);
-                sz = (int) (((uint) sz) >> 7);
-            }
-            packDigest.Update(buf, 0, hdrlen);
-            crc.Update(buf, 0, hdrlen);
-            packOut.Write(buf, 0, hdrlen);
-            def.Reset();
-            def.SetInput(data);
-            def.Finish();
-            while (!def.IsFinished)
-            {
-                int datlen = def.Deflate(buf);
-                packDigest.Update(buf, 0, datlen);
-                crc.Update(buf, 0, datlen);
-                packOut.Write(buf, 0, datlen);
-            }
-        }
-
-        private void fixHeaderFooter(byte[] origcsum, byte[] tailcsum)
-        {
-            MessageDigest origDigest = Constants.newMessageDigest();
-            MessageDigest tailDigest = Constants.newMessageDigest();
-            long origRemaining = originalEOF;
-
-            packOut.Seek(0, SeekOrigin.Begin);
-            bAvail = 0;
-            bOffset = 0;
-            fillFromFile(12);
-
-            {
-                int origCnt = (int) Math.Min(bAvail, origRemaining);
-                origDigest.Update(buf, 0, origCnt);
-                origRemaining -= origCnt;
-                if (origRemaining == 0)
-                    tailDigest.Update(buf, origCnt, bAvail - origCnt);
-            }
-
-            NB.encodeInt32(buf, 8, entryCount);
-            packOut.Seek(0, SeekOrigin.Begin);
-            packOut.Write(buf, 0, 12);
-            packOut.Seek(bAvail, SeekOrigin.Begin);
-
-            packDigest.Reset();
-            packDigest.Update(buf, 0, bAvail);
-            for (;;)
-            {
-                int n = packOut.Read(buf, 0, buf.Length);
-                if (n <= 0)
-                    break;
-                if (origRemaining != 0)
-                {
-                    int origCnt = (int) Math.Min(n, origRemaining);
-                    origDigest.Update(buf, 0, origCnt);
-                    origRemaining -= origCnt;
-                    if (origRemaining == 0)
-                        tailDigest.Update(buf, origCnt, n - origCnt);
-                }
-                else
-                    tailDigest.Update(buf, 0, n);
-
-                packDigest.Update(buf, 0, n);
-            }
-
-            if (!Enumerable.SequenceEqual(origDigest.Digest(), origcsum) || !Enumerable.SequenceEqual(tailDigest.Digest(), tailcsum))
-            {
-                throw new IOException("Pack corrupted while writing to filesystem");
-            }
-
-            packcsum = packDigest.Digest();
-            packOut.Write(packcsum, 0, packcsum.Length);
-        }
-
-        private void growEntries()
-        {
-            PackedObjectInfo[] ne;
-            ne = new PackedObjectInfo[(int)objectCount+baseById.size()];
-            entries.ArrayCopy(0, ne, 0, entryCount);
-            entries = ne;
-        }
-
-        private void writeIdx()
-        {
-            Array.Sort(entries, 0, entryCount);
-            List<PackedObjectInfo> list = new List<PackedObjectInfo>(entries);
-            if (entryCount < entries.Length)
-                list.RemoveRange(entryCount, entries.Length-entryCount);
-
-            FileStream os = dstIdx.Create();
-            try
-            {
-                PackIndexWriter iw;
-                if (outputVersion <= 0)
-                    iw = PackIndexWriter.CreateOldestPossible(os, list);
-                else
-                    iw = PackIndexWriter.CreateVersion(os, outputVersion);
-                iw.Write(list, packcsum);
-                os.Flush();
-            }
-            finally
-            {
-                os.Close();
-            }
-        }
-
-        private void readPackHeader()
-        {
-            int hdrln = Constants.PACK_SIGNATURE.Length + 4 + 4;
-            int p = fillFromInput(hdrln);
-            for (int k = 0; k < Constants.PACK_SIGNATURE.Length; k++)
-                if (buf[p + k] != Constants.PACK_SIGNATURE[k])
-                    throw new IOException("Not a PACK file.");
-
-            long vers = NB.decodeInt32(buf, p + 4);
-            if (vers != 2 && vers != 3)
-                throw new IOException("Unsupported pack version " + vers + ".");
-            objectCount = NB.decodeUInt32(buf, p + 8);
-            use(hdrln);
-        }
-
-        private void readPackFooter()
-        {
-            sync();
-            byte[] cmpcsum = packDigest.Digest();
-            int c = fillFromInput(20);
-            packcsum = new byte[20];
-            buf.ArrayCopy(c, packcsum, 0, 20);
-            use(20);
-            if (packOut != null)
-                packOut.Write(packcsum, 0, packcsum.Length);
-
-            if (!cmpcsum.ArrayEquals(packcsum))
-                throw new CorruptObjectException("Packfile checksum incorrect.");
-        }
-
-        private void endInput()
-        {
-            objectData = null;
-        }
-
-        private void indexOneObject()
-        {
-            long pos = position();
-            crc.Reset();
-            int c = readFromInput();
-            int typeCode = (c >> 4) & 7;
-            long sz = c & 15;
-            int shift = 4;
-            while ((c & 0x80) != 0)
-            {
-                c = readFromInput();
-                sz += (c & 0x7f) << shift;
-                shift += 7;
-            }
-
-            switch (typeCode)
-            {
-                case Constants.OBJ_COMMIT:
-                case Constants.OBJ_TREE:
-                case Constants.OBJ_BLOB:
-                case Constants.OBJ_TAG:
-                    whole(typeCode, pos, sz);
-                    break;
-                case Constants.OBJ_OFS_DELTA:
-                    {
-                        c = readFromInput();
-                        long ofs = c & 127;
-                        while ((c & 128) != 0)
-                        {
-                            ofs += 1;
-                            c = readFromInput();
-                            ofs <<= 7;
-                            ofs += (c & 127);
-                        }
-                        long pbase = pos - ofs;
-                        UnresolvedDelta n;
-                        skipInflateFromInput(sz);
-                        n = new UnresolvedDelta(pos, (int)crc.Value);
-                        if (baseByPos.ContainsKey(pbase))
-                        {
-                            n.next = baseByPos[pbase];
-                            baseByPos[pbase] = n;
-                        }
-                        else
-                        {
-                            baseByPos.Add(pbase, n);
-                        }
-                        deltaCount++;
-                        break;
-                    }
-                case Constants.OBJ_REF_DELTA:
-                    {
-                        c = fillFromInput(20);
-                        crc.Update(buf, c, 20);
-                        ObjectId baseId = ObjectId.FromRaw(buf, c);
-                        use(20);
-                        DeltaChain r = baseById.get(baseId);
-                        if (r == null)
-                        {
-                            r = new DeltaChain(baseId);
-                            baseById.add(r);
-                        }
-                        skipInflateFromInput(sz);
-                        r.add(new UnresolvedDelta(pos, (int) crc.Value));
-                        deltaCount++;
-                        break;
-                    }
-                    default:
-                    throw new IOException("Unknown object type " + typeCode + ".");
-            }
-        }
-
-        private void whole(int type, long pos, long sz)
-        {
-            byte[] data = inflateFromInput((int)sz);
-            objectDigest.Update(Constants.encodedTypeString(type));
-            objectDigest.Update((byte) ' ');
-            objectDigest.Update(Constants.encodeASCII(sz));
-            objectDigest.Update((byte) 0);
-            objectDigest.Update(data);
-            tempObjectId.FromRaw(objectDigest.Digest(), 0);
-
-            verifySafeObject(tempObjectId, type, data);
-            int crc32 = (int) crc.Value;
-            entries[entryCount++] = new PackedObjectInfo(pos, crc32, tempObjectId);
-        }
-
-        private void verifySafeObject(AnyObjectId id, int type, byte[] data)
-        {
-            if (objCheck != null)
-            {
-                try
-                {
-                    objCheck.check(type, data);
-                }
-                catch (CorruptObjectException e)
-                {
-                    throw new IOException("Invalid " + Constants.typeString(type) + " " + id + ": " + e.Message, e);
-                }
-            }
-
-            ObjectLoader ldr = repo.OpenObject(readCurs, id);
-            if (ldr != null)
-            {
-                byte[] existingData = ldr.getCachedBytes();
-                if (ldr.getType() != type || !data.ArrayEquals(existingData))
-                {
-                    throw new IOException("Collision on " + id);
-                }
-            }
-        }
-
-        private long position()
-        {
-            return bBase + bOffset;
-        }
-
-        private void position(long pos)
-        {
-            packOut.Seek(pos, SeekOrigin.Begin);
-            bBase = pos;
-            bOffset = 0;
-            bAvail = 0;
-        }
-
-        private int readFromInput()
-        {
-            if (bAvail == 0)
-                fillFromInput(1);
-
-            bAvail--;
-            int b = buf[bOffset++] & 0xff;
-            crc.Update((uint)b);
-            return b;
-        }
-
-        private int readFromFile()
-        {
-            if (bAvail == 0)
-                fillFromFile(1);
-
-            bAvail--;
-            int b = buf[bOffset++] & 0xff;
-            crc.Update((uint)b);
-            return b;
-        }
-
-        private void use(int cnt)
-        {
-            bOffset += cnt;
-            bAvail -= cnt;
-        }
-
-        private int fillFromInput(int need)
-        {
-            while (bAvail < need)
-            {
-                int next = bOffset + bAvail;
-                int free = buf.Length - next;
-                if (free + bAvail < need)
-                {
-                    sync();
-                    next = bAvail;
-                    free = buf.Length - next;
-                }
-                int prevNext = next;
-                next = stream.Read(buf, next, free);
-                if (next <= 0 && (prevNext != buf.Length))
-                    throw new EndOfStreamException("Packfile is truncated,");
-                bAvail += next;
-            }
-            return bOffset;
-        }
-
-        private int fillFromFile(int need)
-        {
-            if (bAvail < need)
-            {
-                int next = bOffset + bAvail;
-                int free = buf.Length - next;
-                if (free + bAvail < need)
-                {
-                    if (bAvail > 0)
-                        buf.ArrayCopy(bOffset, buf, 0, bAvail);
-                    bOffset = 0;
-                    next = bAvail;
-                    free = buf.Length - next;
-                }
-                int prevNext = next;
-                next = packOut.Read(buf, next, free);
-                if (next <= 0 && (prevNext != buf.Length))
-                    throw new EndOfStreamException("Packfile is truncated.");
-                bAvail += next;
-            }
-            return bOffset;
-        }
-
-        private void sync()
-        {
-            packDigest.Update(buf, 0, bOffset);
-            if (packOut != null)
-                packOut.Write(buf, 0, bOffset);
-            if (bAvail > 0)
-                buf.ArrayCopy(bOffset, buf, 0, bAvail);
-            bBase += bOffset;
-            bOffset = 0;
-        }
-
-        private void skipInflateFromInput(long sz)
-        {
-            Inflater inf = inflater;
-            try
-            {
-                byte[] dst = objectData;
-                int n = 0;
-                int p = -1;
-                while (!inf.IsFinished)
-                {
-                    if (inf.IsNeedingInput)
-                    {
-                        if (p >= 0)
-                        {
-                            crc.Update(buf, p, bAvail);
-                            use(bAvail);
-                        }
-                        p = fillFromInput(1);
-                        inf.SetInput(buf, p, bAvail);
-                    }
-
-                    int free = dst.Length - n;
-                    if (free < 8)
-                    {
-                        sz -= n;
-                        n = 0;
-                        free = dst.Length;
-                    }
-                    n += inf.Inflate(dst, n, free);
-                }
-                if (n != sz)
-                    throw new IOException("wrong decompressed length");
-                n = bAvail - inf.RemainingInput;
-                if (n > 0)
-                {
-                   crc.Update(buf, p, n);
-                    use(n);
-                }
-            }
-            catch (IOException e)
-            {
-                throw corrupt(e);
-            }
-            finally
-            {
-                inf.Reset();
-            }
-        }
-
-        private byte[] inflateFromInput(int sz)
-        {
-            byte[] dst = new byte[(int) sz];
-            Inflater inf = inflater;
-            try
-            {
-                int n = 0;
-                int p = -1;
-                while (!inf.IsFinished)
-                {
-                    if (inf.IsNeedingInput)
-                    {
-                        if (p >= 0)
-                        {
-                            crc.Update(buf, p, bAvail);
-                            use(bAvail);
-                        }
-                        p = fillFromFile(1);
-                        inf.SetInput(buf, p, bAvail);
-                    }
-
-                    n += inf.Inflate(dst, n, sz - n);
-                }
-                n = bAvail - inf.RemainingInput;
-                if (n > 0)
-                {
-                    crc.Update(buf, p, n);
-                    use(n);
-                }
-                return dst;
-            }
-            catch (IOException e)
-            {
-                throw corrupt(e);
-            }
-            finally
-            {
-                inf.Reset();
-            }
-        }
-
-        private byte[] inflateFromFile(long sz)
-        {
-            byte[] dst = new byte[(int)sz];
-            Inflater inf = inflater;
-            try
-            {
-                int n = 0;
-                int p = -1;
-                while (!inf.IsFinished)
-                {
-                    if (inf.IsNeedingInput)
-                    {
-                        if (p >= 0)
-                        {
-                            crc.Update(buf, p, bAvail);
-                            use(bAvail);
-                        }
-                        p = fillFromInput(1);
-                        inf.SetInput(buf, p, bAvail);
-                    }
-
-                    n += inf.Inflate(dst, n, dst.Length - n);
-                }
-                if (n != sz)
-                    throw new IOException("wrong decompressed length");
-                n = bAvail - inf.RemainingInput;
-                if (n > 0)
-                {
-                    crc.Update(buf, p, n);
-                    use(n);
-                }
-                return dst;
-            }
-            catch (IOException e)
-            {
-                throw corrupt(e);
-            }
-            finally
-            {
-                inf.Reset();
-            }
-        }
-
-
-        private static CorruptObjectException corrupt(IOException e)
-        {
-            return new CorruptObjectException("Packfile corruption detected: " + e.Message);
-        }
-
-        public void renameAndOpenPack()
-        {
-            renameAndOpenPack(null);
-        }
-
-        public PackLock renameAndOpenPack(string lockMessage)
-        {
-            if (!keepEmpty && entryCount == 0)
-            {
-                cleanupTemporaryFiles();
-                return null;
-            }
-
-            MessageDigest d = Constants.newMessageDigest();
-            byte[] oeBytes = new byte[Constants.OBJECT_ID_LENGTH];
-            for (int i = 0; i < entryCount; i++)
-            {
-                PackedObjectInfo oe = entries[i];
-                oe.copyRawTo(oeBytes, 0);
-                d.Update(oeBytes);
-            }
-
-            string name = ObjectId.FromRaw(d.Digest()).Name;
-            DirectoryInfo packDir = new DirectoryInfo(Path.Combine(repo.ObjectsDirectory.ToString(), "pack"));
-            FileInfo finalPack = new FileInfo(Path.Combine(packDir.ToString(), "pack-" + name + ".pack"));
-            FileInfo finalIdx = new FileInfo(Path.Combine(packDir.ToString(), "pack-" + name + ".idx"));
-            PackLock keep = new PackLock(finalPack);
-
-            if (!packDir.Exists)
-            {
-                packDir.Create();
-                if (!packDir.Exists)
-                {
-                    cleanupTemporaryFiles();
-                    throw new IOException("Cannot create " + packDir.ToString());
-                }
-            }
-
-            if (finalPack.Exists)
-            {
-                cleanupTemporaryFiles();
-                return null;
-            }
-
-            if (lockMessage != null)
-            {
-                try
-                {
-                    if (!keep.Lock(lockMessage))
-                        throw new IOException("Cannot lock pack in " + finalPack);
-                }
-                catch (IOException e)
-                {
-                    cleanupTemporaryFiles();
-                    throw e;
-                }
-            }
-
-            if (!dstPack.RenameTo(finalPack.ToString()))
-            {
-                cleanupTemporaryFiles();
-                keep.Unlock();
-                throw new IOException("Cannot move pack to " + finalPack);
-            }
-
-            if (!dstIdx.RenameTo(finalIdx.ToString()))
-            {
-                cleanupTemporaryFiles();
-                keep.Unlock();
-                finalPack.Delete();
-                //if (finalPack.Exists)
-                // [caytchen] TODO: finalPack.deleteOnExit();
-                throw new IOException("Cannot move index to " + finalIdx);
-            }
-
-            try
-            {
-                repo.openPack(finalPack, finalIdx);
-            }
-            catch (IOException err)
-            {
-                keep.Unlock();
-                finalPack.Delete();
-                finalIdx.Delete();
-                throw err;
-            }
-
-            return lockMessage != null ? keep : null;
-        }
-
-        private void cleanupTemporaryFiles()
-        {
-            dstIdx.Delete();
-            //if (dstIdx.Exists)
-                // [caytchen] TODO: dstIdx.deleteOnExit();
-            dstPack.Delete();
-            //if (dstPack.Exists)
-                // [caytchen] TODO: dstPack.deleteOnExit();
-        }
-
-    }
-
-=======
- */
-
-using System;
-using System.Collections.Generic;
-using System.IO;
-using System.Linq;
-using GitSharp.Exceptions;
-using GitSharp.Util;
-using ICSharpCode.SharpZipLib.Zip.Compression;
-
-namespace GitSharp.Transport
-{
-	public class IndexPack
-	{
-		public const string PROGRESS_DOWNLOAD = "Receiving objects";
-		public const string PROGRESS_RESOLVE_DELTA = "Resolving deltas";
-		public const string PackSuffix = ".pack";
-		public const string IndexSuffix = ".idx";
-
-		public const int BUFFER_SIZE = 8192;
-
-		private readonly Repository _repo;
-		private readonly FileStream _packOut;
-		private readonly Stream _stream;
-		private readonly byte[] _buffer;
-		private readonly MessageDigest _objectDigest;
-		private readonly MutableObjectId _tempObjectId;
-		private readonly Crc32 _crc;
-
-		private Inflater _inflater;
-		private long _bBase;
-		private int _bOffset;
-		private int _bAvail;
-		private ObjectChecker _objCheck;
-		private bool _fixThin;
-		private bool _keepEmpty;
-		private int _outputVersion;
-		private readonly FileInfo _dstPack;
-		private readonly FileInfo _dstIdx;
-		private long _objectCount;
-		private PackedObjectInfo[] _entries;
-		private int _deltaCount;
-		private int _entryCount;
-		private ObjectIdSubclassMap<DeltaChain> _baseById;
-		private Dictionary<long, UnresolvedDelta> _baseByPos;
-		private byte[] _objectData;
-		private MessageDigest _packDigest;
-		private byte[] _packcsum;
-		private long _originalEof;
-		private WindowCursor _windowCursor;
-
-		public IndexPack(Repository db, Stream src, FileInfo dstBase)
-		{
-			_repo = db;
-			_stream = src;
-			_crc = new Crc32();
-			_inflater = InflaterCache.Instance.get();
-			_windowCursor = new WindowCursor();
-			_buffer = new byte[BUFFER_SIZE];
-			_objectData = new byte[BUFFER_SIZE];
-			_objectDigest = Constants.newMessageDigest();
-			_tempObjectId = new MutableObjectId();
-			_packDigest = Constants.newMessageDigest();
-
-			if (dstBase != null)
-			{
-				DirectoryInfo dir = dstBase.Directory;
-				string nam = dstBase.Name;
-				_dstPack = new FileInfo(Path.Combine(dir.ToString(), GetPackFileName(nam)));
-				_dstIdx = new FileInfo(Path.Combine(dir.ToString(), GetIndexFileName(nam)));
-				_packOut = _dstPack.Create();
-			}
-			else
-			{
-				_dstPack = null;
-				_dstIdx = null;
-			}
-		}
-
-		public void setIndexVersion(int version)
-		{
-			_outputVersion = version;
-		}
-
-		public void setFixThin(bool fix)
-		{
-			_fixThin = fix;
-		}
-
-		public void setKeepEmpty(bool empty)
-		{
-			_keepEmpty = empty;
-		}
-
-		public void setObjectChecker(ObjectChecker oc)
-		{
-			_objCheck = oc;
-		}
-
-		public void setObjectChecking(bool on)
-		{
-			setObjectChecker(on ? new ObjectChecker() : null);
-		}
-
-		public void index(IProgressMonitor progress)
-		{
-			progress.Start(2);
-			try
-			{
-				try
-				{
-					ReadPackHeader();
-
-					_entries = new PackedObjectInfo[(int)_objectCount];
-					_baseById = new ObjectIdSubclassMap<DeltaChain>();
-					_baseByPos = new Dictionary<long, UnresolvedDelta>();
-
-					progress.BeginTask(PROGRESS_DOWNLOAD, (int)_objectCount);
-					for (int done = 0; done < _objectCount; done++)
-					{
-						IndexOneObject();
-						progress.Update(1);
-						if (progress.IsCancelled)
-						{
-							throw new IOException("Download cancelled");
-						}
-					}
-
-					ReadPackFooter();
-					EndInput();
-					progress.EndTask();
-
-					if (_deltaCount > 0)
-					{
-						if (_packOut == null)
-						{
-							throw new IOException("need packOut");
-						}
-
-						ResolveDeltas(progress);
-						if (_entryCount < _objectCount)
-						{
-							if (!_fixThin)
-							{
-								throw new IOException("pack has " + (_objectCount - _entryCount) + " unresolved deltas");
-							}
-
-							FixThinPack(progress);
-						}
-					}
-
-					if (_packOut != null && (_keepEmpty || _entryCount > 0))
-					{
-						_packOut.Flush();
-					}
-
-					_packDigest = null;
-					_baseById = null;
-					_baseByPos = null;
-
-					if (_dstIdx != null && (_keepEmpty || _entryCount > 0))
-					{
-						WriteIdx();
-					}
-				}
-				finally
-				{
-					try
-					{
-						InflaterCache.Instance.release(_inflater);
-					}
-					finally
-					{
-						_inflater = null;
-					}
-					_windowCursor = WindowCursor.Release(_windowCursor);
-
-					progress.EndTask();
-					if (_packOut != null)
-					{
-						_packOut.Close();
-					}
-				}
-
-				if (_keepEmpty || _entryCount > 0)
-				{
-					if (_dstPack != null)
-					{
-						_dstPack.IsReadOnly = true;
-					}
-					if (_dstIdx != null)
-					{
-						_dstIdx.IsReadOnly = true;
-					}
-				}
-			}
-			catch (IOException)
-			{
-				if (_dstPack != null) _dstPack.Delete();
-				if (_dstIdx != null) _dstIdx.Delete();
-				throw;
-			}
-		}
-
-		private void ResolveDeltas(IProgressMonitor progress)
-		{
-			progress.BeginTask(PROGRESS_RESOLVE_DELTA, _deltaCount);
-			int last = _entryCount;
-			for (int i = 0; i < last; i++)
-			{
-				int before = _entryCount;
-				ResolveDeltas(_entries[i]);
-				progress.Update(_entryCount - before);
-				if (progress.IsCancelled)
-				{
-					throw new IOException("Download cancelled during indexing");
-				}
-			}
-			progress.EndTask();
-		}
-
-		private void ResolveDeltas(PackedObjectInfo objectInfo)
-		{
-			int oldCrc = objectInfo.CRC;
-			if (_baseById.get(objectInfo) != null || _baseByPos.ContainsKey(objectInfo.Offset))
-			{
-				ResolveDeltas(objectInfo.Offset, oldCrc, Constants.OBJ_BAD, null, objectInfo);
-			}
-		}
-
-		private void ResolveDeltas(long pos, int oldCrc, int type, byte[] data, PackedObjectInfo oe)
-		{
-			_crc.Reset();
-			Position(pos);
-			int c = ReadFromFile();
-			int typecode = (c >> 4) & 7;
-			long sz = c & 15;
-			int shift = 4;
-			while ((c & 0x80) != 0)
-			{
-				c = ReadFromFile();
-				sz += (c & 0x7f) << shift;
-				shift += 7;
-			}
-
-			switch (typecode)
-			{
-				case Constants.OBJ_COMMIT:
-				case Constants.OBJ_TREE:
-				case Constants.OBJ_BLOB:
-				case Constants.OBJ_TAG:
-					type = typecode;
-					data = InflateFromFile((int)sz);
-					break;
-
-				case Constants.OBJ_OFS_DELTA:
-					c = ReadFromFile() & 0xff;
-					while ((c & 128) != 0)
-					{
-						c = ReadFromFile() & 0xff;
-					}
-					data = BinaryDelta.Apply(data, InflateFromFile((int)sz));
-					break;
-
-				case Constants.OBJ_REF_DELTA:
-					_crc.Update(_buffer, FillFromFile(20), 20);
-					Use(20);
-					data = BinaryDelta.Apply(data, InflateFromFile((int)sz));
-					break;
-
-				default:
-					throw new IOException("Unknown object type " + typecode + ".");
-			}
-
-			var crc32 = (int)_crc.Value;
-			if (oldCrc != crc32)
-			{
-				throw new IOException("Corruption detected re-reading at " + pos);
-			}
-
-			if (oe == null)
-			{
-				_objectDigest.Update(Constants.encodedTypeString(type));
-				_objectDigest.Update((byte)' ');
-				_objectDigest.Update(Constants.encodeASCII(data.Length));
-				_objectDigest.Update(0);
-				_objectDigest.Update(data);
-				_tempObjectId.FromRaw(_objectDigest.Digest(), 0);
-
-				VerifySafeObject(_tempObjectId, type, data);
-				oe = new PackedObjectInfo(pos, crc32, _tempObjectId);
-				_entries[_entryCount++] = oe;
-			}
-
-			ResolveChildDeltas(pos, type, data, oe);
-		}
-
-		private UnresolvedDelta RemoveBaseById(AnyObjectId id)
-		{
-			DeltaChain d = _baseById.get(id);
-			return d != null ? d.Remove() : null;
-		}
-
-		private void ResolveChildDeltas(long pos, int type, byte[] data, AnyObjectId objectId)
-		{
-			UnresolvedDelta a = Reverse(RemoveBaseById(objectId));
-			UnresolvedDelta b;
-
-			if (_baseByPos.ContainsKey(pos))
-			{
-				b = Reverse(_baseByPos[pos]);
-				_baseByPos.Remove(pos);
-			}
-			else
-			{
-				b = Reverse(null);
-			}
-
-			while (a != null && b != null)
-			{
-				if (a.HeaderOffset < b.HeaderOffset)
-				{
-					ResolveDeltas(a.HeaderOffset, a.Crc32, type, data, null);
-					a = a.Next;
-				}
-				else
-				{
-					ResolveDeltas(b.HeaderOffset, b.Crc32, type, data, null);
-					b = b.Next;
-				}
-			}
-
-			ResolveChildDeltaChain(type, data, a);
-			ResolveChildDeltaChain(type, data, b);
-		}
-
-		private void ResolveChildDeltaChain(int type, byte[] data, UnresolvedDelta a)
-		{
-			while (a != null)
-			{
-				ResolveDeltas(a.HeaderOffset, a.Crc32, type, data, null);
-				a = a.Next;
-			}
-		}
-
-		private void FixThinPack(IProgressMonitor progress)
-		{
-			GrowEntries();
-
-			_packDigest.Reset();
-			_originalEof = _packOut.Length - 20;
-			var def = new Deflater(Deflater.DEFAULT_COMPRESSION, false);
-			var missing = new List<DeltaChain>(64);
-			long end = _originalEof;
-
-			foreach (DeltaChain baseId in _baseById)
-			{
-				if (baseId.Head == null)
-				{
-					missing.Add(baseId);
-					continue;
-				}
-
-				ObjectLoader ldr = _repo.OpenObject(_windowCursor, baseId);
-				if (ldr == null)
-				{
-					missing.Add(baseId);
-					continue;
-				}
-
-				byte[] data = ldr.CachedBytes;
-				int typeCode = ldr.Type;
-
-				_crc.Reset();
-				_packOut.Seek(end, SeekOrigin.Begin);
-				WriteWhole(def, typeCode, data);
-				var oe = new PackedObjectInfo(end, (int)_crc.Value, baseId);
-				_entries[_entryCount++] = oe;
-				end = _packOut.Position;
-
-				ResolveChildDeltas(oe.Offset, typeCode, data, oe);
-				if (progress.IsCancelled)
-				{
-					throw new IOException("Download cancelled during indexing");
-				}
-			}
-
-			def.Finish();
-
-			foreach (DeltaChain baseDeltaChain in missing)
-			{
-				if (baseDeltaChain.Head != null)
-				{
-					throw new MissingObjectException(baseDeltaChain, "delta base");
-				}
-			}
-
-			FixHeaderFooter(_packcsum, _packDigest.Digest());
-		}
-
-		private void WriteWhole(Deflater def, int typeCode, byte[] data)
-		{
-			int sz = data.Length;
-			int hdrlen = 0;
-			_buffer[hdrlen++] = (byte)((typeCode << 4) | sz & 15);
-			sz = (int)(((uint)sz) >> 7);
-			while (sz > 0)
-			{
-				_buffer[hdrlen - 1] |= 0x80;
-				_buffer[hdrlen++] = (byte)(sz & 0x7f);
-				sz = (int)(((uint)sz) >> 7);
-			}
-			_packDigest.Update(_buffer, 0, hdrlen);
-			_crc.Update(_buffer, 0, hdrlen);
-			_packOut.Write(_buffer, 0, hdrlen);
-			def.Reset();
-			def.SetInput(data);
-			def.Finish();
-			while (!def.IsFinished)
-			{
-				int datlen = def.Deflate(_buffer);
-				_packDigest.Update(_buffer, 0, datlen);
-				_crc.Update(_buffer, 0, datlen);
-				_packOut.Write(_buffer, 0, datlen);
-			}
-		}
-
-		private void FixHeaderFooter(IEnumerable<byte> origcsum, IEnumerable<byte> tailcsum)
-		{
-			MessageDigest origDigest = Constants.newMessageDigest();
-			MessageDigest tailDigest = Constants.newMessageDigest();
-			long origRemaining = _originalEof;
-
-			_packOut.Seek(0, SeekOrigin.Begin);
-			_bAvail = 0;
-			_bOffset = 0;
-			FillFromFile(12);
-
-			{
-				var origCnt = (int)Math.Min(_bAvail, origRemaining);
-				origDigest.Update(_buffer, 0, origCnt);
-				origRemaining -= origCnt;
-				if (origRemaining == 0)
-				{
-					tailDigest.Update(_buffer, origCnt, _bAvail - origCnt);
-				}
-			}
-
-			NB.encodeInt32(_buffer, 8, _entryCount);
-			_packOut.Seek(0, SeekOrigin.Begin);
-			_packOut.Write(_buffer, 0, 12);
-			_packOut.Seek(_bAvail, SeekOrigin.Begin);
-
-			_packDigest.Reset();
-			_packDigest.Update(_buffer, 0, _bAvail);
-
-			while (true)
-			{
-				int n = _packOut.Read(_buffer, 0, _buffer.Length);
-				if (n <= 0) break;
-
-				if (origRemaining != 0)
-				{
-					var origCnt = (int)Math.Min(n, origRemaining);
-					origDigest.Update(_buffer, 0, origCnt);
-					origRemaining -= origCnt;
-					if (origRemaining == 0)
-					{
-						tailDigest.Update(_buffer, origCnt, n - origCnt);
-					}
-				}
-				else
-				{
-					tailDigest.Update(_buffer, 0, n);
-				}
-
-				_packDigest.Update(_buffer, 0, n);
-			}
-
-			if (!origDigest.Digest().SequenceEqual(origcsum) || !tailDigest.Digest().SequenceEqual(tailcsum))
-			{
-				throw new IOException("Pack corrupted while writing to filesystem");
-			}
-
-			_packcsum = _packDigest.Digest();
-			_packOut.Write(_packcsum, 0, _packcsum.Length);
-		}
-
-		private void GrowEntries()
-		{
-			var newEntries = new PackedObjectInfo[(int)_objectCount + _baseById.size()];
-			Array.Copy(_entries, 0, newEntries, 0, _entryCount);
-			_entries = newEntries;
-		}
-
-		private void WriteIdx()
-		{
-			Array.Sort(_entries, 0, _entryCount);
-			var list = new List<PackedObjectInfo>(_entries);
-			if (_entryCount < _entries.Length)
-			{
-				list.RemoveRange(_entryCount, _entries.Length - _entryCount);
-			}
-
-			FileStream os = _dstIdx.Create();
-			try
-			{
-				PackIndexWriter iw = _outputVersion <= 0 ?
-					PackIndexWriter.CreateOldestPossible(os, list) :
-					PackIndexWriter.CreateVersion(os, _outputVersion);
-
-				iw.Write(list, _packcsum);
-				os.Flush();
-			}
-			finally
-			{
-				os.Close();
-			}
-		}
-
-		private void ReadPackHeader()
-		{
-			int hdrln = Constants.PACK_SIGNATURE.Length + 4 + 4;
-			int p = FillFromInput(hdrln);
-			for (int k = 0; k < Constants.PACK_SIGNATURE.Length; k++)
-			{
-				if (_buffer[p + k] != Constants.PACK_SIGNATURE[k])
-				{
-					throw new IOException("Not a PACK file.");
-				}
-			}
-
-			long vers = NB.decodeInt32(_buffer, p + 4);
-			if (vers != 2 && vers != 3)
-			{
-				throw new IOException("Unsupported pack version " + vers + ".");
-			}
-
-			_objectCount = NB.decodeUInt32(_buffer, p + 8);
-			Use(hdrln);
-		}
-
-		private void ReadPackFooter()
-		{
-			Sync();
-			byte[] cmpcsum = _packDigest.Digest();
-			int c = FillFromInput(20);
-			_packcsum = new byte[20];
-			Array.Copy(_buffer, c, _packcsum, 0, 20);
-
-			Use(20);
-
-			if (_packOut != null)
-			{
-				_packOut.Write(_packcsum, 0, _packcsum.Length);
-			}
-
-			if (!cmpcsum.ArrayEquals(_packcsum))
-			{
-				throw new CorruptObjectException("Packfile checksum incorrect.");
-			}
-		}
-
-		private void EndInput()
-		{
-			_objectData = null;
-		}
-
-		private void IndexOneObject()
-		{
-			long pos = Position();
-			_crc.Reset();
-			int c = ReadFromInput();
-			int typeCode = (c >> 4) & 7;
-			long sz = c & 15;
-			int shift = 4;
-			while ((c & 0x80) != 0)
-			{
-				c = ReadFromInput();
-				sz += (c & 0x7f) << shift;
-				shift += 7;
-			}
-
-			switch (typeCode)
-			{
-				case Constants.OBJ_COMMIT:
-				case Constants.OBJ_TREE:
-				case Constants.OBJ_BLOB:
-				case Constants.OBJ_TAG:
-					Whole(typeCode, pos, sz);
-					break;
-				case Constants.OBJ_OFS_DELTA:
-					c = ReadFromInput();
-					long ofs = c & 127;
-					while ((c & 128) != 0)
-					{
-						ofs += 1;
-						c = ReadFromInput();
-						ofs <<= 7;
-						ofs += (c & 127);
-					}
-					long pbase = pos - ofs;
-					SkipInflateFromInput(sz);
-					var n = new UnresolvedDelta(pos, (int)_crc.Value);
-					if (_baseByPos.ContainsKey(pbase))
-					{
-						n.Next = _baseByPos[pbase];
-						_baseByPos[pbase] = n;
-					}
-					else
-					{
-						_baseByPos.Add(pbase, n);
-					}
-					_deltaCount++;
-					break;
-
-				case Constants.OBJ_REF_DELTA:
-					c = FillFromInput(20);
-					_crc.Update(_buffer, c, 20);
-					ObjectId baseId = ObjectId.FromRaw(_buffer, c);
-					Use(20);
-					DeltaChain r = _baseById.get(baseId);
-					if (r == null)
-					{
-						r = new DeltaChain(baseId);
-						_baseById.add(r);
-					}
-					SkipInflateFromInput(sz);
-					r.Add(new UnresolvedDelta(pos, (int)_crc.Value));
-					_deltaCount++;
-					break;
-
-				default:
-					throw new IOException("Unknown object type " + typeCode + ".");
-			}
-		}
-
-		private void Whole(int type, long pos, long sz)
-		{
-			byte[] data = InflateFromInput((int)sz);
-			_objectDigest.Update(Constants.encodedTypeString(type));
-			_objectDigest.Update((byte)' ');
-			_objectDigest.Update(Constants.encodeASCII(sz));
-			_objectDigest.Update(0);
-			_objectDigest.Update(data);
-			_tempObjectId.FromRaw(_objectDigest.Digest(), 0);
-
-			VerifySafeObject(_tempObjectId, type, data);
-			var crc32 = (int)_crc.Value;
-			_entries[_entryCount++] = new PackedObjectInfo(pos, crc32, _tempObjectId);
-		}
-
-		private void VerifySafeObject(AnyObjectId id, int type, byte[] data)
-		{
-			if (_objCheck != null)
-			{
-				try
-				{
-					_objCheck.check(type, data);
-				}
-				catch (CorruptObjectException e)
-				{
-					throw new IOException("Invalid " + Constants.typeString(type) + " " + id + ": " + e.Message, e);
-				}
-			}
-
-			ObjectLoader ldr = _repo.OpenObject(_windowCursor, id);
-			if (ldr != null)
-			{
-				byte[] existingData = ldr.CachedBytes;
-				if (ldr.Type != type || !data.ArrayEquals(existingData))
-				{
-					throw new IOException("Collision on " + id);
-				}
-			}
-		}
-
-		private long Position()
-		{
-			return _bBase + _bOffset;
-		}
-
-		private void Position(long pos)
-		{
-			_packOut.Seek(pos, SeekOrigin.Begin);
-			_bBase = pos;
-			_bOffset = 0;
-			_bAvail = 0;
-		}
-
-		private int ReadFromInput()
-		{
-			if (_bAvail == 0)
-			{
-				FillFromInput(1);
-			}
-
-			_bAvail--;
-			int b = _buffer[_bOffset++] & 0xff;
-			_crc.Update((uint)b);
-			return b;
-		}
-
-		private int ReadFromFile()
-		{
-			if (_bAvail == 0)
-			{
-				FillFromFile(1);
-			}
-
-			_bAvail--;
-			int b = _buffer[_bOffset++] & 0xff;
-			_crc.Update((uint)b);
-			return b;
-		}
-
-		private void Use(int cnt)
-		{
-			_bOffset += cnt;
-			_bAvail -= cnt;
-		}
-
-		private int FillFromInput(int need)
-		{
-			while (_bAvail < need)
-			{
-				int next = _bOffset + _bAvail;
-				int free = _buffer.Length - next;
-				if (free + _bAvail < need)
-				{
-					Sync();
-					next = _bAvail;
-					free = _buffer.Length - next;
-				}
-
-				int prevNext = next;
-				next = _stream.Read(_buffer, next, free);
-				if (next <= 0 && (prevNext != _buffer.Length))
-				{
-					throw new EndOfStreamException("Packfile is truncated,");
-				}
-
-				_bAvail += next;
-			}
-			return _bOffset;
-		}
-
-		private int FillFromFile(int need)
-		{
-			if (_bAvail < need)
-			{
-				int next = _bOffset + _bAvail;
-				int free = _buffer.Length - next;
-				if (free + _bAvail < need)
-				{
-					if (_bAvail > 0)
-					{
-						Array.Copy(_buffer, _bOffset, _buffer, 0, _bAvail);
-					}
-
-					_bOffset = 0;
-					next = _bAvail;
-					free = _buffer.Length - next;
-				}
-				int prevNext = next;
-				next = _packOut.Read(_buffer, next, free);
-
-				if (next <= 0 && (prevNext != _buffer.Length))
-				{
-					throw new EndOfStreamException("Packfile is truncated.");
-				}
-
-				_bAvail += next;
-			}
-
-			return _bOffset;
-		}
-
-		private void Sync()
-		{
-			_packDigest.Update(_buffer, 0, _bOffset);
-			if (_packOut != null)
-			{
-				_packOut.Write(_buffer, 0, _bOffset);
-			}
-
-			if (_bAvail > 0)
-			{
-				Array.Copy(_buffer, _bOffset, _buffer, 0, _bAvail);
-			}
-
-			_bBase += _bOffset;
-			_bOffset = 0;
-		}
-
-		private void SkipInflateFromInput(long sz)
-		{
-			Inflater inf = _inflater;
-			try
-			{
-				byte[] dst = _objectData;
-				int n = 0;
-				int p = -1;
-				while (!inf.IsFinished)
-				{
-					if (inf.IsNeedingInput)
-					{
-						if (p >= 0)
-						{
-							_crc.Update(_buffer, p, _bAvail);
-							Use(_bAvail);
-						}
-						p = FillFromInput(1);
-						inf.SetInput(_buffer, p, _bAvail);
-					}
-
-					int free = dst.Length - n;
-					if (free < 8)
-					{
-						sz -= n;
-						n = 0;
-						free = dst.Length;
-					}
-					n += inf.Inflate(dst, n, free);
-				}
-
-				if (n != sz)
-				{
-					throw new IOException("wrong decompressed length");
-				}
-
-				n = _bAvail - inf.RemainingInput;
-				if (n > 0)
-				{
-					_crc.Update(_buffer, p, n);
-					Use(n);
-				}
-			}
-			catch (IOException e)
-			{
-				throw Corrupt(e);
-			}
-			finally
-			{
-				inf.Reset();
-			}
-		}
-
-		private byte[] InflateFromInput(int size)
-		{
-			var dst = new byte[size];
-			Inflater inf = _inflater;
-			try
-			{
-				int n = 0;
-				int p = -1;
-				while (!inf.IsFinished)
-				{
-					if (inf.IsNeedingInput)
-					{
-						if (p >= 0)
-						{
-							_crc.Update(_buffer, p, _bAvail);
-							Use(_bAvail);
-						}
-						p = FillFromFile(1);
-						inf.SetInput(_buffer, p, _bAvail);
-					}
-
-					n += inf.Inflate(dst, n, size - n);
-				}
-				n = _bAvail - inf.RemainingInput;
-				if (n > 0)
-				{
-					_crc.Update(_buffer, p, n);
-					Use(n);
-				}
-				return dst;
-			}
-			catch (IOException e)
-			{
-				throw Corrupt(e);
-			}
-			finally
-			{
-				inf.Reset();
-			}
-		}
-
-		private byte[] InflateFromFile(long size)
-		{
-			var dst = new byte[(int)size];
-			Inflater inf = _inflater;
-			try
-			{
-				int n = 0;
-				int p = -1;
-				while (!inf.IsFinished)
-				{
-					if (inf.IsNeedingInput)
-					{
-						if (p >= 0)
-						{
-							_crc.Update(_buffer, p, _bAvail);
-							Use(_bAvail);
-						}
-						p = FillFromInput(1);
-						inf.SetInput(_buffer, p, _bAvail);
-					}
-
-					n += inf.Inflate(dst, n, dst.Length - n);
-				}
-				if (n != size)
-					throw new IOException("wrong decompressed length");
-				n = _bAvail - inf.RemainingInput;
-				if (n > 0)
-				{
-					_crc.Update(_buffer, p, n);
-					Use(n);
-				}
-				return dst;
-			}
-			catch (IOException e)
-			{
-				throw Corrupt(e);
-			}
-			finally
-			{
-				inf.Reset();
-			}
-		}
-
-		public void renameAndOpenPack()
-		{
-			renameAndOpenPack(null);
-		}
-
-		public PackLock renameAndOpenPack(string lockMessage)
-		{
-			if (!_keepEmpty && _entryCount == 0)
-			{
-				CleanupTemporaryFiles();
-				return null;
-			}
-
-			MessageDigest d = Constants.newMessageDigest();
-			var oeBytes = new byte[Constants.OBJECT_ID_LENGTH];
-			for (int i = 0; i < _entryCount; i++)
-			{
-				PackedObjectInfo oe = _entries[i];
-				oe.copyRawTo(oeBytes, 0);
-				d.Update(oeBytes);
-			}
-
-			string name = ObjectId.FromRaw(d.Digest()).Name;
-			var packDir = new DirectoryInfo(Path.Combine(_repo.ObjectsDirectory.ToString(), "pack"));
-			var finalPack = new FileInfo(Path.Combine(packDir.ToString(), "pack-" + GetPackFileName(name)));
-			var finalIdx = new FileInfo(Path.Combine(packDir.ToString(), "pack-" + GetIndexFileName(name)));
-			var keep = new PackLock(finalPack);
-
-			if (!packDir.Exists)
-			{
-				packDir.Create();
-				if (!packDir.Exists)
-				{
-					CleanupTemporaryFiles();
-					throw new IOException("Cannot Create " + packDir);
-				}
-			}
-
-			if (finalPack.Exists)
-			{
-				CleanupTemporaryFiles();
-				return null;
-			}
-
-			if (lockMessage != null)
-			{
-				try
-				{
-					if (!keep.Lock(lockMessage))
-					{
-						throw new IOException("Cannot lock pack in " + finalPack);
-					}
-				}
-				catch (IOException)
-				{
-					CleanupTemporaryFiles();
-					throw;
-				}
-			}
-
-			if (!_dstPack.RenameTo(finalPack.ToString()))
-			{
-				CleanupTemporaryFiles();
-				keep.Unlock();
-				throw new IOException("Cannot move pack to " + finalPack);
-			}
-
-			if (!_dstIdx.RenameTo(finalIdx.ToString()))
-			{
-				CleanupTemporaryFiles();
-				keep.Unlock();
-				finalPack.Delete();
-				//if (finalPack.Exists)
-				// [caytchen] TODO: finalPack.deleteOnExit();
-				throw new IOException("Cannot move index to " + finalIdx);
-			}
-
-			try
-			{
-				_repo.openPack(finalPack, finalIdx);
-			}
-			catch (IOException)
-			{
-				keep.Unlock();
-				finalPack.Delete();
-				finalIdx.Delete();
-				throw;
-			}
-
-			return lockMessage != null ? keep : null;
-		}
-
-		private void CleanupTemporaryFiles()
-		{
-			_dstIdx.Delete();
-			//if (_dstIdx.Exists)
-			// [caytchen] TODO: _dstIdx.deleteOnExit();
-			_dstPack.Delete();
-			//if (_dstPack.Exists)
-			// [caytchen] TODO: _dstPack.deleteOnExit();
-		}
-
-		private static FileInfo CreateTempFile(string pre, string suf, DirectoryInfo dir)
-		{
-			var r = new Random();
-			int randsuf = r.Next(100000, 999999);
-			string p = Path.Combine(dir.ToString(), pre + randsuf + suf);
-			File.Create(p).Close();
-			return new FileInfo(p);
-		}
-
-		private static CorruptObjectException Corrupt(IOException e)
-		{
-			return new CorruptObjectException("Packfile corruption detected: " + e.Message);
-		}
-
-		private static UnresolvedDelta Reverse(UnresolvedDelta c)
-		{
-			UnresolvedDelta tail = null;
-			while (c != null)
-			{
-				UnresolvedDelta n = c.Next;
-				c.Next = tail;
-				tail = c;
-				c = n;
-			}
-			return tail;
-		}
-
-		internal static IndexPack Create(Repository db, Stream stream)
-		{
-			DirectoryInfo objdir = db.ObjectsDirectory;
-			FileInfo tmp = CreateTempFile("incoming_", PackSuffix, objdir);
-			string n = tmp.Name;
-
-			var basef = new FileInfo(Path.Combine(objdir.ToString(), n.Slice(0, n.Length - PackSuffix.Length)));
-			var ip = new IndexPack(db, stream, basef);
-			ip.setIndexVersion(db.Config.getCore().getPackIndexVersion());
-			return ip;
-		}
-
-		internal static string GetPackFileName(string fileName)
-		{
-			if (string.IsNullOrEmpty(fileName))
-			{
-				throw new ArgumentNullException("fileName");
-			}
-			return fileName + PackSuffix;
-		}
-
-		internal static string GetIndexFileName(string fileName)
-		{
-			if (string.IsNullOrEmpty(fileName))
-			{
-				throw new ArgumentNullException("fileName");
-			}
-			return fileName + IndexSuffix;
-		}
-
-		#region Nested Types
-
-		private class DeltaChain : ObjectId
-		{
-			public UnresolvedDelta Head { get; private set; }
-
-			public DeltaChain(AnyObjectId id)
-				: base(id)
-			{
-
-			}
-
-			public UnresolvedDelta Remove()
-			{
-				UnresolvedDelta r = Head;
-				if (r != null)
-				{
-					Head = null;
-				}
-
-				return r;
-			}
-
-			public void Add(UnresolvedDelta d)
-			{
-				d.Next = Head;
-				Head = d;
-			}
-		}
-
-		private class UnresolvedDelta
-		{
-			private readonly long _headerOffset;
-			private readonly int _crc32;
-
-			public UnresolvedDelta(long headerOffset, int crc32)
-			{
-				_headerOffset = headerOffset;
-				_crc32 = crc32;
-			}
-
-			public long HeaderOffset
-			{
-				get { return _headerOffset; }
-			}
-
-			public int Crc32
-			{
-				get { return _crc32; }
-			}
-
-			public UnresolvedDelta Next { get; set; }
-		}
-
-		#endregion
-	}
->>>>>>> bacbaea9
+ */
+
+using System;
+using System.Collections.Generic;
+using System.IO;
+using System.Linq;
+using GitSharp.Exceptions;
+using GitSharp.Util;
+using ICSharpCode.SharpZipLib.Zip.Compression;
+
+namespace GitSharp.Transport
+{
+	public class IndexPack
+	{
+		public const string PROGRESS_DOWNLOAD = "Receiving objects";
+		public const string PROGRESS_RESOLVE_DELTA = "Resolving deltas";
+		public const string PackSuffix = ".pack";
+		public const string IndexSuffix = ".idx";
+
+		public const int BUFFER_SIZE = 8192;
+
+		private readonly Repository _repo;
+		private readonly FileStream _packOut;
+		private readonly Stream _stream;
+		private readonly byte[] _buffer;
+		private readonly MessageDigest _objectDigest;
+		private readonly MutableObjectId _tempObjectId;
+		private readonly Crc32 _crc;
+
+		private Inflater _inflater;
+		private long _bBase;
+		private int _bOffset;
+		private int _bAvail;
+		private ObjectChecker _objCheck;
+		private bool _fixThin;
+		private bool _keepEmpty;
+		private int _outputVersion;
+		private readonly FileInfo _dstPack;
+		private readonly FileInfo _dstIdx;
+		private long _objectCount;
+		private PackedObjectInfo[] _entries;
+		private int _deltaCount;
+		private int _entryCount;
+		private ObjectIdSubclassMap<DeltaChain> _baseById;
+		private Dictionary<long, UnresolvedDelta> _baseByPos;
+		private byte[] _objectData;
+		private MessageDigest _packDigest;
+		private byte[] _packcsum;
+		private long _originalEof;
+		private WindowCursor _windowCursor;
+
+		public IndexPack(Repository db, Stream src, FileInfo dstBase)
+		{
+			_repo = db;
+			_stream = src;
+			_crc = new Crc32();
+			_inflater = InflaterCache.Instance.get();
+			_windowCursor = new WindowCursor();
+			_buffer = new byte[BUFFER_SIZE];
+			_objectData = new byte[BUFFER_SIZE];
+			_objectDigest = Constants.newMessageDigest();
+			_tempObjectId = new MutableObjectId();
+			_packDigest = Constants.newMessageDigest();
+
+			if (dstBase != null)
+			{
+				DirectoryInfo dir = dstBase.Directory;
+				string nam = dstBase.Name;
+				_dstPack = new FileInfo(Path.Combine(dir.ToString(), GetPackFileName(nam)));
+				_dstIdx = new FileInfo(Path.Combine(dir.ToString(), GetIndexFileName(nam)));
+				_packOut = _dstPack.Create();
+			}
+			else
+			{
+				_dstPack = null;
+				_dstIdx = null;
+			}
+		}
+
+		public void setIndexVersion(int version)
+		{
+			_outputVersion = version;
+		}
+
+		public void setFixThin(bool fix)
+		{
+			_fixThin = fix;
+		}
+
+		public void setKeepEmpty(bool empty)
+		{
+			_keepEmpty = empty;
+		}
+
+		public void setObjectChecker(ObjectChecker oc)
+		{
+			_objCheck = oc;
+		}
+
+		public void setObjectChecking(bool on)
+		{
+			setObjectChecker(on ? new ObjectChecker() : null);
+		}
+
+		public void index(IProgressMonitor progress)
+		{
+			progress.Start(2);
+			try
+			{
+				try
+				{
+					ReadPackHeader();
+
+					_entries = new PackedObjectInfo[(int)_objectCount];
+					_baseById = new ObjectIdSubclassMap<DeltaChain>();
+					_baseByPos = new Dictionary<long, UnresolvedDelta>();
+
+					progress.BeginTask(PROGRESS_DOWNLOAD, (int)_objectCount);
+					for (int done = 0; done < _objectCount; done++)
+					{
+						IndexOneObject();
+						progress.Update(1);
+						if (progress.IsCancelled)
+						{
+							throw new IOException("Download cancelled");
+						}
+					}
+
+					ReadPackFooter();
+					EndInput();
+					progress.EndTask();
+
+					if (_deltaCount > 0)
+					{
+						if (_packOut == null)
+						{
+							throw new IOException("need packOut");
+						}
+
+						ResolveDeltas(progress);
+						if (_entryCount < _objectCount)
+						{
+							if (!_fixThin)
+							{
+								throw new IOException("pack has " + (_objectCount - _entryCount) + " unresolved deltas");
+							}
+
+							FixThinPack(progress);
+						}
+					}
+
+					if (_packOut != null && (_keepEmpty || _entryCount > 0))
+					{
+						_packOut.Flush();
+					}
+
+					_packDigest = null;
+					_baseById = null;
+					_baseByPos = null;
+
+					if (_dstIdx != null && (_keepEmpty || _entryCount > 0))
+					{
+						WriteIdx();
+					}
+				}
+				finally
+				{
+					try
+					{
+						InflaterCache.Instance.release(_inflater);
+					}
+					finally
+					{
+						_inflater = null;
+					}
+					_windowCursor = WindowCursor.Release(_windowCursor);
+
+					progress.EndTask();
+					if (_packOut != null)
+					{
+						_packOut.Close();
+					}
+				}
+
+				if (_keepEmpty || _entryCount > 0)
+				{
+					if (_dstPack != null)
+					{
+						_dstPack.IsReadOnly = true;
+					}
+					if (_dstIdx != null)
+					{
+						_dstIdx.IsReadOnly = true;
+					}
+				}
+			}
+			catch (IOException)
+			{
+				if (_dstPack != null) _dstPack.Delete();
+				if (_dstIdx != null) _dstIdx.Delete();
+				throw;
+			}
+		}
+
+		private void ResolveDeltas(IProgressMonitor progress)
+		{
+			progress.BeginTask(PROGRESS_RESOLVE_DELTA, _deltaCount);
+			int last = _entryCount;
+			for (int i = 0; i < last; i++)
+			{
+				int before = _entryCount;
+				ResolveDeltas(_entries[i]);
+				progress.Update(_entryCount - before);
+				if (progress.IsCancelled)
+				{
+					throw new IOException("Download cancelled during indexing");
+				}
+			}
+			progress.EndTask();
+		}
+
+		private void ResolveDeltas(PackedObjectInfo objectInfo)
+		{
+			int oldCrc = objectInfo.CRC;
+			if (_baseById.get(objectInfo) != null || _baseByPos.ContainsKey(objectInfo.Offset))
+			{
+				ResolveDeltas(objectInfo.Offset, oldCrc, Constants.OBJ_BAD, null, objectInfo);
+			}
+		}
+
+		private void ResolveDeltas(long pos, int oldCrc, int type, byte[] data, PackedObjectInfo oe)
+		{
+			_crc.Reset();
+			Position(pos);
+			int c = ReadFromFile();
+			int typecode = (c >> 4) & 7;
+			long sz = c & 15;
+			int shift = 4;
+			while ((c & 0x80) != 0)
+			{
+				c = ReadFromFile();
+				sz += (c & 0x7f) << shift;
+				shift += 7;
+			}
+
+			switch (typecode)
+			{
+				case Constants.OBJ_COMMIT:
+				case Constants.OBJ_TREE:
+				case Constants.OBJ_BLOB:
+				case Constants.OBJ_TAG:
+					type = typecode;
+					data = InflateFromFile((int)sz);
+					break;
+
+				case Constants.OBJ_OFS_DELTA:
+					c = ReadFromFile() & 0xff;
+					while ((c & 128) != 0)
+					{
+						c = ReadFromFile() & 0xff;
+					}
+					data = BinaryDelta.Apply(data, InflateFromFile((int)sz));
+					break;
+
+				case Constants.OBJ_REF_DELTA:
+					_crc.Update(_buffer, FillFromFile(20), 20);
+					Use(20);
+					data = BinaryDelta.Apply(data, InflateFromFile((int)sz));
+					break;
+
+				default:
+					throw new IOException("Unknown object type " + typecode + ".");
+			}
+
+			var crc32 = (int)_crc.Value;
+			if (oldCrc != crc32)
+			{
+				throw new IOException("Corruption detected re-reading at " + pos);
+			}
+
+			if (oe == null)
+			{
+				_objectDigest.Update(Constants.encodedTypeString(type));
+				_objectDigest.Update((byte)' ');
+				_objectDigest.Update(Constants.encodeASCII(data.Length));
+				_objectDigest.Update(0);
+				_objectDigest.Update(data);
+				_tempObjectId.FromRaw(_objectDigest.Digest(), 0);
+
+				VerifySafeObject(_tempObjectId, type, data);
+				oe = new PackedObjectInfo(pos, crc32, _tempObjectId);
+				_entries[_entryCount++] = oe;
+			}
+
+			ResolveChildDeltas(pos, type, data, oe);
+		}
+
+		private UnresolvedDelta RemoveBaseById(AnyObjectId id)
+		{
+			DeltaChain d = _baseById.get(id);
+			return d != null ? d.Remove() : null;
+		}
+
+		private void ResolveChildDeltas(long pos, int type, byte[] data, AnyObjectId objectId)
+		{
+			UnresolvedDelta a = Reverse(RemoveBaseById(objectId));
+			UnresolvedDelta b;
+
+			if (_baseByPos.ContainsKey(pos))
+			{
+				b = Reverse(_baseByPos[pos]);
+				_baseByPos.Remove(pos);
+			}
+			else
+			{
+				b = Reverse(null);
+			}
+
+			while (a != null && b != null)
+			{
+				if (a.HeaderOffset < b.HeaderOffset)
+				{
+					ResolveDeltas(a.HeaderOffset, a.Crc32, type, data, null);
+					a = a.Next;
+				}
+				else
+				{
+					ResolveDeltas(b.HeaderOffset, b.Crc32, type, data, null);
+					b = b.Next;
+				}
+			}
+
+			ResolveChildDeltaChain(type, data, a);
+			ResolveChildDeltaChain(type, data, b);
+		}
+
+		private void ResolveChildDeltaChain(int type, byte[] data, UnresolvedDelta a)
+		{
+			while (a != null)
+			{
+				ResolveDeltas(a.HeaderOffset, a.Crc32, type, data, null);
+				a = a.Next;
+			}
+		}
+
+		private void FixThinPack(IProgressMonitor progress)
+		{
+			GrowEntries();
+
+			_packDigest.Reset();
+			_originalEof = _packOut.Length - 20;
+			var def = new Deflater(Deflater.DEFAULT_COMPRESSION, false);
+			var missing = new List<DeltaChain>(64);
+			long end = _originalEof;
+
+			foreach (DeltaChain baseId in _baseById)
+			{
+				if (baseId.Head == null)
+				{
+					missing.Add(baseId);
+					continue;
+				}
+
+				ObjectLoader ldr = _repo.OpenObject(_windowCursor, baseId);
+				if (ldr == null)
+				{
+					missing.Add(baseId);
+					continue;
+				}
+
+				byte[] data = ldr.CachedBytes;
+				int typeCode = ldr.Type;
+
+				_crc.Reset();
+				_packOut.Seek(end, SeekOrigin.Begin);
+				WriteWhole(def, typeCode, data);
+				var oe = new PackedObjectInfo(end, (int)_crc.Value, baseId);
+				_entries[_entryCount++] = oe;
+				end = _packOut.Position;
+
+				ResolveChildDeltas(oe.Offset, typeCode, data, oe);
+				if (progress.IsCancelled)
+				{
+					throw new IOException("Download cancelled during indexing");
+				}
+			}
+
+			def.Finish();
+
+			foreach (DeltaChain baseDeltaChain in missing)
+			{
+				if (baseDeltaChain.Head != null)
+				{
+					throw new MissingObjectException(baseDeltaChain, "delta base");
+				}
+			}
+
+			FixHeaderFooter(_packcsum, _packDigest.Digest());
+		}
+
+		private void WriteWhole(Deflater def, int typeCode, byte[] data)
+		{
+			int sz = data.Length;
+			int hdrlen = 0;
+			_buffer[hdrlen++] = (byte)((typeCode << 4) | sz & 15);
+			sz = (int)(((uint)sz) >> 7);
+			while (sz > 0)
+			{
+				_buffer[hdrlen - 1] |= 0x80;
+				_buffer[hdrlen++] = (byte)(sz & 0x7f);
+				sz = (int)(((uint)sz) >> 7);
+			}
+			_packDigest.Update(_buffer, 0, hdrlen);
+			_crc.Update(_buffer, 0, hdrlen);
+			_packOut.Write(_buffer, 0, hdrlen);
+			def.Reset();
+			def.SetInput(data);
+			def.Finish();
+			while (!def.IsFinished)
+			{
+				int datlen = def.Deflate(_buffer);
+				_packDigest.Update(_buffer, 0, datlen);
+				_crc.Update(_buffer, 0, datlen);
+				_packOut.Write(_buffer, 0, datlen);
+			}
+		}
+
+		private void FixHeaderFooter(IEnumerable<byte> origcsum, IEnumerable<byte> tailcsum)
+		{
+			MessageDigest origDigest = Constants.newMessageDigest();
+			MessageDigest tailDigest = Constants.newMessageDigest();
+			long origRemaining = _originalEof;
+
+			_packOut.Seek(0, SeekOrigin.Begin);
+			_bAvail = 0;
+			_bOffset = 0;
+			FillFromFile(12);
+
+			{
+				var origCnt = (int)Math.Min(_bAvail, origRemaining);
+				origDigest.Update(_buffer, 0, origCnt);
+				origRemaining -= origCnt;
+				if (origRemaining == 0)
+				{
+					tailDigest.Update(_buffer, origCnt, _bAvail - origCnt);
+				}
+			}
+
+			NB.encodeInt32(_buffer, 8, _entryCount);
+			_packOut.Seek(0, SeekOrigin.Begin);
+			_packOut.Write(_buffer, 0, 12);
+			_packOut.Seek(_bAvail, SeekOrigin.Begin);
+
+			_packDigest.Reset();
+			_packDigest.Update(_buffer, 0, _bAvail);
+
+			while (true)
+			{
+				int n = _packOut.Read(_buffer, 0, _buffer.Length);
+				if (n <= 0) break;
+
+				if (origRemaining != 0)
+				{
+					var origCnt = (int)Math.Min(n, origRemaining);
+					origDigest.Update(_buffer, 0, origCnt);
+					origRemaining -= origCnt;
+					if (origRemaining == 0)
+					{
+						tailDigest.Update(_buffer, origCnt, n - origCnt);
+					}
+				}
+				else
+				{
+					tailDigest.Update(_buffer, 0, n);
+				}
+
+				_packDigest.Update(_buffer, 0, n);
+			}
+
+			if (!origDigest.Digest().SequenceEqual(origcsum) || !tailDigest.Digest().SequenceEqual(tailcsum))
+			{
+				throw new IOException("Pack corrupted while writing to filesystem");
+			}
+
+			_packcsum = _packDigest.Digest();
+			_packOut.Write(_packcsum, 0, _packcsum.Length);
+		}
+
+		private void GrowEntries()
+		{
+			var newEntries = new PackedObjectInfo[(int)_objectCount + _baseById.size()];
+			Array.Copy(_entries, 0, newEntries, 0, _entryCount);
+			_entries = newEntries;
+		}
+
+		private void WriteIdx()
+		{
+			Array.Sort(_entries, 0, _entryCount);
+			var list = new List<PackedObjectInfo>(_entries);
+			if (_entryCount < _entries.Length)
+			{
+				list.RemoveRange(_entryCount, _entries.Length - _entryCount);
+			}
+
+			FileStream os = _dstIdx.Create();
+			try
+			{
+				PackIndexWriter iw = _outputVersion <= 0 ?
+					PackIndexWriter.CreateOldestPossible(os, list) :
+					PackIndexWriter.CreateVersion(os, _outputVersion);
+
+				iw.Write(list, _packcsum);
+				os.Flush();
+			}
+			finally
+			{
+				os.Close();
+			}
+		}
+
+		private void ReadPackHeader()
+		{
+			int hdrln = Constants.PACK_SIGNATURE.Length + 4 + 4;
+			int p = FillFromInput(hdrln);
+			for (int k = 0; k < Constants.PACK_SIGNATURE.Length; k++)
+			{
+				if (_buffer[p + k] != Constants.PACK_SIGNATURE[k])
+				{
+					throw new IOException("Not a PACK file.");
+				}
+			}
+
+			long vers = NB.decodeInt32(_buffer, p + 4);
+			if (vers != 2 && vers != 3)
+			{
+				throw new IOException("Unsupported pack version " + vers + ".");
+			}
+
+			_objectCount = NB.decodeUInt32(_buffer, p + 8);
+			Use(hdrln);
+		}
+
+		private void ReadPackFooter()
+		{
+			Sync();
+			byte[] cmpcsum = _packDigest.Digest();
+			int c = FillFromInput(20);
+			_packcsum = new byte[20];
+			Array.Copy(_buffer, c, _packcsum, 0, 20);
+
+			Use(20);
+
+			if (_packOut != null)
+			{
+				_packOut.Write(_packcsum, 0, _packcsum.Length);
+			}
+
+			if (!cmpcsum.ArrayEquals(_packcsum))
+			{
+				throw new CorruptObjectException("Packfile checksum incorrect.");
+			}
+		}
+
+		private void EndInput()
+		{
+			_objectData = null;
+		}
+
+		private void IndexOneObject()
+		{
+			long pos = Position();
+			_crc.Reset();
+			int c = ReadFromInput();
+			int typeCode = (c >> 4) & 7;
+			long sz = c & 15;
+			int shift = 4;
+			while ((c & 0x80) != 0)
+			{
+				c = ReadFromInput();
+				sz += (c & 0x7f) << shift;
+				shift += 7;
+			}
+
+			switch (typeCode)
+			{
+				case Constants.OBJ_COMMIT:
+				case Constants.OBJ_TREE:
+				case Constants.OBJ_BLOB:
+				case Constants.OBJ_TAG:
+					Whole(typeCode, pos, sz);
+					break;
+				case Constants.OBJ_OFS_DELTA:
+					c = ReadFromInput();
+					long ofs = c & 127;
+					while ((c & 128) != 0)
+					{
+						ofs += 1;
+						c = ReadFromInput();
+						ofs <<= 7;
+						ofs += (c & 127);
+					}
+					long pbase = pos - ofs;
+					SkipInflateFromInput(sz);
+					var n = new UnresolvedDelta(pos, (int)_crc.Value);
+					if (_baseByPos.ContainsKey(pbase))
+					{
+						n.Next = _baseByPos[pbase];
+						_baseByPos[pbase] = n;
+					}
+					else
+					{
+						_baseByPos.Add(pbase, n);
+					}
+					_deltaCount++;
+					break;
+
+				case Constants.OBJ_REF_DELTA:
+					c = FillFromInput(20);
+					_crc.Update(_buffer, c, 20);
+					ObjectId baseId = ObjectId.FromRaw(_buffer, c);
+					Use(20);
+					DeltaChain r = _baseById.get(baseId);
+					if (r == null)
+					{
+						r = new DeltaChain(baseId);
+						_baseById.add(r);
+					}
+					SkipInflateFromInput(sz);
+					r.Add(new UnresolvedDelta(pos, (int)_crc.Value));
+					_deltaCount++;
+					break;
+
+				default:
+					throw new IOException("Unknown object type " + typeCode + ".");
+			}
+		}
+
+		private void Whole(int type, long pos, long sz)
+		{
+			byte[] data = InflateFromInput((int)sz);
+			_objectDigest.Update(Constants.encodedTypeString(type));
+			_objectDigest.Update((byte)' ');
+			_objectDigest.Update(Constants.encodeASCII(sz));
+			_objectDigest.Update(0);
+			_objectDigest.Update(data);
+			_tempObjectId.FromRaw(_objectDigest.Digest(), 0);
+
+			VerifySafeObject(_tempObjectId, type, data);
+			var crc32 = (int)_crc.Value;
+			_entries[_entryCount++] = new PackedObjectInfo(pos, crc32, _tempObjectId);
+		}
+
+		private void VerifySafeObject(AnyObjectId id, int type, byte[] data)
+		{
+			if (_objCheck != null)
+			{
+				try
+				{
+					_objCheck.check(type, data);
+				}
+				catch (CorruptObjectException e)
+				{
+					throw new IOException("Invalid " + Constants.typeString(type) + " " + id + ": " + e.Message, e);
+				}
+			}
+
+			ObjectLoader ldr = _repo.OpenObject(_windowCursor, id);
+			if (ldr != null)
+			{
+				byte[] existingData = ldr.CachedBytes;
+				if (ldr.Type != type || !data.ArrayEquals(existingData))
+				{
+					throw new IOException("Collision on " + id);
+				}
+			}
+		}
+
+		private long Position()
+		{
+			return _bBase + _bOffset;
+		}
+
+		private void Position(long pos)
+		{
+			_packOut.Seek(pos, SeekOrigin.Begin);
+			_bBase = pos;
+			_bOffset = 0;
+			_bAvail = 0;
+		}
+
+		private int ReadFromInput()
+		{
+			if (_bAvail == 0)
+			{
+				FillFromInput(1);
+			}
+
+			_bAvail--;
+			int b = _buffer[_bOffset++] & 0xff;
+			_crc.Update((uint)b);
+			return b;
+		}
+
+		private int ReadFromFile()
+		{
+			if (_bAvail == 0)
+			{
+				FillFromFile(1);
+			}
+
+			_bAvail--;
+			int b = _buffer[_bOffset++] & 0xff;
+			_crc.Update((uint)b);
+			return b;
+		}
+
+		private void Use(int cnt)
+		{
+			_bOffset += cnt;
+			_bAvail -= cnt;
+		}
+
+		private int FillFromInput(int need)
+		{
+			while (_bAvail < need)
+			{
+				int next = _bOffset + _bAvail;
+				int free = _buffer.Length - next;
+				if (free + _bAvail < need)
+				{
+					Sync();
+					next = _bAvail;
+					free = _buffer.Length - next;
+				}
+
+				int prevNext = next;
+				next = _stream.Read(_buffer, next, free);
+				if (next <= 0 && (prevNext != _buffer.Length))
+				{
+					throw new EndOfStreamException("Packfile is truncated,");
+				}
+
+				_bAvail += next;
+			}
+			return _bOffset;
+		}
+
+		private int FillFromFile(int need)
+		{
+			if (_bAvail < need)
+			{
+				int next = _bOffset + _bAvail;
+				int free = _buffer.Length - next;
+				if (free + _bAvail < need)
+				{
+					if (_bAvail > 0)
+					{
+						Array.Copy(_buffer, _bOffset, _buffer, 0, _bAvail);
+					}
+
+					_bOffset = 0;
+					next = _bAvail;
+					free = _buffer.Length - next;
+				}
+				int prevNext = next;
+				next = _packOut.Read(_buffer, next, free);
+
+				if (next <= 0 && (prevNext != _buffer.Length))
+				{
+					throw new EndOfStreamException("Packfile is truncated.");
+				}
+
+				_bAvail += next;
+			}
+
+			return _bOffset;
+		}
+
+		private void Sync()
+		{
+			_packDigest.Update(_buffer, 0, _bOffset);
+			if (_packOut != null)
+			{
+				_packOut.Write(_buffer, 0, _bOffset);
+			}
+
+			if (_bAvail > 0)
+			{
+				Array.Copy(_buffer, _bOffset, _buffer, 0, _bAvail);
+			}
+
+			_bBase += _bOffset;
+			_bOffset = 0;
+		}
+
+		private void SkipInflateFromInput(long sz)
+		{
+			Inflater inf = _inflater;
+			try
+			{
+				byte[] dst = _objectData;
+				int n = 0;
+				int p = -1;
+				while (!inf.IsFinished)
+				{
+					if (inf.IsNeedingInput)
+					{
+						if (p >= 0)
+						{
+							_crc.Update(_buffer, p, _bAvail);
+							Use(_bAvail);
+						}
+						p = FillFromInput(1);
+						inf.SetInput(_buffer, p, _bAvail);
+					}
+
+					int free = dst.Length - n;
+					if (free < 8)
+					{
+						sz -= n;
+						n = 0;
+						free = dst.Length;
+					}
+					n += inf.Inflate(dst, n, free);
+				}
+
+				if (n != sz)
+				{
+					throw new IOException("wrong decompressed length");
+				}
+
+				n = _bAvail - inf.RemainingInput;
+				if (n > 0)
+				{
+					_crc.Update(_buffer, p, n);
+					Use(n);
+				}
+			}
+			catch (IOException e)
+			{
+				throw Corrupt(e);
+			}
+			finally
+			{
+				inf.Reset();
+			}
+		}
+
+		private byte[] InflateFromInput(int size)
+		{
+			var dst = new byte[size];
+			Inflater inf = _inflater;
+			try
+			{
+				int n = 0;
+				int p = -1;
+				while (!inf.IsFinished)
+				{
+					if (inf.IsNeedingInput)
+					{
+						if (p >= 0)
+						{
+							_crc.Update(_buffer, p, _bAvail);
+							Use(_bAvail);
+						}
+						p = FillFromFile(1);
+						inf.SetInput(_buffer, p, _bAvail);
+					}
+
+					n += inf.Inflate(dst, n, size - n);
+				}
+				n = _bAvail - inf.RemainingInput;
+				if (n > 0)
+				{
+					_crc.Update(_buffer, p, n);
+					Use(n);
+				}
+				return dst;
+			}
+			catch (IOException e)
+			{
+				throw Corrupt(e);
+			}
+			finally
+			{
+				inf.Reset();
+			}
+		}
+
+		private byte[] InflateFromFile(long size)
+		{
+			var dst = new byte[(int)size];
+			Inflater inf = _inflater;
+			try
+			{
+				int n = 0;
+				int p = -1;
+				while (!inf.IsFinished)
+				{
+					if (inf.IsNeedingInput)
+					{
+						if (p >= 0)
+						{
+							_crc.Update(_buffer, p, _bAvail);
+							Use(_bAvail);
+						}
+						p = FillFromInput(1);
+						inf.SetInput(_buffer, p, _bAvail);
+					}
+
+					n += inf.Inflate(dst, n, dst.Length - n);
+				}
+				if (n != size)
+					throw new IOException("wrong decompressed length");
+				n = _bAvail - inf.RemainingInput;
+				if (n > 0)
+				{
+					_crc.Update(_buffer, p, n);
+					Use(n);
+				}
+				return dst;
+			}
+			catch (IOException e)
+			{
+				throw Corrupt(e);
+			}
+			finally
+			{
+				inf.Reset();
+			}
+		}
+
+		public void renameAndOpenPack()
+		{
+			renameAndOpenPack(null);
+		}
+
+		public PackLock renameAndOpenPack(string lockMessage)
+		{
+			if (!_keepEmpty && _entryCount == 0)
+			{
+				CleanupTemporaryFiles();
+				return null;
+			}
+
+			MessageDigest d = Constants.newMessageDigest();
+			var oeBytes = new byte[Constants.OBJECT_ID_LENGTH];
+			for (int i = 0; i < _entryCount; i++)
+			{
+				PackedObjectInfo oe = _entries[i];
+				oe.copyRawTo(oeBytes, 0);
+				d.Update(oeBytes);
+			}
+
+			string name = ObjectId.FromRaw(d.Digest()).Name;
+			var packDir = new DirectoryInfo(Path.Combine(_repo.ObjectsDirectory.ToString(), "pack"));
+			var finalPack = new FileInfo(Path.Combine(packDir.ToString(), "pack-" + GetPackFileName(name)));
+			var finalIdx = new FileInfo(Path.Combine(packDir.ToString(), "pack-" + GetIndexFileName(name)));
+			var keep = new PackLock(finalPack);
+
+			if (!packDir.Exists)
+			{
+				packDir.Create();
+				if (!packDir.Exists)
+				{
+					CleanupTemporaryFiles();
+					throw new IOException("Cannot Create " + packDir);
+				}
+			}
+
+			if (finalPack.Exists)
+			{
+				CleanupTemporaryFiles();
+				return null;
+			}
+
+			if (lockMessage != null)
+			{
+				try
+				{
+					if (!keep.Lock(lockMessage))
+					{
+						throw new IOException("Cannot lock pack in " + finalPack);
+					}
+				}
+				catch (IOException)
+				{
+					CleanupTemporaryFiles();
+					throw;
+				}
+			}
+
+			if (!_dstPack.RenameTo(finalPack.ToString()))
+			{
+				CleanupTemporaryFiles();
+				keep.Unlock();
+				throw new IOException("Cannot move pack to " + finalPack);
+			}
+
+			if (!_dstIdx.RenameTo(finalIdx.ToString()))
+			{
+				CleanupTemporaryFiles();
+				keep.Unlock();
+				finalPack.Delete();
+				//if (finalPack.Exists)
+				// [caytchen] TODO: finalPack.deleteOnExit();
+				throw new IOException("Cannot move index to " + finalIdx);
+			}
+
+			try
+			{
+				_repo.openPack(finalPack, finalIdx);
+			}
+			catch (IOException)
+			{
+				keep.Unlock();
+				finalPack.Delete();
+				finalIdx.Delete();
+				throw;
+			}
+
+			return lockMessage != null ? keep : null;
+		}
+
+		private void CleanupTemporaryFiles()
+		{
+			_dstIdx.Delete();
+			//if (_dstIdx.Exists)
+			// [caytchen] TODO: _dstIdx.deleteOnExit();
+			_dstPack.Delete();
+			//if (_dstPack.Exists)
+			// [caytchen] TODO: _dstPack.deleteOnExit();
+		}
+
+		private static FileInfo CreateTempFile(string pre, string suf, DirectoryInfo dir)
+		{
+			var r = new Random();
+			int randsuf = r.Next(100000, 999999);
+			string p = Path.Combine(dir.ToString(), pre + randsuf + suf);
+			File.Create(p).Close();
+			return new FileInfo(p);
+		}
+
+		private static CorruptObjectException Corrupt(IOException e)
+		{
+			return new CorruptObjectException("Packfile corruption detected: " + e.Message);
+		}
+
+		private static UnresolvedDelta Reverse(UnresolvedDelta c)
+		{
+			UnresolvedDelta tail = null;
+			while (c != null)
+			{
+				UnresolvedDelta n = c.Next;
+				c.Next = tail;
+				tail = c;
+				c = n;
+			}
+			return tail;
+		}
+
+		internal static IndexPack Create(Repository db, Stream stream)
+		{
+			DirectoryInfo objdir = db.ObjectsDirectory;
+			FileInfo tmp = CreateTempFile("incoming_", PackSuffix, objdir);
+			string n = tmp.Name;
+
+			var basef = new FileInfo(Path.Combine(objdir.ToString(), n.Slice(0, n.Length - PackSuffix.Length)));
+			var ip = new IndexPack(db, stream, basef);
+			ip.setIndexVersion(db.Config.getCore().getPackIndexVersion());
+			return ip;
+		}
+
+		internal static string GetPackFileName(string fileName)
+		{
+			if (string.IsNullOrEmpty(fileName))
+			{
+				throw new ArgumentNullException("fileName");
+			}
+			return fileName + PackSuffix;
+		}
+
+		internal static string GetIndexFileName(string fileName)
+		{
+			if (string.IsNullOrEmpty(fileName))
+			{
+				throw new ArgumentNullException("fileName");
+			}
+			return fileName + IndexSuffix;
+		}
+
+		#region Nested Types
+
+		private class DeltaChain : ObjectId
+		{
+			public UnresolvedDelta Head { get; private set; }
+
+			public DeltaChain(AnyObjectId id)
+				: base(id)
+			{
+
+			}
+
+			public UnresolvedDelta Remove()
+			{
+				UnresolvedDelta r = Head;
+				if (r != null)
+				{
+					Head = null;
+				}
+
+				return r;
+			}
+
+			public void Add(UnresolvedDelta d)
+			{
+				d.Next = Head;
+				Head = d;
+			}
+		}
+
+		private class UnresolvedDelta
+		{
+			private readonly long _headerOffset;
+			private readonly int _crc32;
+
+			public UnresolvedDelta(long headerOffset, int crc32)
+			{
+				_headerOffset = headerOffset;
+				_crc32 = crc32;
+			}
+
+			public long HeaderOffset
+			{
+				get { return _headerOffset; }
+			}
+
+			public int Crc32
+			{
+				get { return _crc32; }
+			}
+
+			public UnresolvedDelta Next { get; set; }
+		}
+
+		#endregion
+	}
 }