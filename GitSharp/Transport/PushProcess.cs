--- conflicted
+++ resolved
@@ -1,256 +1,3 @@
-<<<<<<< HEAD
-﻿/*
- * Copyright (C) 2008, Shawn O. Pearce <spearce@spearce.org>
- *
- * All rights reserved.
- *
- * Redistribution and use in source and binary forms, with or
- * without modification, are permitted provided that the following
- * conditions are met:
- *
- * - Redistributions of source code must retain the above copyright
- *   notice, this list of conditions and the following disclaimer.
- *
- * - Redistributions in binary form must reproduce the above
- *   copyright notice, this list of conditions and the following
- *   disclaimer in the documentation and/or other materials provided
- *   with the distribution.
- *
- * - Neither the name of the Git Development Community nor the
- *   names of its contributors may be used to endorse or promote
- *   products derived from this software without specific prior
- *   written permission.
- *
- * THIS SOFTWARE IS PROVIDED BY THE COPYRIGHT HOLDERS AND
- * CONTRIBUTORS "AS IS" AND ANY EXPRESS OR IMPLIED WARRANTIES,
- * INCLUDING, BUT NOT LIMITED TO, THE IMPLIED WARRANTIES
- * OF MERCHANTABILITY AND FITNESS FOR A PARTICULAR PURPOSE
- * ARE DISCLAIMED. IN NO EVENT SHALL THE COPYRIGHT OWNER OR
- * CONTRIBUTORS BE LIABLE FOR ANY DIRECT, INDIRECT, INCIDENTAL,
- * SPECIAL, EXEMPLARY, OR CONSEQUENTIAL DAMAGES (INCLUDING, BUT
- * NOT LIMITED TO, PROCUREMENT OF SUBSTITUTE GOODS OR SERVICES;
- * LOSS OF USE, DATA, OR PROFITS; OR BUSINESS INTERRUPTION) HOWEVER
- * CAUSED AND ON ANY THEORY OF LIABILITY, WHETHER IN CONTRACT,
- * STRICT LIABILITY, OR TORT (INCLUDING NEGLIGENCE OR OTHERWISE)
- * ARISING IN ANY WAY OUT OF THE USE OF THIS SOFTWARE, EVEN IF
- * ADVISED OF THE POSSIBILITY OF SUCH DAMAGE.
-*/
-
-using System;
-using System.Collections.Generic;
-using GitSharp.Exceptions;
-using GitSharp.RevWalk;
-
-namespace GitSharp.Transport
-{
-    /// <summary>
-    /// Class performing push operation on remote repository.
-    /// </summary>
-    /// <seealso cref= Transport.push(IProgressMonitor, Collection)</seealso>
-    internal class PushProcess
-    {
-        /// <summary> Task name for <seealso cref="IProgressMonitor"/> used during opening connection.  </summary>
-        internal const string PROGRESS_OPENING_CONNECTION = "Opening connection";
-
-        /// <summary> Transport used to perform this operation.  </summary>
-        private readonly Transport _transport;
-
-        /// <summary> Push operation connection created to perform this operation  </summary>
-        private IPushConnection _connection;
-
-        /// <summary> Refs to update on remote side.  </summary>
-        private readonly IDictionary<string, RemoteRefUpdate> _toPush;
-
-        /// <summary> Revision walker for checking some updates properties.  </summary>
-        private readonly RevWalk.RevWalk _walker;
-
-        ///	 <summary> * Create process for specified transport and refs updates specification.
-        ///	 * </summary>
-        ///	 * <param name="transport">
-        ///	 *            transport between remote and local repository, used to create
-        ///	 *            connection. </param>
-        ///	 * <param name="toPush">
-        ///	 *            specification of refs updates (and local tracking branches). </param>
-        ///	 * <exception cref="TransportException"> </exception>
-        internal PushProcess(Transport transport, IEnumerable<RemoteRefUpdate> toPush)
-        {
-            _walker = new RevWalk.RevWalk(transport.Local);
-            _transport = transport;
-            _toPush = new Dictionary<string, RemoteRefUpdate>();
-            foreach (RemoteRefUpdate rru in toPush)
-            {
-                if (_toPush.ContainsKey(rru.RemoteName))
-                {
-                    throw new TransportException("Duplicate remote ref update is illegal. Affected remote name: " + rru.RemoteName);
-                }
-
-                _toPush.Add(rru.RemoteName, rru);
-            }
-        }
-
-        ///	 <summary> * Perform push operation between local and remote repository - set remote
-        ///	 * refs appropriately, send needed objects and update local tracking refs.
-        ///	 * <p>
-        ///	 * When <seealso cref="Transport#isDryRun()"/> is true, result of this operation is
-        ///	 * just estimation of real operation result, no real action is performed.
-        ///	 * </summary>
-        ///	 * <param name="monitor">
-        ///	 *            progress monitor used for feedback about operation. </param>
-        ///	 * <returns> result of push operation with complete status description. </returns>
-        ///	 * <exception cref="NotSupportedException">
-        ///	 *             when push operation is not supported by provided transport. </exception>
-        ///	 * <exception cref="TransportException">
-        ///	 *             when some error occurred during operation, like I/O, protocol
-        ///	 *             error, or local database consistency error. </exception>
-        internal virtual PushResult execute(IProgressMonitor monitor)
-        {
-            // [ammachado] TODO: IProgressMonitor.UNKNOWN constant!
-            monitor.BeginTask(PROGRESS_OPENING_CONNECTION, 0);
-            _connection = _transport.openPush();
-
-            try
-            {
-                monitor.EndTask();
-
-                IDictionary<string, RemoteRefUpdate> preprocessed = prepareRemoteUpdates();
-                if (_transport.DryRun)
-                {
-                    modifyUpdatesForDryRun();
-                }
-                else if (preprocessed.Count != 0)
-                {
-                    _connection.Push(monitor, preprocessed);
-                }
-            }
-            finally
-            {
-                _connection.Close();
-            }
-
-            if (!_transport.DryRun)
-            {
-                updateTrackingRefs();
-            }
-
-            return prepareOperationResult();
-        }
-
-        private IDictionary<string, RemoteRefUpdate> prepareRemoteUpdates()
-        {
-            IDictionary<string, RemoteRefUpdate> result = new Dictionary<string, RemoteRefUpdate>();
-            foreach (RemoteRefUpdate rru in _toPush.Values)
-            {
-                Ref advertisedRef = _connection.Refs.Find(x => x.Name == rru.RemoteName);
-                ObjectId advertisedOld = (advertisedRef == null ? ObjectId.ZeroId : advertisedRef.ObjectId);
-
-                if (rru.NewObjectId.Equals(advertisedOld))
-                {
-                    rru.Status = rru.IsDelete ? RemoteRefUpdate.UpdateStatus.NON_EXISTING : RemoteRefUpdate.UpdateStatus.UP_TO_DATE;
-                    continue;
-                }
-
-                // caller has explicitly specified expected old object id, while it
-                // has been changed in the mean time - reject
-                if (rru.IsExpectingOldObjectId && !rru.ExpectedOldObjectId.Equals(advertisedOld))
-                {
-                    rru.Status = RemoteRefUpdate.UpdateStatus.REJECTED_REMOTE_CHANGED;
-                    continue;
-                }
-
-                // create ref (hasn't existed on remote side) and delete ref
-                // are always fast-forward commands, feasible at this level
-                if (advertisedOld.Equals(ObjectId.ZeroId) || rru.IsDelete)
-                {
-                    rru.FastForward = true;
-                    result.Add(rru.RemoteName, rru);
-                    continue;
-                }
-
-                // check for fast-forward:
-                // - both old and new ref must point to commits, AND
-                // - both of them must be known for us, exist in repository, AND
-                // - old commit must be ancestor of new commit
-                bool fastForward = true;
-                try
-                {
-                    RevObject oldRev = _walker.parseAny(advertisedOld);
-                    RevObject newRev = _walker.parseAny(rru.NewObjectId);
-                    if (!(oldRev is RevCommit) || !(newRev is RevCommit) || !_walker.isMergedInto((RevCommit)oldRev, (RevCommit)newRev))
-                        fastForward = false;
-                }
-                catch (MissingObjectException)
-                {
-                    fastForward = false;
-                }
-                catch (Exception x)
-                {
-                    throw new TransportException(_transport.Uri, "reading objects from local repository failed: " + x.Message, x);
-                }
-                rru.FastForward = fastForward;
-                if (!fastForward && !rru.ForceUpdate)
-                {
-                    rru.Status = RemoteRefUpdate.UpdateStatus.REJECTED_NONFASTFORWARD;
-                }
-                else
-                {
-                    result.Add(rru.RemoteName, rru);
-                }
-            }
-            return result;
-        }
-
-        private void modifyUpdatesForDryRun()
-        {
-            foreach (RemoteRefUpdate rru in _toPush.Values)
-            {
-                if (rru.Status == RemoteRefUpdate.UpdateStatus.NOT_ATTEMPTED)
-                {
-                    rru.Status = RemoteRefUpdate.UpdateStatus.OK;
-                }
-            }
-        }
-
-        private void updateTrackingRefs()
-        {
-            foreach (RemoteRefUpdate rru in _toPush.Values)
-            {
-                RemoteRefUpdate.UpdateStatus status = rru.Status;
-                if (rru.HasTrackingRefUpdate && (status == RemoteRefUpdate.UpdateStatus.UP_TO_DATE || status == RemoteRefUpdate.UpdateStatus.OK))
-                {
-                    // update local tracking branch only when there is a chance that
-                    // it has changed; this is possible for:
-                    // -updated (OK) status,
-                    // -up to date (UP_TO_DATE) status
-                    try
-                    {
-                        rru.updateTrackingRef(_walker);
-                    }
-                    catch (System.IO.IOException)
-                    {
-                        // ignore as RefUpdate has stored I/O error status
-                    }
-                }
-            }
-        }
-
-        private PushResult prepareOperationResult()
-        {
-            PushResult result = new PushResult();
-            result.SetAdvertisedRefs(_transport.Uri, _connection.RefsMap);
-            result.SetRemoteUpdates(_toPush);
-
-            foreach (RemoteRefUpdate rru in _toPush.Values)
-            {
-                TrackingRefUpdate tru = rru.TrackingRefUpdate;
-                if (tru != null)
-                {
-                    result.Add(tru);
-                }
-            }
-            return result;
-        }
-    }
-=======
 ﻿/*
  * Copyright (C) 2008, Shawn O. Pearce <spearce@spearce.org>
  *
@@ -502,5 +249,4 @@
             return result;
         }
     }
->>>>>>> 1ea81d46
 }