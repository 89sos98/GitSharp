﻿/*
 * Copyright (C) 2008, Robin Rosenberg <robin.rosenberg@dewire.com>
 * Copyright (C) 2008, Shawn O. Pearce <spearce@spearce.org>
 * Copyright (C) 2008, Marek Zawirski <marek.zawirski@gmail.com>
 *
 * All rights reserved.
 *
 * Redistribution and use in source and binary forms, with or
 * without modification, are permitted provided that the following
 * conditions are met:
 *
 * - Redistributions of source code must retain the above copyright
 *   notice, this list of conditions and the following disclaimer.
 *
 * - Redistributions in binary form must reproduce the above
 *   copyright notice, this list of conditions and the following
 *   disclaimer in the documentation and/or other materials provided
 *   with the distribution.
 *
 * - Neither the name of the Git Development Community nor the
 *   names of its contributors may be used to endorse or promote
 *   products derived from this software without specific prior
 *   written permission.
 *
 * THIS SOFTWARE IS PROVIDED BY THE COPYRIGHT HOLDERS AND
 * CONTRIBUTORS "AS IS" AND ANY EXPRESS OR IMPLIED WARRANTIES,
 * INCLUDING, BUT NOT LIMITED TO, THE IMPLIED WARRANTIES
 * OF MERCHANTABILITY AND FITNESS FOR A PARTICULAR PURPOSE
 * ARE DISCLAIMED. IN NO EVENT SHALL THE COPYRIGHT OWNER OR
 * CONTRIBUTORS BE LIABLE FOR ANY DIRECT, INDIRECT, INCIDENTAL,
 * SPECIAL, EXEMPLARY, OR CONSEQUENTIAL DAMAGES (INCLUDING, BUT
 * NOT LIMITED TO, PROCUREMENT OF SUBSTITUTE GOODS OR SERVICES;
 * LOSS OF USE, DATA, OR PROFITS; OR BUSINESS INTERRUPTION) HOWEVER
 * CAUSED AND ON ANY THEORY OF LIABILITY, WHETHER IN CONTRACT,
 * STRICT LIABILITY, OR TORT (INCLUDING NEGLIGENCE OR OTHERWISE)
 * ARISING IN ANY WAY OUT OF THE USE OF THIS SOFTWARE, EVEN IF
 * ADVISED OF THE POSSIBILITY OF SUCH DAMAGE.
 */

using System;
using System.Collections.Generic;
using System.IO;
using GitSharp.Exceptions;
using GitSharp.Util;

namespace GitSharp.Transport
{
    /**
 * Connects two Git repositories together and copies objects between them.
 * <p>
 * A transport can be used for either fetching (copying objects into the
 * caller's repository from the remote repository) or pushing (copying objects
 * into the remote repository from the caller's repository). Each transport
 * implementation is responsible for the details associated with establishing
 * the network connection(s) necessary for the copy, as well as actually
 * shuffling data back and forth.
 * </p>
 * Transport instances and the connections they Create are not thread-safe.
 * Callers must ensure a transport is accessed by only one thread at a time.
 */
    public abstract class Transport
    {
        public enum Operation
        {
            FETCH,
            PUSH
        }

        public static Transport Open(Repository local, string remote)
        {
            RemoteConfig cfg = new RemoteConfig(local.Config, remote);
            List<URIish> uris = cfg.URIs;
            if (uris.Count == 0)
                return Open(local, new URIish(remote));
            return Open(local, cfg);
        }

        public static List<Transport> openAll(Repository local, string remote)
        {
            RemoteConfig cfg = new RemoteConfig(local.Config, remote);
            List<URIish> uris = cfg.URIs;
            if (uris.isEmpty())
            {
                List<Transport> transports = new List<Transport>(1) {Open(local, new URIish(remote))};
                return transports;
            }

            return openAll(local, cfg);
        }

        public static Transport Open(Repository local, RemoteConfig cfg)
        {
            if (cfg.URIs.Count == 0)
                throw new ArgumentException("Remote config \"" + cfg.Name + "\" has no URIs associated");

            Transport tn = Open(local, cfg.URIs[0]);
            tn.ApplyConfig(cfg);
            return tn;
        }

        public static List<Transport> openAll(Repository local, RemoteConfig cfg)
        {
            List<URIish> uris = cfg.URIs;
            List<Transport> tranports = new List<Transport>(uris.Count);
            foreach (URIish uri in uris)
            {
                Transport tn = Open(local, uri);
                tn.ApplyConfig(cfg);
                tranports.Add(tn);
            }
            return tranports;
        }

        private static List<URIish> getURIs(RemoteConfig cfg, Operation op)
        {
            switch (op)
            {
                case Operation.FETCH:
                    return cfg.URIs;

                case Operation.PUSH:
                    List<URIish> uris = cfg.PushURIs;
                    if (uris.Count == 0)
                        uris = cfg.URIs;
                    return uris;

                default:
                    throw new ArgumentException(op.ToString());
            }
        }

        private static bool doesNotExist(RemoteConfig cfg)
        {
            return cfg.URIs.Count == 0 && cfg.PushURIs.Count == 0;
        }

        /**
         * Support for Transport over HTTP and Git (Anon+SSH)
         */
        public static Transport Open(Repository local, URIish remote)
        {
            if (TransportHttp.canHandle(remote))
                return new TransportHttp(local, remote);

            if (TransportGitAnon.canHandle(remote))
                return new TransportGitAnon(local, remote);

            if (TransportGitSsh.canHandle(remote))
                return new TransportGitSsh(local, remote);

            if (TransportSftp.canHandle(remote))
                return new TransportSftp(local, remote);

            throw new NotSupportedException("URI not supported: " + remote);
        }

<<<<<<< HEAD
        private static ICollection<RefSpec> expandPushWildcardsFor(Repository db, IEnumerable<RefSpec> specs)
        {
            Dictionary<string, Ref> localRefs = db.getAllRefs();
            var procRefs = new HashSet<RefSpec>();
=======
        private static List<RefSpec> expandPushWildcardsFor(Repository db, IEnumerable<RefSpec> specs)
        {
            Dictionary<string, Ref> localRefs = db.getAllRefs();
            List<RefSpec> procRefs = new List<RefSpec>();
>>>>>>> c520b710

            foreach (RefSpec spec in specs)
            {
                if (spec.Wildcard)
                {
                    foreach (Ref localRef in localRefs.Values)
                    {
                        if (spec.MatchSource(localRef))
                            procRefs.Add(spec.ExpandFromSource(localRef));
                    }
                }
                else
                {
                    procRefs.Add(spec);
                }
            }
            return procRefs;
        }

        private static string findTrackingRefName(string remoteName, IEnumerable<RefSpec> fetchSpecs)
        {
            foreach (RefSpec fetchSpec in fetchSpecs)
            {
                if (fetchSpec.MatchSource(remoteName))
                {
                    if (fetchSpec.Wildcard)
                        return fetchSpec.ExpandFromSource(remoteName).Destination;

                    return fetchSpec.Destination;
                }
            }
            return null;
        }

        public const bool DEFAULT_FETCH_THIN = true;
        public const bool DEFAULT_PUSH_THIN = true;
        public static readonly RefSpec REFSPEC_TAGS = new RefSpec("refs/tags/*:refs/tags/*");
        public static readonly RefSpec REFSPEC_PUSH_ALL = new RefSpec("refs/heads/*:refs/heads/*");

        protected Repository local;
        protected URIish uri;

        private int timeout;

        public Repository Local { get { return local; } }
        public URIish Uri { get { return uri; } }

        private string _optionUploadPack = RemoteConfig.DEFAULT_UPLOAD_PACK;
        public string OptionUploadPack
        {
            get
            {
                return _optionUploadPack;
            }
            set {
                _optionUploadPack = string.IsNullOrEmpty(value) ? RemoteConfig.DEFAULT_UPLOAD_PACK : value;
            }
        }

        private string _optionReceivePack = RemoteConfig.DEFAULT_RECEIVE_PACK;
        public string OptionReceivePack
        {
            get
            {
                return _optionReceivePack;
            }
            set {
                _optionReceivePack = string.IsNullOrEmpty(value) ? RemoteConfig.DEFAULT_RECEIVE_PACK : value;
            }
        }

        private TagOpt _tagopt = TagOpt.NO_TAGS;
        public TagOpt TagOpt
        {
            get
            {
                return _tagopt;
            }
            set
            {
                _tagopt = value ?? TagOpt.AUTO_FOLLOW;
            }
        }

        private bool _fetchThin = DEFAULT_FETCH_THIN;
        public bool FetchThin
        {
            get
            {
                return _fetchThin;
            }
            set
            {
                _fetchThin = value;
            }
        }

        private bool _pushThin = DEFAULT_PUSH_THIN;
        public bool PushThin
        {
            get
            {
                return _pushThin;
            }
            set
            {
                _pushThin = value;
            }
        }

        public bool CheckFetchedObjects
        {
            get;
            set;
        }

        public bool DryRun
        {
            get;
            set;
        }

        public bool RemoveDeletedRefs
        {
            get;
            set;
        }

        private List<RefSpec> fetchSpecs = new List<RefSpec>();
        private List<RefSpec> pushSpecs = new List<RefSpec>();

        protected Transport(Repository local, URIish uri)
        {
            //final TransferConfig tc = local.getConfig().getTransfer();
            this.local = local;
            this.uri = uri;
            //this.checkFetchedObjects = tc.FsckObjects;
        }

        public void ApplyConfig(RemoteConfig cfg)
        {
            OptionUploadPack = cfg.UploadPack;
            fetchSpecs = cfg.Fetch;
            TagOpt = cfg.TagOpt;
            OptionReceivePack = cfg.ReceivePack;
            pushSpecs = cfg.Push;
        }

        public abstract IFetchConnection openFetch();
        public abstract IPushConnection openPush();
        public abstract void close();

        public FetchResult fetch(IProgressMonitor monitor, List<RefSpec> toFetch)
        {
            if (toFetch == null || toFetch.Count == 0)
            {
                if (fetchSpecs.Count == 0)
                    throw new TransportException("Nothing to fetch.");
                toFetch = fetchSpecs;
            }
            else if (fetchSpecs.Count != 0)
            {
                List<RefSpec> tmp = new List<RefSpec>(toFetch);
                foreach (RefSpec requested in toFetch)
                {
                    string reqSrc = requested.Source;
                    foreach (RefSpec configured in fetchSpecs)
                    {
                        string cfgSrc = configured.Source;
                        string cfgDst = configured.Destination;
                        if (cfgSrc.Equals(reqSrc) && cfgDst != null)
                        {
                            tmp.Add(configured);
                            break;
                        }
                    }
                }
                toFetch = tmp;
            }

            FetchResult result = new FetchResult();
            new FetchProcess(this, toFetch).execute(monitor, result);
            return result;
        }

        public PushResult push(IProgressMonitor monitor, ICollection<RemoteRefUpdate> toPush)
        {
            if (toPush == null || toPush.Count == 0)
            {
                try
                {
                    toPush = findRemoteRefUpdatesFor(pushSpecs);
                }
                catch (IOException e)
                {
                    throw new TransportException("Problem with resolving push ref specs locally: " + e.Message, e);
                }

                if (toPush.Count == 0)
                    throw new TransportException("Nothing to push");
            }
            PushProcess pushProcess = new PushProcess(this, toPush);
            return pushProcess.execute(monitor);
        }

        public ICollection<RemoteRefUpdate> findRemoteRefUpdatesFor(List<RefSpec> specs)
        {
            return findRemoteRefUpdatesFor(local, specs, fetchSpecs);
        }

        public static ICollection<RemoteRefUpdate> findRemoteRefUpdatesFor(Repository db, List<RefSpec> specs, List<RefSpec> fetchSpecs)
        {
            if (fetchSpecs == null)
                fetchSpecs = new List<RefSpec>();
            ICollection<RemoteRefUpdate> result = new List<RemoteRefUpdate>();
            ICollection<RefSpec> procRefs = expandPushWildcardsFor(db, specs);

            foreach (RefSpec spec in procRefs)
            {
                string srcSpec = spec.Source;
<<<<<<< HEAD
                Ref srcRef = db.GetRef(srcSpec);
=======
                Ref srcRef = db.getRef(srcSpec);
>>>>>>> c520b710
                if (srcRef != null)
                    srcSpec = srcRef.Name;

                string destSpec = spec.Destination ?? srcSpec;

                if (srcRef != null && !destSpec.StartsWith(Constants.R_REFS))
                {
                    string n = srcRef.Name;
                    int kindEnd = n.IndexOf('/', Constants.R_REFS.Length);
                    destSpec = n.Slice(0, kindEnd + 1) + destSpec;
                }

                bool forceUpdate = spec.Force;
                string localName = findTrackingRefName(destSpec, fetchSpecs);
                RemoteRefUpdate rru = new RemoteRefUpdate(db, srcSpec, destSpec, forceUpdate, localName, null);
                result.Add(rru);
            }
            return result;
        }

        public int getTimeout()
        {
            return timeout;
        }

        public void setTimeout(int seconds)
        {
            timeout = seconds;
        }

    }
}<|MERGE_RESOLUTION|>--- conflicted
+++ resolved
@@ -154,17 +154,10 @@
             throw new NotSupportedException("URI not supported: " + remote);
         }
 
-<<<<<<< HEAD
         private static ICollection<RefSpec> expandPushWildcardsFor(Repository db, IEnumerable<RefSpec> specs)
-        {
-            Dictionary<string, Ref> localRefs = db.getAllRefs();
-            var procRefs = new HashSet<RefSpec>();
-=======
-        private static List<RefSpec> expandPushWildcardsFor(Repository db, IEnumerable<RefSpec> specs)
-        {
+        {
             Dictionary<string, Ref> localRefs = db.getAllRefs();
             List<RefSpec> procRefs = new List<RefSpec>();
->>>>>>> c520b710
 
             foreach (RefSpec spec in specs)
             {
@@ -379,17 +372,13 @@
         {
             if (fetchSpecs == null)
                 fetchSpecs = new List<RefSpec>();
-            ICollection<RemoteRefUpdate> result = new List<RemoteRefUpdate>();
+            ICollection<RemoteRefUpdate> result = new List<RemoteRefUpdate>();
             ICollection<RefSpec> procRefs = expandPushWildcardsFor(db, specs);
 
             foreach (RefSpec spec in procRefs)
             {
                 string srcSpec = spec.Source;
-<<<<<<< HEAD
-                Ref srcRef = db.GetRef(srcSpec);
-=======
                 Ref srcRef = db.getRef(srcSpec);
->>>>>>> c520b710
                 if (srcRef != null)
                     srcSpec = srcRef.Name;
 
