﻿/*
 * Copyright (C) 2008, Google Inc.
 *
 * All rights reserved.
 *
 * Redistribution and use in source and binary forms, with or
 * without modification, are permitted provided that the following
 * conditions are met:
 *
 * - Redistributions of source code must retain the above copyright
 *   notice, this list of conditions and the following disclaimer.
 *
 * - Redistributions in binary form must reproduce the above
 *   copyright notice, this list of conditions and the following
 *   disclaimer in the documentation and/or other materials provided
 *   with the distribution.
 *
 * - Neither the name of the Git Development Community nor the
 *   names of its contributors may be used to endorse or promote
 *   products derived from this software without specific prior
 *   written permission.
 *
 * THIS SOFTWARE IS PROVIDED BY THE COPYRIGHT HOLDERS AND
 * CONTRIBUTORS "AS IS" AND ANY EXPRESS OR IMPLIED WARRANTIES,
 * INCLUDING, BUT NOT LIMITED TO, THE IMPLIED WARRANTIES
 * OF MERCHANTABILITY AND FITNESS FOR A PARTICULAR PURPOSE
 * ARE DISCLAIMED. IN NO EVENT SHALL THE COPYRIGHT OWNER OR
 * CONTRIBUTORS BE LIABLE FOR ANY DIRECT, INDIRECT, INCIDENTAL,
 * SPECIAL, EXEMPLARY, OR CONSEQUENTIAL DAMAGES (INCLUDING, BUT
 * NOT LIMITED TO, PROCUREMENT OF SUBSTITUTE GOODS OR SERVICES;
 * LOSS OF USE, DATA, OR PROFITS; OR BUSINESS INTERRUPTION) HOWEVER
 * CAUSED AND ON ANY THEORY OF LIABILITY, WHETHER IN CONTRACT,
 * STRICT LIABILITY, OR TORT (INCLUDING NEGLIGENCE OR OTHERWISE)
 * ARISING IN ANY WAY OUT OF THE USE OF THIS SOFTWARE, EVEN IF
 * ADVISED OF THE POSSIBILITY OF SUCH DAMAGE.
 */

using System;
using System.Collections.Generic;
using System.IO;
using System.Runtime.CompilerServices;
using System.Text;
using System.Text.RegularExpressions;
using GitSharp.Exceptions;
using GitSharp.FnMatch;
using GitSharp.Util;

namespace GitSharp.Transport
{

    public class OpenSshConfig
    {
        public const int SSH_PORT = 22;

        public static OpenSshConfig get()
        {
            DirectoryInfo home = FS.userHome() ?? new DirectoryInfo(Path.GetFullPath("."));

            FileInfo config = new FileInfo(Path.Combine(home.ToString(), ".ssh\\config"));
            OpenSshConfig osc = new OpenSshConfig(home, config);
            osc.refresh();
            return osc;
        }

        private readonly DirectoryInfo home;
        private readonly FileInfo configFile;
        private long lastModified;
        private Dictionary<string, Host> hosts;

        public OpenSshConfig(DirectoryInfo home, FileInfo cfg)
        {
            this.home = home;
            configFile = cfg;
            hosts = new Dictionary<string, Host>();
        }

        public Host lookup(string hostName)
        {
            Dictionary<string, Host> cache = refresh();
            Host h = null;
            if (cache.ContainsKey(hostName))
            {
                h = cache[hostName];
            }
            if (h == null)
                h = new Host();
            if (h.patternsApplied)
                return h;

            foreach (string k in cache.Keys)
            {
                if (!isHostPattern(k))
                    continue;
                if (!isHostMatch(k, hostName))
                    continue;
                h.copyFrom(cache[k]);
            }

            if (h.getHostName() == null)
                h.hostName = hostName;
            if (h.user == null)
                h.user = userName();
            if (h.port == 0)
                h.port = SSH_PORT;
            h.patternsApplied = true;
            return h;
        }

        [MethodImpl(MethodImplOptions.Synchronized)]
        private Dictionary<string, Host> refresh()
        {
            long mtime = configFile.LastWriteTime.ToBinary();
            if (mtime != lastModified)
            {
                try
                {
                    FileStream s = new FileStream(configFile.ToString(), System.IO.FileMode.Open, FileAccess.Read);
                    try
                    {
                        hosts = parse(s);
                    }
                    finally
                    {
                        s.Close();
                    }
                }
                catch (FileNotFoundException)
                {
                    hosts = new Dictionary<string, Host>();
                }
                catch (IOException)
                {
                    hosts = new Dictionary<string, Host>();
                }
                lastModified = mtime;
            }
            return hosts;
        }

        private Dictionary<string, Host> parse(Stream stream)
        {
            Dictionary<string, Host> m = new Dictionary<string, Host>();
<<<<<<< HEAD
            StreamReader sr = new StreamReader(stream);
            List<Host> current = new List<Host>(4);
            string line;

            while ((line = sr.ReadLine()) != null)
            {
                line = line.Trim();
                if (line.Length == 0 || line.StartsWith("#"))
                    continue;

                string keyword = string.Empty, argValue = string.Empty;
                bool haveKeyword = false;
                for (int i = 0; i < line.Length; i++)
                {
                    char c = line[i];
                    if (!haveKeyword && (c == ' ' || c == '\t' || c == '='))
                    {
                        keyword = line.Slice(0, i);
                        haveKeyword = true;
                        continue;
                    }

                    if (haveKeyword && c != '=' && c != ' ' && c != '\t')
                    {
                        argValue = line.Substring(i);
                        break;
                    }
                }

                if ("Host".Equals(keyword, StringComparison.CurrentCultureIgnoreCase))
                    {
                        current.Clear();
                        foreach (string pattern in Regex.Split(argValue, "[ \t]"))
                        {
                            string name = dequote(pattern);
                            Host c = null;
                            if (m.ContainsKey(name))
                            {
                                c = m[name];
                            }
                            if (c == null)
                            {
                                c = new Host();
                                m.Add(name, c);
                            }
                            current.Add(c);
                        }
                    }

                if (current.Count == 0)
                {
                    continue;
                }

                if ("HostName".Equals(keyword, StringComparison.CurrentCultureIgnoreCase))
                {
                    foreach (Host c in current)
                        if (c.hostName == null)
                            c.hostName = dequote(argValue);
                }
                else if ("User".Equals(keyword, StringComparison.CurrentCultureIgnoreCase))
                {
                    foreach (Host c in current)
                        if (c.user == null)
                            c.user = dequote(argValue);
                }
                else if ("Port".Equals(keyword, StringComparison.CurrentCultureIgnoreCase))
                {
                    try
                    {
                        int port = int.Parse(dequote(argValue));
                        foreach (Host c in current)
                            if (c.port == 0)
                                c.port = port;
                    }
                    catch (FormatException)
                    {
                        
                    }
                }
                else if ("IdentityFile".Equals(keyword, StringComparison.CurrentCultureIgnoreCase))
                {
                    foreach (Host c in current)
                        if (c.identityFile == null)
                            c.identityFile = toFile(dequote(argValue));
                }
                else if ("PreferredAuthentications".Equals(keyword, StringComparison.CurrentCultureIgnoreCase))
                {
                    foreach (Host c in current)
                        if (c.preferredAuthentications == null)
                            c.preferredAuthentications = nows(dequote(argValue));
                }
                else if ("BatchMode".Equals(keyword, StringComparison.CurrentCultureIgnoreCase))
                {
                    foreach (Host c in current)
                        if (c.batchMode == null)
                            c.batchMode = yesno(dequote(argValue));
                }
                else if ("StrictHostKeyChecking".Equals(keyword, StringComparison.CurrentCultureIgnoreCase))
                {
                    string value = dequote(argValue);
                    foreach (Host c in current)
                        if (c.strictHostKeyChecking == null)
                            c.strictHostKeyChecking = value;
                }
            }

            return m;
        }

        private static bool isHostPattern(string s)
        {
            return s.IndexOf('*') >= 0 || s.IndexOf('?') >= 0;
        }

        private static bool isHostMatch(string pattern, string name)
        {
            FileNameMatcher fn;
            try
            {
                fn = new FileNameMatcher(pattern, null);
            }
            catch (InvalidPatternException)
            {
                return false;
            }
            fn.Append(name);
            return fn.IsMatch();
        }

        private static string dequote(string value)
        {
            if (value.StartsWith("\"") && value.EndsWith("\""))
                return value.Slice(1, value.Length - 1);
            return value;
        }

        private static string nows(string value)
        {
            StringBuilder b = new StringBuilder();
            for (int i = 0; i < value.Length; i++)
                if (value[i] != ' ')
                    b.Append(value[i]);
            return b.ToString();
        }

        private static bool yesno(string value)
        {
            if ("yes".Equals(value, StringComparison.CurrentCultureIgnoreCase))
                return true;
            return false;
        }

        public static string userName()
        {
            return Environment.UserName;
        }

        private FileInfo toFile(string path)
        {
            if (path.StartsWith("~/"))
                return new FileInfo(Path.Combine(home.ToString(), path.Substring(2)));
            FileInfo ret = new FileInfo(path);
            if (Path.IsPathRooted(ret.ToString()))
                return ret;
            return new FileInfo(Path.Combine(home.ToString(), path));
        }

        public class Host
        {
            public bool patternsApplied;
            public string hostName;
            public string user;
            public string preferredAuthentications;
            public int port;
            public FileInfo identityFile;
            public bool? batchMode;
            public string strictHostKeyChecking;

            public void copyFrom(Host src)
            {
                if (hostName == null)
                    hostName = src.hostName;
                if (port == 0)
                    port = src.port;
                if (identityFile == null)
                    identityFile = src.identityFile;
                if (user == null)
                    user = src.user;
                if (preferredAuthentications == null)
                    preferredAuthentications = src.preferredAuthentications;
                if (batchMode == null)
                    batchMode = src.batchMode;
                if (strictHostKeyChecking == null)
                    strictHostKeyChecking = src.strictHostKeyChecking;
            }

            public string getStrictHostKeyChecking()
            {
                return strictHostKeyChecking;
            }

            public string getHostName()
            {
                return hostName;
            }

            public int getPort()
            {
                return port;
            }

            public FileInfo getIdentityFile()
            {
                return identityFile;
            }

            public string getUser()
            {
                return user;
            }

            public string getPreferredAuthentications()
            {
                return preferredAuthentications;
            }

            public bool isBatchMode()
            {
                return batchMode != null && batchMode.Value;
            }
        }
    }

=======
            StreamReader sr = new StreamReader(stream);
            List<Host> current = new List<Host>(4);
            string line;

            while ((line = sr.ReadLine()) != null)
            {
                line = line.Trim();
                if (line.Length == 0 || line.StartsWith("#"))
                    continue;

                string keyword = string.Empty, argValue = string.Empty;
                bool haveKeyword = false;
                for (int i = 0; i < line.Length; i++)
                {
                    char c = line[i];
                    if (!haveKeyword && (c == ' ' || c == '\t' || c == '='))
                    {
                        keyword = line.Slice(0, i);
                        haveKeyword = true;
                        continue;
                    }

                    if (haveKeyword && c != '=' && c != ' ' && c != '\t')
                    {
                        argValue = line.Substring(i);
                        break;
                    }
                }

                if ("Host".Equals(keyword, StringComparison.CurrentCultureIgnoreCase))
                    {
                        current.Clear();
                        foreach (string pattern in Regex.Split(argValue, "[ \t]"))
                        {
                            string name = dequote(pattern);
                            Host c = null;
                            if (m.ContainsKey(name))
                            {
                                c = m[name];
                            }
                            if (c == null)
                            {
                                c = new Host();
                                m.Add(name, c);
                            }
                            current.Add(c);
                        }
                    }

                if (current.Count == 0)
                {
                    continue;
                }

                if ("HostName".Equals(keyword, StringComparison.CurrentCultureIgnoreCase))
                {
                    foreach (Host c in current)
                        if (c.hostName == null)
                            c.hostName = dequote(argValue);
                }
                else if ("User".Equals(keyword, StringComparison.CurrentCultureIgnoreCase))
                {
                    foreach (Host c in current)
                        if (c.user == null)
                            c.user = dequote(argValue);
                }
                else if ("Port".Equals(keyword, StringComparison.CurrentCultureIgnoreCase))
                {
                    try
                    {
                        int port = int.Parse(dequote(argValue));
                        foreach (Host c in current)
                            if (c.port == 0)
                                c.port = port;
                    }
                    catch (FormatException)
                    {
                        
                    }
                }
                else if ("IdentityFile".Equals(keyword, StringComparison.CurrentCultureIgnoreCase))
                {
                    foreach (Host c in current)
                        if (c.identityFile == null)
                            c.identityFile = toFile(dequote(argValue));
                }
                else if ("PreferredAuthentications".Equals(keyword, StringComparison.CurrentCultureIgnoreCase))
                {
                    foreach (Host c in current)
                        if (c.preferredAuthentications == null)
                            c.preferredAuthentications = nows(dequote(argValue));
                }
                else if ("BatchMode".Equals(keyword, StringComparison.CurrentCultureIgnoreCase))
                {
                    foreach (Host c in current)
                        if (c.batchMode == null)
                            c.batchMode = yesno(dequote(argValue));
                }
                else if ("StrictHostKeyChecking".Equals(keyword, StringComparison.CurrentCultureIgnoreCase))
                {
                    string value = dequote(argValue);
                    foreach (Host c in current)
                        if (c.strictHostKeyChecking == null)
                            c.strictHostKeyChecking = value;
                }
            }

            return m;
        }

        private static bool isHostPattern(string s)
        {
            return s.IndexOf('*') >= 0 || s.IndexOf('?') >= 0;
        }

        private static bool isHostMatch(string pattern, string name)
        {
            FileNameMatcher fn;
            try
            {
                fn = new FileNameMatcher(pattern, null);
            }
            catch (InvalidPatternException)
            {
                return false;
            }
            fn.Append(name);
            return fn.IsMatch();
        }

        private static string dequote(string value)
        {
            if (value.StartsWith("\"") && value.EndsWith("\""))
                return value.Slice(1, value.Length - 1);
            return value;
        }

        private static string nows(string value)
        {
            StringBuilder b = new StringBuilder();
            for (int i = 0; i < value.Length; i++)
                if (value[i] != ' ')
                    b.Append(value[i]);
            return b.ToString();
        }

        private static bool yesno(string value)
        {
            if ("yes".Equals(value, StringComparison.CurrentCultureIgnoreCase))
                return true;
            return false;
        }

        public static string userName()
        {
            return Environment.UserName;
        }

        private FileInfo toFile(string path)
        {
            if (path.StartsWith("~/"))
                return new FileInfo(Path.Combine(home.ToString(), path.Substring(2)));
            FileInfo ret = new FileInfo(path);
            if (Path.IsPathRooted(ret.ToString()))
                return ret;
            return new FileInfo(Path.Combine(home.ToString(), path));
        }

        public class Host
        {
            public bool patternsApplied;
            public string hostName;
            public string user;
            public string preferredAuthentications;
            public int port;
            public FileInfo identityFile;
            public bool? batchMode;
            public string strictHostKeyChecking;

            public void copyFrom(Host src)
            {
                if (hostName == null)
                    hostName = src.hostName;
                if (port == 0)
                    port = src.port;
                if (identityFile == null)
                    identityFile = src.identityFile;
                if (user == null)
                    user = src.user;
                if (preferredAuthentications == null)
                    preferredAuthentications = src.preferredAuthentications;
                if (batchMode == null)
                    batchMode = src.batchMode;
                if (strictHostKeyChecking == null)
                    strictHostKeyChecking = src.strictHostKeyChecking;
            }

            public string getStrictHostKeyChecking()
            {
                return strictHostKeyChecking;
            }

            public string getHostName()
            {
                return hostName;
            }

            public int getPort()
            {
                return port;
            }

            public FileInfo getIdentityFile()
            {
                return identityFile;
            }

            public string getUser()
            {
                return user;
            }

            public string getPreferredAuthentications()
            {
                return preferredAuthentications;
            }

            public bool isBatchMode()
            {
                return batchMode != null && batchMode.Value;
            }
        }
    }

>>>>>>> e85cf42e
}<|MERGE_RESOLUTION|>--- conflicted
+++ resolved
@@ -140,7 +140,6 @@
         private Dictionary<string, Host> parse(Stream stream)
         {
             Dictionary<string, Host> m = new Dictionary<string, Host>();
-<<<<<<< HEAD
             StreamReader sr = new StreamReader(stream);
             List<Host> current = new List<Host>(4);
             string line;
@@ -375,240 +374,4 @@
         }
     }
 
-=======
-            StreamReader sr = new StreamReader(stream);
-            List<Host> current = new List<Host>(4);
-            string line;
-
-            while ((line = sr.ReadLine()) != null)
-            {
-                line = line.Trim();
-                if (line.Length == 0 || line.StartsWith("#"))
-                    continue;
-
-                string keyword = string.Empty, argValue = string.Empty;
-                bool haveKeyword = false;
-                for (int i = 0; i < line.Length; i++)
-                {
-                    char c = line[i];
-                    if (!haveKeyword && (c == ' ' || c == '\t' || c == '='))
-                    {
-                        keyword = line.Slice(0, i);
-                        haveKeyword = true;
-                        continue;
-                    }
-
-                    if (haveKeyword && c != '=' && c != ' ' && c != '\t')
-                    {
-                        argValue = line.Substring(i);
-                        break;
-                    }
-                }
-
-                if ("Host".Equals(keyword, StringComparison.CurrentCultureIgnoreCase))
-                    {
-                        current.Clear();
-                        foreach (string pattern in Regex.Split(argValue, "[ \t]"))
-                        {
-                            string name = dequote(pattern);
-                            Host c = null;
-                            if (m.ContainsKey(name))
-                            {
-                                c = m[name];
-                            }
-                            if (c == null)
-                            {
-                                c = new Host();
-                                m.Add(name, c);
-                            }
-                            current.Add(c);
-                        }
-                    }
-
-                if (current.Count == 0)
-                {
-                    continue;
-                }
-
-                if ("HostName".Equals(keyword, StringComparison.CurrentCultureIgnoreCase))
-                {
-                    foreach (Host c in current)
-                        if (c.hostName == null)
-                            c.hostName = dequote(argValue);
-                }
-                else if ("User".Equals(keyword, StringComparison.CurrentCultureIgnoreCase))
-                {
-                    foreach (Host c in current)
-                        if (c.user == null)
-                            c.user = dequote(argValue);
-                }
-                else if ("Port".Equals(keyword, StringComparison.CurrentCultureIgnoreCase))
-                {
-                    try
-                    {
-                        int port = int.Parse(dequote(argValue));
-                        foreach (Host c in current)
-                            if (c.port == 0)
-                                c.port = port;
-                    }
-                    catch (FormatException)
-                    {
-                        
-                    }
-                }
-                else if ("IdentityFile".Equals(keyword, StringComparison.CurrentCultureIgnoreCase))
-                {
-                    foreach (Host c in current)
-                        if (c.identityFile == null)
-                            c.identityFile = toFile(dequote(argValue));
-                }
-                else if ("PreferredAuthentications".Equals(keyword, StringComparison.CurrentCultureIgnoreCase))
-                {
-                    foreach (Host c in current)
-                        if (c.preferredAuthentications == null)
-                            c.preferredAuthentications = nows(dequote(argValue));
-                }
-                else if ("BatchMode".Equals(keyword, StringComparison.CurrentCultureIgnoreCase))
-                {
-                    foreach (Host c in current)
-                        if (c.batchMode == null)
-                            c.batchMode = yesno(dequote(argValue));
-                }
-                else if ("StrictHostKeyChecking".Equals(keyword, StringComparison.CurrentCultureIgnoreCase))
-                {
-                    string value = dequote(argValue);
-                    foreach (Host c in current)
-                        if (c.strictHostKeyChecking == null)
-                            c.strictHostKeyChecking = value;
-                }
-            }
-
-            return m;
-        }
-
-        private static bool isHostPattern(string s)
-        {
-            return s.IndexOf('*') >= 0 || s.IndexOf('?') >= 0;
-        }
-
-        private static bool isHostMatch(string pattern, string name)
-        {
-            FileNameMatcher fn;
-            try
-            {
-                fn = new FileNameMatcher(pattern, null);
-            }
-            catch (InvalidPatternException)
-            {
-                return false;
-            }
-            fn.Append(name);
-            return fn.IsMatch();
-        }
-
-        private static string dequote(string value)
-        {
-            if (value.StartsWith("\"") && value.EndsWith("\""))
-                return value.Slice(1, value.Length - 1);
-            return value;
-        }
-
-        private static string nows(string value)
-        {
-            StringBuilder b = new StringBuilder();
-            for (int i = 0; i < value.Length; i++)
-                if (value[i] != ' ')
-                    b.Append(value[i]);
-            return b.ToString();
-        }
-
-        private static bool yesno(string value)
-        {
-            if ("yes".Equals(value, StringComparison.CurrentCultureIgnoreCase))
-                return true;
-            return false;
-        }
-
-        public static string userName()
-        {
-            return Environment.UserName;
-        }
-
-        private FileInfo toFile(string path)
-        {
-            if (path.StartsWith("~/"))
-                return new FileInfo(Path.Combine(home.ToString(), path.Substring(2)));
-            FileInfo ret = new FileInfo(path);
-            if (Path.IsPathRooted(ret.ToString()))
-                return ret;
-            return new FileInfo(Path.Combine(home.ToString(), path));
-        }
-
-        public class Host
-        {
-            public bool patternsApplied;
-            public string hostName;
-            public string user;
-            public string preferredAuthentications;
-            public int port;
-            public FileInfo identityFile;
-            public bool? batchMode;
-            public string strictHostKeyChecking;
-
-            public void copyFrom(Host src)
-            {
-                if (hostName == null)
-                    hostName = src.hostName;
-                if (port == 0)
-                    port = src.port;
-                if (identityFile == null)
-                    identityFile = src.identityFile;
-                if (user == null)
-                    user = src.user;
-                if (preferredAuthentications == null)
-                    preferredAuthentications = src.preferredAuthentications;
-                if (batchMode == null)
-                    batchMode = src.batchMode;
-                if (strictHostKeyChecking == null)
-                    strictHostKeyChecking = src.strictHostKeyChecking;
-            }
-
-            public string getStrictHostKeyChecking()
-            {
-                return strictHostKeyChecking;
-            }
-
-            public string getHostName()
-            {
-                return hostName;
-            }
-
-            public int getPort()
-            {
-                return port;
-            }
-
-            public FileInfo getIdentityFile()
-            {
-                return identityFile;
-            }
-
-            public string getUser()
-            {
-                return user;
-            }
-
-            public string getPreferredAuthentications()
-            {
-                return preferredAuthentications;
-            }
-
-            public bool isBatchMode()
-            {
-                return batchMode != null && batchMode.Value;
-            }
-        }
-    }
-
->>>>>>> e85cf42e
 }