﻿/*
 * Copyright (C) 2008, Robin Rosenberg <robin.rosenberg@dewire.com>
 * Copyright (C) 2008, Shawn O. Pearce <spearce@spearce.org>
 *
 * All rights reserved.
 *
 * Redistribution and use in source and binary forms, with or
 * without modification, are permitted provided that the following
 * conditions are met:
 *
 * - Redistributions of source code must retain the above copyright
 *   notice, this list of conditions and the following disclaimer.
 *
 * - Redistributions in binary form must reproduce the above
 *   copyright notice, this list of conditions and the following
 *   disclaimer in the documentation and/or other materials provided
 *   with the distribution.
 *
 * - Neither the name of the Git Development Community nor the
 *   names of its contributors may be used to endorse or promote
 *   products derived from this software without specific prior
 *   written permission.
 *
 * THIS SOFTWARE IS PROVIDED BY THE COPYRIGHT HOLDERS AND
 * CONTRIBUTORS "AS IS" AND ANY EXPRESS OR IMPLIED WARRANTIES,
 * INCLUDING, BUT NOT LIMITED TO, THE IMPLIED WARRANTIES
 * OF MERCHANTABILITY AND FITNESS FOR A PARTICULAR PURPOSE
 * ARE DISCLAIMED. IN NO EVENT SHALL THE COPYRIGHT OWNER OR
 * CONTRIBUTORS BE LIABLE FOR ANY DIRECT, INDIRECT, INCIDENTAL,
 * SPECIAL, EXEMPLARY, OR CONSEQUENTIAL DAMAGES (INCLUDING, BUT
 * NOT LIMITED TO, PROCUREMENT OF SUBSTITUTE GOODS OR SERVICES;
 * LOSS OF USE, DATA, OR PROFITS; OR BUSINESS INTERRUPTION) HOWEVER
 * CAUSED AND ON ANY THEORY OF LIABILITY, WHETHER IN CONTRACT,
 * STRICT LIABILITY, OR TORT (INCLUDING NEGLIGENCE OR OTHERWISE)
 * ARISING IN ANY WAY OUT OF THE USE OF THIS SOFTWARE, EVEN IF
 * ADVISED OF THE POSSIBILITY OF SUCH DAMAGE.
 */

<<<<<<< HEAD
using System;
using System.Collections.Generic;
using System.IO;
using GitSharp.Exceptions;
using GitSharp.RevWalk;
using GitSharp.Util;

namespace GitSharp.Transport
{

    public class WalkFetchConnection : BaseFetchConnection
    {
        private readonly Repository local;
        private readonly ObjectChecker objCheck;
        private readonly List<WalkRemoteObjectDatabase> remotes;
        private int lastRemoteIdx;
        private readonly RevWalk.RevWalk revWalk;
        private readonly TreeWalk.TreeWalk treeWalk;

        private readonly RevFlag COMPLETE;
        private readonly RevFlag IN_WORK_QUEUE;
        private readonly RevFlag LOCALLY_SEEN;

        private readonly DateRevQueue localCommitQueue;
        private LinkedList<ObjectId> workQueue;
        private readonly LinkedList<WalkRemoteObjectDatabase> noPacksYet;
        private readonly LinkedList<WalkRemoteObjectDatabase> noAlternatesYet;
        private readonly LinkedList<RemotePack> unfetchedPacks;
        private readonly List<string> packsConsidered;
        private readonly MutableObjectId idBuffer = new MutableObjectId();
        private readonly MessageDigest objectDigest = Constants.newMessageDigest();

        private readonly Dictionary<ObjectId, List<Exception>> fetchErrors;
        private string lockMessage;
        private readonly List<PackLock> packLocks;

        public WalkFetchConnection(IWalkTransport t, WalkRemoteObjectDatabase w)
        {
            Transport wt = (Transport) t;
            local = wt.Local;
            objCheck = wt.CheckFetchedObjects ? new ObjectChecker() : null;

            remotes = new List<WalkRemoteObjectDatabase> {w};

            unfetchedPacks = new LinkedList<RemotePack>();
            packsConsidered = new List<string>();

            noPacksYet = new LinkedList<WalkRemoteObjectDatabase>();
            noPacksYet.AddFirst(w);

            noAlternatesYet = new LinkedList<WalkRemoteObjectDatabase>();
            noAlternatesYet.AddFirst(w);

            fetchErrors = new Dictionary<ObjectId, List<Exception>>();
            packLocks = new List<PackLock>(4);

            revWalk = new RevWalk.RevWalk(local);
            treeWalk = new TreeWalk.TreeWalk(local);
            COMPLETE = revWalk.newFlag("COMPLETE");
            IN_WORK_QUEUE = revWalk.newFlag("IN_WORK_QUEUE");
            LOCALLY_SEEN = revWalk.newFlag("LOCALLY_SEEN");

            localCommitQueue = new DateRevQueue();
            workQueue = new LinkedList<ObjectId>();
        }

        public override bool DidFetchTestConnectivity
        {
            get
            {
                return true;
            }
        }

        public override List<PackLock> PackLocks
        {
            get { return packLocks; }
        }

        public override void SetPackLockMessage(string message)
        {
            lockMessage = message;
        }

        public override void Close()
        {
            foreach (RemotePack p in unfetchedPacks)
                p.tmpIdx.Delete();
            foreach (WalkRemoteObjectDatabase r in remotes)
                r.close();
        }

        protected override void doFetch(IProgressMonitor monitor, List<Ref> want, List<ObjectId> have)
        {
            markLocalRefsComplete(have);
            queueWants(want);

            while (!monitor.IsCancelled && workQueue.Count > 0)
            {
                ObjectId id = workQueue.First.Value;
                workQueue.RemoveFirst();
                if (!(id is RevObject) || !((RevObject)id).has(COMPLETE))
                    downloadObject(monitor, id);
                process(id);
            }
        }

        private void queueWants(IEnumerable<Ref> want)
        {
            List<ObjectId> inWorkQueue = new List<ObjectId>();
            foreach (Ref r in want)
            {
                ObjectId id = r.ObjectId;
                try
                {
                    RevObject obj = revWalk.parseAny(id);
                    if (obj.has(COMPLETE))
                        continue;
                    inWorkQueue.Add(id);
                    obj.add(IN_WORK_QUEUE);
                    workQueue.AddLast(obj);
                }
                catch (MissingObjectException)
                {
                    inWorkQueue.Add(id);
                    workQueue.AddLast(id);
                }
                catch (IOException e)
                {
                    throw new TransportException("Cannot read " + id.Name, e);
                }
            }
        }

        private void process(ObjectId id)
        {
            RevObject obj;
            try
            {
                if (id is RevObject)
                {
                    obj = (RevObject) id;
                    if (obj.has(COMPLETE))
                        return;
                    revWalk.parse(obj);
                }
                else
                {
                    obj = revWalk.parseAny(id);
                    if (obj.has(COMPLETE))
                        return;
                }
            }
            catch (IOException e)
            {
                throw new TransportException("Cannot read " + id.Name, e);
            }

            obj.dispose();

            switch (obj.getType())
            {
                case Constants.OBJ_BLOB:
                    processBlob(obj);
                    break;

                case Constants.OBJ_TREE:
                    processTree(obj);
                    break;
                    
                case Constants.OBJ_COMMIT:
                    processCommit(obj);
                    break;

                case Constants.OBJ_TAG:
                    processTag(obj);
                    break;

                default:
                    throw new TransportException("Unknown object type " + id.Name + " (" + obj.getType() + ")");
            }

            fetchErrors.Remove(id.Copy());
        }

        private void processBlob(RevObject obj)
        {
            if (!local.HasObject(obj))
                throw new TransportException("Cannot read blob " + obj.Name, new MissingObjectException(obj, Constants.TYPE_BLOB));
            obj.add(COMPLETE);
        }

        private void processTree(RevObject obj)
        {
            try
            {
                treeWalk.reset(obj);
                while (treeWalk.next())
                {
                    FileMode mode = treeWalk.getFileMode(0);
                    int sType = mode.Bits;

                    switch (sType)
                    {
                        case Constants.OBJ_BLOB:
                        case Constants.OBJ_TREE:
                            treeWalk.getObjectId(idBuffer, 0);
                            needs(revWalk.lookupAny(idBuffer, sType));
                            continue;

                        default:
                            if (FileMode.GitLink.Equals(sType))
                                continue;
                            treeWalk.getObjectId(idBuffer, 0);
                            throw new CorruptObjectException("Invalid mode " + mode + " for " + idBuffer.Name + " " +
                                                             treeWalk.getPathString() + " in " + obj.getId().Name + ".");
                    }
                }
            }
            catch (IOException ioe)
            {
                throw new TransportException("Cannot read tree " + obj.Name, ioe);
            }
            obj.add(COMPLETE);
        }

        private void processCommit(RevObject obj)
        {
            RevCommit commit = (RevCommit) obj;
            markLocalCommitsComplete(commit.getCommitTime());
            needs(commit.getTree());
            foreach (RevCommit p in commit.getParents())
                needs(p);
            obj.add(COMPLETE);
        }

        private void processTag(RevObject obj)
        {
            RevTag tag = (RevTag) obj;
            needs(tag.getObject());
            obj.add(COMPLETE);
        }

        private void needs(RevObject obj)
        {
            if (obj.has(COMPLETE))
                return;
            if (!obj.has(IN_WORK_QUEUE))
            {
                obj.add(IN_WORK_QUEUE);
                workQueue.AddLast(obj);
            }
        }

        private void downloadObject(IProgressMonitor pm, AnyObjectId id)
        {
            if (local.HasObject(id))
                return;

            for (;;)
            {
                if (downloadPackedObject(pm, id))
                    return;

                string idStr = id.Name;
                string subdir = idStr.Slice(0, 2);
                string file = idStr.Substring(2);
                string looseName = subdir + "/" + file;

                for (int i = lastRemoteIdx; i < remotes.Count; i++)
                {
                    if (downloadLooseObject(id, looseName, remotes[i]))
                    {
                        lastRemoteIdx = i;
                        return;
                    }
                }

                for (int i = 0; i < lastRemoteIdx; i++)
                {
                    if (downloadLooseObject(id, looseName, remotes[i]))
                    {
                        lastRemoteIdx = i;
                        return;
                    }
                }

                while (noPacksYet.Count > 0)
                {
                    WalkRemoteObjectDatabase wrr = noPacksYet.First.Value;
                    noPacksYet.RemoveFirst();
                    List<string> packNameList;
                    try
                    {
                        pm.BeginTask("Listing packs", -1);
                        packNameList = wrr.getPackNames();
                    }
                    catch (IOException e)
                    {
                        recordError(id, e);
                        continue;
                    }
                    finally
                    {
                        pm.EndTask();
                    }

                    if (packNameList == null || packNameList.Count == 0)
                        continue;
                    foreach (string packName in packNameList)
                    {
                        if (!packsConsidered.Contains(packName))
                        {
                            packsConsidered.Add(packName);
                            unfetchedPacks.AddLast(new RemotePack(lockMessage, packLocks, objCheck, local, wrr, packName));
                        }
                    }
                    if (downloadPackedObject(pm, id))
                        return;
                }

                List<WalkRemoteObjectDatabase> al = expandOneAlternate(id, pm);
                if (al != null && al.Count > 0)
                {
                    foreach (WalkRemoteObjectDatabase alt in al)
                    {
                        remotes.Add(alt);
                        noPacksYet.AddLast(alt);
                        noAlternatesYet.AddLast(alt);
                    }
                    continue;
                }

                List<Exception> failures = null;
                if (fetchErrors.ContainsKey(id.Copy()))
                {
                    failures = fetchErrors[id.Copy()];
                }

                TransportException te = null;
                if (failures != null && failures.Count > 0)
                {
                    if (failures.Count == 1)
                        te = new TransportException("Cannot get " + id.Name + ".", failures[0]);
                    // TODO: no CompoundException
                    //else
                    //    te =  = new TransportException("Cannot get " + id.Name + ".", new CompoundException());  
                }
                if (te == null) te = new TransportException("Cannot get " + id.Name + ".");
                throw te;
            }
        }

        private bool downloadPackedObject(IProgressMonitor monitor, AnyObjectId id)
        {
            IEnumerator<RemotePack> packItr = unfetchedPacks.GetEnumerator();
            while (packItr.MoveNext() && !monitor.IsCancelled)
            {
                RemotePack pack = packItr.Current;
                try
                {
                    pack.openIndex(monitor);
                }
                catch (IOException err)
                {
                    recordError(id, err);
                    unfetchedPacks.Remove(pack);
                    continue;
                }

                if (monitor.IsCancelled)
                    return false;

                if (!pack.index.HasObject(id))
                    continue;

                try
                {
                    pack.downloadPack(monitor);
                }
                catch (IOException err)
                {
                    recordError(id, err);
                    continue;
                }
                finally
                {
                    pack.tmpIdx.Delete();
                    unfetchedPacks.Remove(pack);
                }

                if (!local.HasObject(id))
                {
                    recordError(id,
                                new FileNotFoundException("Object " + id.Name + " not found in " + pack.packName + "."));
                    continue;
                }

                IEnumerator<ObjectId> pending = swapFetchQueue();
                while (pending.MoveNext())
                {
                    ObjectId p = pending.Current;
                    if (pack.index.HasObject(p))
                    {
                        workQueue.Remove(p);
                        process(p);
                    }
                    else
                        workQueue.AddLast(p);
                }
                return true;
            }
            return false;
        }

        private IEnumerator<ObjectId> swapFetchQueue()
        {
            IEnumerator<ObjectId> r = workQueue.GetEnumerator();
            workQueue = new LinkedList<ObjectId>();
            return r;
        }

        private bool downloadLooseObject(AnyObjectId id, string looseName, WalkRemoteObjectDatabase remote)
        {
            try
            {
                byte[] compressed = remote.open(looseName).toArray();
                verifyLooseObject(id, compressed);
                saveLooseObject(id, compressed);
                return true;
            }
            catch (FileNotFoundException e)
            {
                recordError(id, e);
                return false;
            }
            catch (IOException e)
            {
                throw new TransportException("Cannot download " + id.Name, e);
            }
        }

        private void verifyLooseObject(AnyObjectId id, byte[] compressed)
        {
            UnpackedObjectLoader uol;
            try
            {
                uol = new UnpackedObjectLoader(compressed);
            }
            catch (CorruptObjectException parsingError)
            {
                FileNotFoundException e = new FileNotFoundException(id.Name, parsingError);
                throw e;
            }

            objectDigest.Reset();
            objectDigest.Update(Constants.encodedTypeString(uol.getType()));
            objectDigest.Update((byte) ' ');
            objectDigest.Update(Constants.encodeASCII(uol.getSize()));
            objectDigest.Update(0);
            objectDigest.Update(uol.getCachedBytes());
            idBuffer.FromRaw(objectDigest.Digest(), 0);

            if (!id.Equals(idBuffer))
            {
                throw new TransportException("Incorrect hash for " + id.Name + "; computed " + idBuffer.Name + " as a " +
                                             Constants.typeString(uol.getType()) + " from " + compressed.Length +
                                             " bytes.");
            }
            if (objCheck != null)
            {
                try
                {
                    objCheck.check(uol.getType(), uol.getCachedBytes());
                }
                catch (CorruptObjectException e)
                {
                    throw new TransportException("Invalid " + Constants.typeString(uol.getType()) + " " + id.Name + ": " + e.Message);
                }
            }
        }

        private void saveLooseObject(AnyObjectId id, byte[] compressed)
        {
            FileInfo tmp = new FileInfo(Path.Combine(local.ObjectsDirectory.ToString(), Path.GetTempFileName()));
            try
            {
                FileStream stream = File.Create(tmp.ToString());
                try
                {
                    stream.Write(compressed, 0, compressed.Length);
                }
                finally
                {
                    stream.Close();
                }
                tmp.Attributes |= FileAttributes.ReadOnly;
            }
            catch (IOException e)
            {
                File.Delete(tmp.ToString());
                throw e;
            }

            FileInfo o = local.ToFile(id);
            if (tmp.RenameTo(o.ToString()))
                return;

            Directory.CreateDirectory(tmp.ToString());
            if (tmp.RenameTo(o.ToString()))
                return;

            tmp.Delete();
            if (local.HasObject(id))
                return;

            throw new ObjectWritingException("Unable to store " + id.Name + ".");
        }

        private List<WalkRemoteObjectDatabase> expandOneAlternate(AnyObjectId id, IProgressMonitor pm)
        {
            while (noAlternatesYet.Count > 0)
            {
                WalkRemoteObjectDatabase wrr = noAlternatesYet.First.Value;
                noAlternatesYet.RemoveFirst();
                try
                {
                    pm.BeginTask("Listing alternates", -1);
                    List<WalkRemoteObjectDatabase> altList = wrr.getAlternates();
                    if (altList != null && altList.Count > 0)
                        return altList;
                }
                catch (IOException e)
                {
                    recordError(id, e);
                }
                finally
                {
                    pm.EndTask();
                }
            }
            return null;
        }

        private void markLocalRefsComplete(IEnumerable<ObjectId> have)
        {
            foreach (Ref r in local.Refs.Values)
            {
                try
                {
                    markLocalObjComplete(revWalk.parseAny(r.ObjectId));
                }
                catch (IOException readError)
                {
                    throw new TransportException("Local ref " + r.Name + " is missing object(s).", readError);
                }
            }

            foreach (ObjectId id in have)
            {
                try
                {
                    markLocalObjComplete(revWalk.parseAny(id));
                }
                catch (IOException readError)
                {
                    throw new TransportException("Missing assumed " + id.Name, readError);
                }
            }
        }

        private void markLocalObjComplete(RevObject obj)
        {
            while (obj.getType() == Constants.OBJ_TAG)
            {
                obj.add(COMPLETE);
                obj.dispose();
                obj = ((RevTag) obj).getObject();
                revWalk.parse(obj);
            }

            switch (obj.getType())
            {
                case Constants.OBJ_BLOB:
                    obj.add(COMPLETE);
                    break;

                case Constants.OBJ_COMMIT:
                    pushLocalCommit((RevCommit) obj);
                    break;

                case Constants.OBJ_TREE:
                    markTreeComplete(obj);
                    break;
            }
        }

        private void markLocalCommitsComplete(int until)
        {
            try
            {
                for (;;)
                {
                    RevCommit c = localCommitQueue.peek();
                    if (c == null || c.getCommitTime() < until)
                        return;
                    localCommitQueue.next();

                    markTreeComplete(c.getTree());
                    foreach (RevCommit p in c.getParents())
                        pushLocalCommit(p);
                }
            }
            catch (IOException err)
            {
                throw new TransportException("Local objects incomplete.", err);
            }
        }

        private void pushLocalCommit(RevCommit p)
        {
            if (p.has(LOCALLY_SEEN))
                return;
            revWalk.parse(p);
            p.add(LOCALLY_SEEN);
            p.add(COMPLETE);
            p.carry(COMPLETE);
            p.dispose();
            localCommitQueue.add(p);
        }

        private void markTreeComplete(RevObject tree)
        {
            if (tree.has(COMPLETE))
                return;

            tree.add(COMPLETE);
            treeWalk.reset(tree);
            while (treeWalk.next())
            {
                FileMode mode = treeWalk.getFileMode(0);
                int sType = mode.Bits;

                switch (sType)
                {
                    case Constants.OBJ_BLOB:
                        treeWalk.getObjectId(idBuffer, 0);
                        revWalk.lookupAny(idBuffer, sType).add(COMPLETE);
                        continue;

                    case Constants.OBJ_TREE:
                        {
                            treeWalk.getObjectId(idBuffer, 0);
                            RevObject o = revWalk.lookupAny(idBuffer, sType);
                            if (!o.has(COMPLETE))
                            {
                                o.add(COMPLETE);
                                treeWalk.enterSubtree();
                            }
                            continue;
                        }

                    default:
                        if (FileMode.GitLink.Equals(sType))
                            continue;
                        treeWalk.getObjectId(idBuffer, 0);
                        throw new CorruptObjectException("Invalid mode " + mode + " for " + idBuffer.Name + " " +
                                                         treeWalk.getPathString() + " in " + tree.Name);
                }
            }
        }

        private void recordError(AnyObjectId id, Exception e)
        {
            ObjectId objId = id.Copy();
            if (fetchErrors.ContainsKey(objId))
            {
                fetchErrors[objId].Add(e);
            }
            else
            {
                fetchErrors.Add(objId, new List<Exception>(2){e});
            }
        }

        private class RemotePack
        {
            public readonly WalkRemoteObjectDatabase connection;
            public readonly string packName;
            public readonly string idxName;
            public readonly FileInfo tmpIdx;
            public PackIndex index;
            private readonly Repository local;
            private readonly ObjectChecker objCheck;
            private readonly string lockMessage;
            private readonly List<PackLock> packLocks;

            public RemotePack(string lM, List<PackLock> pL, ObjectChecker oC, Repository r, WalkRemoteObjectDatabase c, string pn)
            {
                lockMessage = lM;
                packLocks = pL;
                objCheck = oC;
                local = r;
                DirectoryInfo objdir = local.ObjectsDirectory;
                connection = c;
                packName = pn;
                idxName = packName.Slice(0, packName.Length - 5) + ".idx";

                string tn = idxName;
                if (tn.StartsWith("pack-"))
                    tn = tn.Substring(5);
                if (tn.EndsWith(".idx"))
                    tn = tn.Slice(0, tn.Length - 4);
                tmpIdx = new FileInfo(Path.Combine(objdir.ToString(), "walk-" + tn + ".walkidx"));
            }

            public void openIndex(IProgressMonitor pm)
            {
                if (index != null)
                    return;
                
                try
                {
                    index = PackIndex.Open(tmpIdx);
                    return;
                }
                catch(FileNotFoundException)
                {
                    
                }

                Stream s = connection.open("pack/" + idxName);
                pm.BeginTask("Get " + idxName.Slice(0, 12) + "..idx", s.Length < 0 ? -1 : (int)(s.Length / 1024));
                try
                {
                    FileStream fos = new FileStream(tmpIdx.ToString(), System.IO.FileMode.Open, FileAccess.ReadWrite);
                    try
                    {
                        byte[] buf = new byte[2048];
                        int cnt;
                        while (!pm.IsCancelled && (cnt = s.Read(buf, 0, buf.Length)) >= 0)
                        {
                            fos.Write(buf, 0, cnt);
                            pm.Update(cnt / 1024);
                        }
                    }
                    finally
                    {
                        fos.Close();
                    }
                }
                catch (IOException err)
                {
                    tmpIdx.Delete();
                    throw err;
                }
                finally
                {
                    s.Close();
                }
                pm.EndTask();

                if (pm.IsCancelled)
                {
                    tmpIdx.Delete();
                    return;
                }

                try
                {
                    index = PackIndex.Open(tmpIdx);
                }
                catch (IOException e)
                {
                    tmpIdx.Delete();
                    throw e;
                }
            }

            public void downloadPack(IProgressMonitor monitor)
            {
                Stream s = connection.open("pack/" + packName);
                IndexPack ip = IndexPack.create(local, s);
                ip.setFixThin(false);
                ip.setObjectChecker(objCheck);
                ip.index(monitor);
                PackLock keep = ip.renameAndOpenPack(lockMessage);
                if (keep != null)
                    packLocks.Add(keep);
            }
        }
    }

=======
using System;
using System.Collections.Generic;
using System.IO;
using GitSharp.Exceptions;
using GitSharp.RevWalk;
using GitSharp.Util;

namespace GitSharp.Transport
{

    public class WalkFetchConnection : BaseFetchConnection
    {
        private readonly Repository local;
        private readonly ObjectChecker objCheck;
        private readonly List<WalkRemoteObjectDatabase> remotes;
        private int lastRemoteIdx;
        private readonly RevWalk.RevWalk revWalk;
        private readonly TreeWalk.TreeWalk treeWalk;

        private readonly RevFlag COMPLETE;
        private readonly RevFlag IN_WORK_QUEUE;
        private readonly RevFlag LOCALLY_SEEN;

        private readonly DateRevQueue localCommitQueue;
        private LinkedList<ObjectId> workQueue;
        private readonly LinkedList<WalkRemoteObjectDatabase> noPacksYet;
        private readonly LinkedList<WalkRemoteObjectDatabase> noAlternatesYet;
        private readonly LinkedList<RemotePack> unfetchedPacks;
        private readonly List<string> packsConsidered;
        private readonly MutableObjectId idBuffer = new MutableObjectId();
        private readonly MessageDigest objectDigest = Constants.newMessageDigest();

        private readonly Dictionary<ObjectId, List<Exception>> fetchErrors;
        private string lockMessage;
        private readonly List<PackLock> packLocks;

        public WalkFetchConnection(IWalkTransport t, WalkRemoteObjectDatabase w)
        {
            Transport wt = (Transport) t;
            local = wt.Local;
            objCheck = wt.CheckFetchedObjects ? new ObjectChecker() : null;

            remotes = new List<WalkRemoteObjectDatabase> {w};

            unfetchedPacks = new LinkedList<RemotePack>();
            packsConsidered = new List<string>();

            noPacksYet = new LinkedList<WalkRemoteObjectDatabase>();
            noPacksYet.AddFirst(w);

            noAlternatesYet = new LinkedList<WalkRemoteObjectDatabase>();
            noAlternatesYet.AddFirst(w);

            fetchErrors = new Dictionary<ObjectId, List<Exception>>();
            packLocks = new List<PackLock>(4);

            revWalk = new RevWalk.RevWalk(local);
            revWalk.setRetainBody(false);
            treeWalk = new TreeWalk.TreeWalk(local);
            COMPLETE = revWalk.newFlag("COMPLETE");
            IN_WORK_QUEUE = revWalk.newFlag("IN_WORK_QUEUE");
            LOCALLY_SEEN = revWalk.newFlag("LOCALLY_SEEN");

            localCommitQueue = new DateRevQueue();
            workQueue = new LinkedList<ObjectId>();
        }

        public override bool DidFetchTestConnectivity
        {
            get
            {
                return true;
            }
        }

        public override List<PackLock> PackLocks
        {
            get { return packLocks; }
        }

        public override void SetPackLockMessage(string message)
        {
            lockMessage = message;
        }

        public override void Close()
        {
            foreach (RemotePack p in unfetchedPacks)
                p.tmpIdx.Delete();
            foreach (WalkRemoteObjectDatabase r in remotes)
                r.close();
        }

        protected override void doFetch(IProgressMonitor monitor, List<Ref> want, List<ObjectId> have)
        {
            markLocalRefsComplete(have);
            queueWants(want);

            while (!monitor.IsCancelled && workQueue.Count > 0)
            {
                ObjectId id = workQueue.First.Value;
                workQueue.RemoveFirst();
                if (!(id is RevObject) || !((RevObject)id).has(COMPLETE))
                    downloadObject(monitor, id);
                process(id);
            }
        }

        private void queueWants(IEnumerable<Ref> want)
        {
            List<ObjectId> inWorkQueue = new List<ObjectId>();
            foreach (Ref r in want)
            {
                ObjectId id = r.ObjectId;
                try
                {
                    RevObject obj = revWalk.parseAny(id);
                    if (obj.has(COMPLETE))
                        continue;
                    inWorkQueue.Add(id);
                    obj.add(IN_WORK_QUEUE);
                    workQueue.AddLast(obj);
                }
                catch (MissingObjectException)
                {
                    inWorkQueue.Add(id);
                    workQueue.AddLast(id);
                }
                catch (IOException e)
                {
                    throw new TransportException("Cannot read " + id.Name, e);
                }
            }
        }

        private void process(ObjectId id)
        {
            RevObject obj;
            try
            {
                if (id is RevObject)
                {
                    obj = (RevObject) id;
                    if (obj.has(COMPLETE))
                        return;
                    revWalk.parseHeaders(obj);
                }
                else
                {
                    obj = revWalk.parseAny(id);
                    if (obj.has(COMPLETE))
                        return;
                }
            }
            catch (IOException e)
            {
                throw new TransportException("Cannot read " + id.Name, e);
            }

            obj.dispose();

            switch (obj.getType())
            {
                case Constants.OBJ_BLOB:
                    processBlob(obj);
                    break;

                case Constants.OBJ_TREE:
                    processTree(obj);
                    break;
                    
                case Constants.OBJ_COMMIT:
                    processCommit(obj);
                    break;

                case Constants.OBJ_TAG:
                    processTag(obj);
                    break;

                default:
                    throw new TransportException("Unknown object type " + id.Name + " (" + obj.getType() + ")");
            }

            fetchErrors.Remove(id.Copy());
        }

        private void processBlob(RevObject obj)
        {
            if (!local.HasObject(obj))
                throw new TransportException("Cannot read blob " + obj.Name, new MissingObjectException(obj, Constants.TYPE_BLOB));
            obj.add(COMPLETE);
        }

        private void processTree(RevObject obj)
        {
            try
            {
                treeWalk.reset(obj);
                while (treeWalk.next())
                {
                    FileMode mode = treeWalk.getFileMode(0);
                    int sType = mode.Bits;

                    switch (sType)
                    {
                        case Constants.OBJ_BLOB:
                        case Constants.OBJ_TREE:
                            treeWalk.getObjectId(idBuffer, 0);
                            needs(revWalk.lookupAny(idBuffer, sType));
                            continue;

                        default:
                            if (FileMode.GitLink.Equals(sType))
                                continue;
                            treeWalk.getObjectId(idBuffer, 0);
                            throw new CorruptObjectException("Invalid mode " + mode + " for " + idBuffer.Name + " " +
                                                             treeWalk.getPathString() + " in " + obj.getId().Name + ".");
                    }
                }
            }
            catch (IOException ioe)
            {
                throw new TransportException("Cannot read tree " + obj.Name, ioe);
            }
            obj.add(COMPLETE);
        }

        private void processCommit(RevObject obj)
        {
            RevCommit commit = (RevCommit) obj;
            markLocalCommitsComplete(commit.getCommitTime());
            needs(commit.getTree());
            foreach (RevCommit p in commit.getParents())
                needs(p);
            obj.add(COMPLETE);
        }

        private void processTag(RevObject obj)
        {
            RevTag tag = (RevTag) obj;
            needs(tag.getObject());
            obj.add(COMPLETE);
        }

        private void needs(RevObject obj)
        {
            if (obj.has(COMPLETE))
                return;
            if (!obj.has(IN_WORK_QUEUE))
            {
                obj.add(IN_WORK_QUEUE);
                workQueue.AddLast(obj);
            }
        }

        private void downloadObject(IProgressMonitor pm, AnyObjectId id)
        {
            if (local.HasObject(id))
                return;

            for (;;)
            {
                if (downloadPackedObject(pm, id))
                    return;

                string idStr = id.Name;
                string subdir = idStr.Slice(0, 2);
                string file = idStr.Substring(2);
                string looseName = subdir + "/" + file;

                for (int i = lastRemoteIdx; i < remotes.Count; i++)
                {
                    if (downloadLooseObject(id, looseName, remotes[i]))
                    {
                        lastRemoteIdx = i;
                        return;
                    }
                }

                for (int i = 0; i < lastRemoteIdx; i++)
                {
                    if (downloadLooseObject(id, looseName, remotes[i]))
                    {
                        lastRemoteIdx = i;
                        return;
                    }
                }

                while (noPacksYet.Count > 0)
                {
                    WalkRemoteObjectDatabase wrr = noPacksYet.First.Value;
                    noPacksYet.RemoveFirst();
                    List<string> packNameList;
                    try
                    {
                        pm.BeginTask("Listing packs", -1);
                        packNameList = wrr.getPackNames();
                    }
                    catch (IOException e)
                    {
                        recordError(id, e);
                        continue;
                    }
                    finally
                    {
                        pm.EndTask();
                    }

                    if (packNameList == null || packNameList.Count == 0)
                        continue;
                    foreach (string packName in packNameList)
                    {
                        if (!packsConsidered.Contains(packName))
                        {
                            packsConsidered.Add(packName);
                            unfetchedPacks.AddLast(new RemotePack(lockMessage, packLocks, objCheck, local, wrr, packName));
                        }
                    }
                    if (downloadPackedObject(pm, id))
                        return;
                }

                List<WalkRemoteObjectDatabase> al = expandOneAlternate(id, pm);
                if (al != null && al.Count > 0)
                {
                    foreach (WalkRemoteObjectDatabase alt in al)
                    {
                        remotes.Add(alt);
                        noPacksYet.AddLast(alt);
                        noAlternatesYet.AddLast(alt);
                    }
                    continue;
                }

                List<Exception> failures = null;
                if (fetchErrors.ContainsKey(id.Copy()))
                {
                    failures = fetchErrors[id.Copy()];
                }

                TransportException te = null;
                if (failures != null && failures.Count > 0)
                {
                    if (failures.Count == 1)
                        te = new TransportException("Cannot get " + id.Name + ".", failures[0]);
                    // TODO: no CompoundException
                    //else
                    //    te =  = new TransportException("Cannot get " + id.Name + ".", new CompoundException());  
                }
                if (te == null) te = new TransportException("Cannot get " + id.Name + ".");
                throw te;
            }
        }

        private bool downloadPackedObject(IProgressMonitor monitor, AnyObjectId id)
        {
            IEnumerator<RemotePack> packItr = unfetchedPacks.GetEnumerator();
            while (packItr.MoveNext() && !monitor.IsCancelled)
            {
                RemotePack pack = packItr.Current;
                try
                {
                    pack.openIndex(monitor);
                }
                catch (IOException err)
                {
                    recordError(id, err);
                    unfetchedPacks.Remove(pack);
                    continue;
                }

                if (monitor.IsCancelled)
                    return false;

                if (!pack.index.HasObject(id))
                    continue;

                try
                {
                    pack.downloadPack(monitor);
                }
                catch (IOException err)
                {
                    recordError(id, err);
                    continue;
                }
                finally
                {
                    pack.tmpIdx.Delete();
                    unfetchedPacks.Remove(pack);
                }

                if (!local.HasObject(id))
                {
                    recordError(id,
                                new FileNotFoundException("Object " + id.Name + " not found in " + pack.packName + "."));
                    continue;
                }

                IEnumerator<ObjectId> pending = swapFetchQueue();
                while (pending.MoveNext())
                {
                    ObjectId p = pending.Current;
                    if (pack.index.HasObject(p))
                    {
                        workQueue.Remove(p);
                        process(p);
                    }
                    else
                        workQueue.AddLast(p);
                }
                return true;
            }
            return false;
        }

        private IEnumerator<ObjectId> swapFetchQueue()
        {
            IEnumerator<ObjectId> r = workQueue.GetEnumerator();
            workQueue = new LinkedList<ObjectId>();
            return r;
        }

        private bool downloadLooseObject(AnyObjectId id, string looseName, WalkRemoteObjectDatabase remote)
        {
            try
            {
                byte[] compressed = remote.open(looseName).toArray();
                verifyLooseObject(id, compressed);
                saveLooseObject(id, compressed);
                return true;
            }
            catch (FileNotFoundException e)
            {
                recordError(id, e);
                return false;
            }
            catch (IOException e)
            {
                throw new TransportException("Cannot download " + id.Name, e);
            }
        }

        private void verifyLooseObject(AnyObjectId id, byte[] compressed)
        {
            UnpackedObjectLoader uol;
            try
            {
                uol = new UnpackedObjectLoader(compressed);
            }
            catch (CorruptObjectException parsingError)
            {
                FileNotFoundException e = new FileNotFoundException(id.Name, parsingError);
                throw e;
            }

            objectDigest.Reset();
            objectDigest.Update(Constants.encodedTypeString(uol.getType()));
            objectDigest.Update((byte) ' ');
            objectDigest.Update(Constants.encodeASCII(uol.getSize()));
            objectDigest.Update(0);
            objectDigest.Update(uol.getCachedBytes());
            idBuffer.FromRaw(objectDigest.Digest(), 0);

            if (!id.Equals(idBuffer))
            {
                throw new TransportException("Incorrect hash for " + id.Name + "; computed " + idBuffer.Name + " as a " +
                                             Constants.typeString(uol.getType()) + " from " + compressed.Length +
                                             " bytes.");
            }
            if (objCheck != null)
            {
                try
                {
                    objCheck.check(uol.getType(), uol.getCachedBytes());
                }
                catch (CorruptObjectException e)
                {
                    throw new TransportException("Invalid " + Constants.typeString(uol.getType()) + " " + id.Name + ": " + e.Message);
                }
            }
        }

        private void saveLooseObject(AnyObjectId id, byte[] compressed)
        {
            FileInfo tmp = new FileInfo(Path.Combine(local.ObjectsDirectory.ToString(), Path.GetTempFileName()));
            try
            {
                FileStream stream = File.Create(tmp.ToString());
                try
                {
                    stream.Write(compressed, 0, compressed.Length);
                }
                finally
                {
                    stream.Close();
                }
                tmp.Attributes |= FileAttributes.ReadOnly;
            }
            catch (IOException e)
            {
                File.Delete(tmp.ToString());
                throw e;
            }

            FileInfo o = local.ToFile(id);
            if (tmp.RenameTo(o.ToString()))
                return;

            Directory.CreateDirectory(tmp.ToString());
            if (tmp.RenameTo(o.ToString()))
                return;

            tmp.Delete();
            if (local.HasObject(id))
                return;

            throw new ObjectWritingException("Unable to store " + id.Name + ".");
        }

        private List<WalkRemoteObjectDatabase> expandOneAlternate(AnyObjectId id, IProgressMonitor pm)
        {
            while (noAlternatesYet.Count > 0)
            {
                WalkRemoteObjectDatabase wrr = noAlternatesYet.First.Value;
                noAlternatesYet.RemoveFirst();
                try
                {
                    pm.BeginTask("Listing alternates", -1);
                    List<WalkRemoteObjectDatabase> altList = wrr.getAlternates();
                    if (altList != null && altList.Count > 0)
                        return altList;
                }
                catch (IOException e)
                {
                    recordError(id, e);
                }
                finally
                {
                    pm.EndTask();
                }
            }
            return null;
        }

        private void markLocalRefsComplete(IEnumerable<ObjectId> have)
        {
            foreach (Ref r in local.Refs.Values)
            {
                try
                {
                    markLocalObjComplete(revWalk.parseAny(r.ObjectId));
                }
                catch (IOException readError)
                {
                    throw new TransportException("Local ref " + r.Name + " is missing object(s).", readError);
                }
            }

            foreach (ObjectId id in have)
            {
                try
                {
                    markLocalObjComplete(revWalk.parseAny(id));
                }
                catch (IOException readError)
                {
                    throw new TransportException("Missing assumed " + id.Name, readError);
                }
            }
        }

        private void markLocalObjComplete(RevObject obj)
        {
            while (obj.getType() == Constants.OBJ_TAG)
            {
                obj.add(COMPLETE);
                obj = ((RevTag) obj).getObject();
                revWalk.parseHeaders(obj);
            }

            switch (obj.getType())
            {
                case Constants.OBJ_BLOB:
                    obj.add(COMPLETE);
                    break;

                case Constants.OBJ_COMMIT:
                    pushLocalCommit((RevCommit) obj);
                    break;

                case Constants.OBJ_TREE:
                    markTreeComplete(obj);
                    break;
            }
        }

        private void markLocalCommitsComplete(int until)
        {
            try
            {
                for (;;)
                {
                    RevCommit c = localCommitQueue.peek();
                    if (c == null || c.getCommitTime() < until)
                        return;
                    localCommitQueue.next();

                    markTreeComplete(c.getTree());
                    foreach (RevCommit p in c.getParents())
                        pushLocalCommit(p);
                }
            }
            catch (IOException err)
            {
                throw new TransportException("Local objects incomplete.", err);
            }
        }

        private void pushLocalCommit(RevCommit p)
        {
            if (p.has(LOCALLY_SEEN))
                return;
            revWalk.parseHeaders(p);
            p.add(LOCALLY_SEEN);
            p.add(COMPLETE);
            p.carry(COMPLETE);
            localCommitQueue.add(p);
        }

        private void markTreeComplete(RevObject tree)
        {
            if (tree.has(COMPLETE))
                return;

            tree.add(COMPLETE);
            treeWalk.reset(tree);
            while (treeWalk.next())
            {
                FileMode mode = treeWalk.getFileMode(0);
                int sType = mode.Bits;

                switch (sType)
                {
                    case Constants.OBJ_BLOB:
                        treeWalk.getObjectId(idBuffer, 0);
                        revWalk.lookupAny(idBuffer, sType).add(COMPLETE);
                        continue;

                    case Constants.OBJ_TREE:
                        {
                            treeWalk.getObjectId(idBuffer, 0);
                            RevObject o = revWalk.lookupAny(idBuffer, sType);
                            if (!o.has(COMPLETE))
                            {
                                o.add(COMPLETE);
                                treeWalk.enterSubtree();
                            }
                            continue;
                        }

                    default:
                        if (FileMode.GitLink.Equals(sType))
                            continue;
                        treeWalk.getObjectId(idBuffer, 0);
                        throw new CorruptObjectException("Invalid mode " + mode + " for " + idBuffer.Name + " " +
                                                         treeWalk.getPathString() + " in " + tree.Name);
                }
            }
        }

        private void recordError(AnyObjectId id, Exception e)
        {
            ObjectId objId = id.Copy();
            if (fetchErrors.ContainsKey(objId))
            {
                fetchErrors[objId].Add(e);
            }
            else
            {
                fetchErrors.Add(objId, new List<Exception>(2){e});
            }
        }

        private class RemotePack
        {
            public readonly WalkRemoteObjectDatabase connection;
            public readonly string packName;
            public readonly string idxName;
            public readonly FileInfo tmpIdx;
            public PackIndex index;
            private readonly Repository local;
            private readonly ObjectChecker objCheck;
            private readonly string lockMessage;
            private readonly List<PackLock> packLocks;

            public RemotePack(string lM, List<PackLock> pL, ObjectChecker oC, Repository r, WalkRemoteObjectDatabase c, string pn)
            {
                lockMessage = lM;
                packLocks = pL;
                objCheck = oC;
                local = r;
                DirectoryInfo objdir = local.ObjectsDirectory;
                connection = c;
                packName = pn;
                idxName = packName.Slice(0, packName.Length - 5) + ".idx";

                string tn = idxName;
                if (tn.StartsWith("pack-"))
                    tn = tn.Substring(5);
                if (tn.EndsWith(".idx"))
                    tn = tn.Slice(0, tn.Length - 4);
                tmpIdx = new FileInfo(Path.Combine(objdir.ToString(), "walk-" + tn + ".walkidx"));
            }

            public void openIndex(IProgressMonitor pm)
            {
                if (index != null)
                    return;
                
                try
                {
                    index = PackIndex.Open(tmpIdx);
                    return;
                }
                catch(FileNotFoundException)
                {
                    
                }

                Stream s = connection.open("pack/" + idxName);
                pm.BeginTask("Get " + idxName.Slice(0, 12) + "..idx", s.Length < 0 ? -1 : (int)(s.Length / 1024));
                try
                {
                    FileStream fos = new FileStream(tmpIdx.ToString(), System.IO.FileMode.Open, FileAccess.ReadWrite);
                    try
                    {
                        byte[] buf = new byte[2048];
                        int cnt;
                        while (!pm.IsCancelled && (cnt = s.Read(buf, 0, buf.Length)) >= 0)
                        {
                            fos.Write(buf, 0, cnt);
                            pm.Update(cnt / 1024);
                        }
                    }
                    finally
                    {
                        fos.Close();
                    }
                }
                catch (IOException err)
                {
                    tmpIdx.Delete();
                    throw err;
                }
                finally
                {
                    s.Close();
                }
                pm.EndTask();

                if (pm.IsCancelled)
                {
                    tmpIdx.Delete();
                    return;
                }

                try
                {
                    index = PackIndex.Open(tmpIdx);
                }
                catch (IOException e)
                {
                    tmpIdx.Delete();
                    throw e;
                }
            }

            public void downloadPack(IProgressMonitor monitor)
            {
                Stream s = connection.open("pack/" + packName);
                IndexPack ip = IndexPack.create(local, s);
                ip.setFixThin(false);
                ip.setObjectChecker(objCheck);
                ip.index(monitor);
                PackLock keep = ip.renameAndOpenPack(lockMessage);
                if (keep != null)
                    packLocks.Add(keep);
            }
        }
    }

>>>>>>> c2e8eeff
}<|MERGE_RESOLUTION|>--- conflicted
+++ resolved
@@ -36,7 +36,6 @@
  * ADVISED OF THE POSSIBILITY OF SUCH DAMAGE.
  */
 
-<<<<<<< HEAD
 using System;
 using System.Collections.Generic;
 using System.IO;
@@ -94,6 +93,7 @@
             packLocks = new List<PackLock>(4);
 
             revWalk = new RevWalk.RevWalk(local);
+            revWalk.setRetainBody(false);
             treeWalk = new TreeWalk.TreeWalk(local);
             COMPLETE = revWalk.newFlag("COMPLETE");
             IN_WORK_QUEUE = revWalk.newFlag("IN_WORK_QUEUE");
@@ -181,7 +181,7 @@
                     obj = (RevObject) id;
                     if (obj.has(COMPLETE))
                         return;
-                    revWalk.parse(obj);
+                    revWalk.parseHeaders(obj);
                 }
                 else
                 {
@@ -613,9 +613,8 @@
             while (obj.getType() == Constants.OBJ_TAG)
             {
                 obj.add(COMPLETE);
-                obj.dispose();
                 obj = ((RevTag) obj).getObject();
-                revWalk.parse(obj);
+                revWalk.parseHeaders(obj);
             }
 
             switch (obj.getType())
@@ -660,11 +659,10 @@
         {
             if (p.has(LOCALLY_SEEN))
                 return;
-            revWalk.parse(p);
+            revWalk.parseHeaders(p);
             p.add(LOCALLY_SEEN);
             p.add(COMPLETE);
             p.carry(COMPLETE);
-            p.dispose();
             localCommitQueue.add(p);
         }
 
@@ -830,798 +828,4 @@
         }
     }
 
-=======
-using System;
-using System.Collections.Generic;
-using System.IO;
-using GitSharp.Exceptions;
-using GitSharp.RevWalk;
-using GitSharp.Util;
-
-namespace GitSharp.Transport
-{
-
-    public class WalkFetchConnection : BaseFetchConnection
-    {
-        private readonly Repository local;
-        private readonly ObjectChecker objCheck;
-        private readonly List<WalkRemoteObjectDatabase> remotes;
-        private int lastRemoteIdx;
-        private readonly RevWalk.RevWalk revWalk;
-        private readonly TreeWalk.TreeWalk treeWalk;
-
-        private readonly RevFlag COMPLETE;
-        private readonly RevFlag IN_WORK_QUEUE;
-        private readonly RevFlag LOCALLY_SEEN;
-
-        private readonly DateRevQueue localCommitQueue;
-        private LinkedList<ObjectId> workQueue;
-        private readonly LinkedList<WalkRemoteObjectDatabase> noPacksYet;
-        private readonly LinkedList<WalkRemoteObjectDatabase> noAlternatesYet;
-        private readonly LinkedList<RemotePack> unfetchedPacks;
-        private readonly List<string> packsConsidered;
-        private readonly MutableObjectId idBuffer = new MutableObjectId();
-        private readonly MessageDigest objectDigest = Constants.newMessageDigest();
-
-        private readonly Dictionary<ObjectId, List<Exception>> fetchErrors;
-        private string lockMessage;
-        private readonly List<PackLock> packLocks;
-
-        public WalkFetchConnection(IWalkTransport t, WalkRemoteObjectDatabase w)
-        {
-            Transport wt = (Transport) t;
-            local = wt.Local;
-            objCheck = wt.CheckFetchedObjects ? new ObjectChecker() : null;
-
-            remotes = new List<WalkRemoteObjectDatabase> {w};
-
-            unfetchedPacks = new LinkedList<RemotePack>();
-            packsConsidered = new List<string>();
-
-            noPacksYet = new LinkedList<WalkRemoteObjectDatabase>();
-            noPacksYet.AddFirst(w);
-
-            noAlternatesYet = new LinkedList<WalkRemoteObjectDatabase>();
-            noAlternatesYet.AddFirst(w);
-
-            fetchErrors = new Dictionary<ObjectId, List<Exception>>();
-            packLocks = new List<PackLock>(4);
-
-            revWalk = new RevWalk.RevWalk(local);
-            revWalk.setRetainBody(false);
-            treeWalk = new TreeWalk.TreeWalk(local);
-            COMPLETE = revWalk.newFlag("COMPLETE");
-            IN_WORK_QUEUE = revWalk.newFlag("IN_WORK_QUEUE");
-            LOCALLY_SEEN = revWalk.newFlag("LOCALLY_SEEN");
-
-            localCommitQueue = new DateRevQueue();
-            workQueue = new LinkedList<ObjectId>();
-        }
-
-        public override bool DidFetchTestConnectivity
-        {
-            get
-            {
-                return true;
-            }
-        }
-
-        public override List<PackLock> PackLocks
-        {
-            get { return packLocks; }
-        }
-
-        public override void SetPackLockMessage(string message)
-        {
-            lockMessage = message;
-        }
-
-        public override void Close()
-        {
-            foreach (RemotePack p in unfetchedPacks)
-                p.tmpIdx.Delete();
-            foreach (WalkRemoteObjectDatabase r in remotes)
-                r.close();
-        }
-
-        protected override void doFetch(IProgressMonitor monitor, List<Ref> want, List<ObjectId> have)
-        {
-            markLocalRefsComplete(have);
-            queueWants(want);
-
-            while (!monitor.IsCancelled && workQueue.Count > 0)
-            {
-                ObjectId id = workQueue.First.Value;
-                workQueue.RemoveFirst();
-                if (!(id is RevObject) || !((RevObject)id).has(COMPLETE))
-                    downloadObject(monitor, id);
-                process(id);
-            }
-        }
-
-        private void queueWants(IEnumerable<Ref> want)
-        {
-            List<ObjectId> inWorkQueue = new List<ObjectId>();
-            foreach (Ref r in want)
-            {
-                ObjectId id = r.ObjectId;
-                try
-                {
-                    RevObject obj = revWalk.parseAny(id);
-                    if (obj.has(COMPLETE))
-                        continue;
-                    inWorkQueue.Add(id);
-                    obj.add(IN_WORK_QUEUE);
-                    workQueue.AddLast(obj);
-                }
-                catch (MissingObjectException)
-                {
-                    inWorkQueue.Add(id);
-                    workQueue.AddLast(id);
-                }
-                catch (IOException e)
-                {
-                    throw new TransportException("Cannot read " + id.Name, e);
-                }
-            }
-        }
-
-        private void process(ObjectId id)
-        {
-            RevObject obj;
-            try
-            {
-                if (id is RevObject)
-                {
-                    obj = (RevObject) id;
-                    if (obj.has(COMPLETE))
-                        return;
-                    revWalk.parseHeaders(obj);
-                }
-                else
-                {
-                    obj = revWalk.parseAny(id);
-                    if (obj.has(COMPLETE))
-                        return;
-                }
-            }
-            catch (IOException e)
-            {
-                throw new TransportException("Cannot read " + id.Name, e);
-            }
-
-            obj.dispose();
-
-            switch (obj.getType())
-            {
-                case Constants.OBJ_BLOB:
-                    processBlob(obj);
-                    break;
-
-                case Constants.OBJ_TREE:
-                    processTree(obj);
-                    break;
-                    
-                case Constants.OBJ_COMMIT:
-                    processCommit(obj);
-                    break;
-
-                case Constants.OBJ_TAG:
-                    processTag(obj);
-                    break;
-
-                default:
-                    throw new TransportException("Unknown object type " + id.Name + " (" + obj.getType() + ")");
-            }
-
-            fetchErrors.Remove(id.Copy());
-        }
-
-        private void processBlob(RevObject obj)
-        {
-            if (!local.HasObject(obj))
-                throw new TransportException("Cannot read blob " + obj.Name, new MissingObjectException(obj, Constants.TYPE_BLOB));
-            obj.add(COMPLETE);
-        }
-
-        private void processTree(RevObject obj)
-        {
-            try
-            {
-                treeWalk.reset(obj);
-                while (treeWalk.next())
-                {
-                    FileMode mode = treeWalk.getFileMode(0);
-                    int sType = mode.Bits;
-
-                    switch (sType)
-                    {
-                        case Constants.OBJ_BLOB:
-                        case Constants.OBJ_TREE:
-                            treeWalk.getObjectId(idBuffer, 0);
-                            needs(revWalk.lookupAny(idBuffer, sType));
-                            continue;
-
-                        default:
-                            if (FileMode.GitLink.Equals(sType))
-                                continue;
-                            treeWalk.getObjectId(idBuffer, 0);
-                            throw new CorruptObjectException("Invalid mode " + mode + " for " + idBuffer.Name + " " +
-                                                             treeWalk.getPathString() + " in " + obj.getId().Name + ".");
-                    }
-                }
-            }
-            catch (IOException ioe)
-            {
-                throw new TransportException("Cannot read tree " + obj.Name, ioe);
-            }
-            obj.add(COMPLETE);
-        }
-
-        private void processCommit(RevObject obj)
-        {
-            RevCommit commit = (RevCommit) obj;
-            markLocalCommitsComplete(commit.getCommitTime());
-            needs(commit.getTree());
-            foreach (RevCommit p in commit.getParents())
-                needs(p);
-            obj.add(COMPLETE);
-        }
-
-        private void processTag(RevObject obj)
-        {
-            RevTag tag = (RevTag) obj;
-            needs(tag.getObject());
-            obj.add(COMPLETE);
-        }
-
-        private void needs(RevObject obj)
-        {
-            if (obj.has(COMPLETE))
-                return;
-            if (!obj.has(IN_WORK_QUEUE))
-            {
-                obj.add(IN_WORK_QUEUE);
-                workQueue.AddLast(obj);
-            }
-        }
-
-        private void downloadObject(IProgressMonitor pm, AnyObjectId id)
-        {
-            if (local.HasObject(id))
-                return;
-
-            for (;;)
-            {
-                if (downloadPackedObject(pm, id))
-                    return;
-
-                string idStr = id.Name;
-                string subdir = idStr.Slice(0, 2);
-                string file = idStr.Substring(2);
-                string looseName = subdir + "/" + file;
-
-                for (int i = lastRemoteIdx; i < remotes.Count; i++)
-                {
-                    if (downloadLooseObject(id, looseName, remotes[i]))
-                    {
-                        lastRemoteIdx = i;
-                        return;
-                    }
-                }
-
-                for (int i = 0; i < lastRemoteIdx; i++)
-                {
-                    if (downloadLooseObject(id, looseName, remotes[i]))
-                    {
-                        lastRemoteIdx = i;
-                        return;
-                    }
-                }
-
-                while (noPacksYet.Count > 0)
-                {
-                    WalkRemoteObjectDatabase wrr = noPacksYet.First.Value;
-                    noPacksYet.RemoveFirst();
-                    List<string> packNameList;
-                    try
-                    {
-                        pm.BeginTask("Listing packs", -1);
-                        packNameList = wrr.getPackNames();
-                    }
-                    catch (IOException e)
-                    {
-                        recordError(id, e);
-                        continue;
-                    }
-                    finally
-                    {
-                        pm.EndTask();
-                    }
-
-                    if (packNameList == null || packNameList.Count == 0)
-                        continue;
-                    foreach (string packName in packNameList)
-                    {
-                        if (!packsConsidered.Contains(packName))
-                        {
-                            packsConsidered.Add(packName);
-                            unfetchedPacks.AddLast(new RemotePack(lockMessage, packLocks, objCheck, local, wrr, packName));
-                        }
-                    }
-                    if (downloadPackedObject(pm, id))
-                        return;
-                }
-
-                List<WalkRemoteObjectDatabase> al = expandOneAlternate(id, pm);
-                if (al != null && al.Count > 0)
-                {
-                    foreach (WalkRemoteObjectDatabase alt in al)
-                    {
-                        remotes.Add(alt);
-                        noPacksYet.AddLast(alt);
-                        noAlternatesYet.AddLast(alt);
-                    }
-                    continue;
-                }
-
-                List<Exception> failures = null;
-                if (fetchErrors.ContainsKey(id.Copy()))
-                {
-                    failures = fetchErrors[id.Copy()];
-                }
-
-                TransportException te = null;
-                if (failures != null && failures.Count > 0)
-                {
-                    if (failures.Count == 1)
-                        te = new TransportException("Cannot get " + id.Name + ".", failures[0]);
-                    // TODO: no CompoundException
-                    //else
-                    //    te =  = new TransportException("Cannot get " + id.Name + ".", new CompoundException());  
-                }
-                if (te == null) te = new TransportException("Cannot get " + id.Name + ".");
-                throw te;
-            }
-        }
-
-        private bool downloadPackedObject(IProgressMonitor monitor, AnyObjectId id)
-        {
-            IEnumerator<RemotePack> packItr = unfetchedPacks.GetEnumerator();
-            while (packItr.MoveNext() && !monitor.IsCancelled)
-            {
-                RemotePack pack = packItr.Current;
-                try
-                {
-                    pack.openIndex(monitor);
-                }
-                catch (IOException err)
-                {
-                    recordError(id, err);
-                    unfetchedPacks.Remove(pack);
-                    continue;
-                }
-
-                if (monitor.IsCancelled)
-                    return false;
-
-                if (!pack.index.HasObject(id))
-                    continue;
-
-                try
-                {
-                    pack.downloadPack(monitor);
-                }
-                catch (IOException err)
-                {
-                    recordError(id, err);
-                    continue;
-                }
-                finally
-                {
-                    pack.tmpIdx.Delete();
-                    unfetchedPacks.Remove(pack);
-                }
-
-                if (!local.HasObject(id))
-                {
-                    recordError(id,
-                                new FileNotFoundException("Object " + id.Name + " not found in " + pack.packName + "."));
-                    continue;
-                }
-
-                IEnumerator<ObjectId> pending = swapFetchQueue();
-                while (pending.MoveNext())
-                {
-                    ObjectId p = pending.Current;
-                    if (pack.index.HasObject(p))
-                    {
-                        workQueue.Remove(p);
-                        process(p);
-                    }
-                    else
-                        workQueue.AddLast(p);
-                }
-                return true;
-            }
-            return false;
-        }
-
-        private IEnumerator<ObjectId> swapFetchQueue()
-        {
-            IEnumerator<ObjectId> r = workQueue.GetEnumerator();
-            workQueue = new LinkedList<ObjectId>();
-            return r;
-        }
-
-        private bool downloadLooseObject(AnyObjectId id, string looseName, WalkRemoteObjectDatabase remote)
-        {
-            try
-            {
-                byte[] compressed = remote.open(looseName).toArray();
-                verifyLooseObject(id, compressed);
-                saveLooseObject(id, compressed);
-                return true;
-            }
-            catch (FileNotFoundException e)
-            {
-                recordError(id, e);
-                return false;
-            }
-            catch (IOException e)
-            {
-                throw new TransportException("Cannot download " + id.Name, e);
-            }
-        }
-
-        private void verifyLooseObject(AnyObjectId id, byte[] compressed)
-        {
-            UnpackedObjectLoader uol;
-            try
-            {
-                uol = new UnpackedObjectLoader(compressed);
-            }
-            catch (CorruptObjectException parsingError)
-            {
-                FileNotFoundException e = new FileNotFoundException(id.Name, parsingError);
-                throw e;
-            }
-
-            objectDigest.Reset();
-            objectDigest.Update(Constants.encodedTypeString(uol.getType()));
-            objectDigest.Update((byte) ' ');
-            objectDigest.Update(Constants.encodeASCII(uol.getSize()));
-            objectDigest.Update(0);
-            objectDigest.Update(uol.getCachedBytes());
-            idBuffer.FromRaw(objectDigest.Digest(), 0);
-
-            if (!id.Equals(idBuffer))
-            {
-                throw new TransportException("Incorrect hash for " + id.Name + "; computed " + idBuffer.Name + " as a " +
-                                             Constants.typeString(uol.getType()) + " from " + compressed.Length +
-                                             " bytes.");
-            }
-            if (objCheck != null)
-            {
-                try
-                {
-                    objCheck.check(uol.getType(), uol.getCachedBytes());
-                }
-                catch (CorruptObjectException e)
-                {
-                    throw new TransportException("Invalid " + Constants.typeString(uol.getType()) + " " + id.Name + ": " + e.Message);
-                }
-            }
-        }
-
-        private void saveLooseObject(AnyObjectId id, byte[] compressed)
-        {
-            FileInfo tmp = new FileInfo(Path.Combine(local.ObjectsDirectory.ToString(), Path.GetTempFileName()));
-            try
-            {
-                FileStream stream = File.Create(tmp.ToString());
-                try
-                {
-                    stream.Write(compressed, 0, compressed.Length);
-                }
-                finally
-                {
-                    stream.Close();
-                }
-                tmp.Attributes |= FileAttributes.ReadOnly;
-            }
-            catch (IOException e)
-            {
-                File.Delete(tmp.ToString());
-                throw e;
-            }
-
-            FileInfo o = local.ToFile(id);
-            if (tmp.RenameTo(o.ToString()))
-                return;
-
-            Directory.CreateDirectory(tmp.ToString());
-            if (tmp.RenameTo(o.ToString()))
-                return;
-
-            tmp.Delete();
-            if (local.HasObject(id))
-                return;
-
-            throw new ObjectWritingException("Unable to store " + id.Name + ".");
-        }
-
-        private List<WalkRemoteObjectDatabase> expandOneAlternate(AnyObjectId id, IProgressMonitor pm)
-        {
-            while (noAlternatesYet.Count > 0)
-            {
-                WalkRemoteObjectDatabase wrr = noAlternatesYet.First.Value;
-                noAlternatesYet.RemoveFirst();
-                try
-                {
-                    pm.BeginTask("Listing alternates", -1);
-                    List<WalkRemoteObjectDatabase> altList = wrr.getAlternates();
-                    if (altList != null && altList.Count > 0)
-                        return altList;
-                }
-                catch (IOException e)
-                {
-                    recordError(id, e);
-                }
-                finally
-                {
-                    pm.EndTask();
-                }
-            }
-            return null;
-        }
-
-        private void markLocalRefsComplete(IEnumerable<ObjectId> have)
-        {
-            foreach (Ref r in local.Refs.Values)
-            {
-                try
-                {
-                    markLocalObjComplete(revWalk.parseAny(r.ObjectId));
-                }
-                catch (IOException readError)
-                {
-                    throw new TransportException("Local ref " + r.Name + " is missing object(s).", readError);
-                }
-            }
-
-            foreach (ObjectId id in have)
-            {
-                try
-                {
-                    markLocalObjComplete(revWalk.parseAny(id));
-                }
-                catch (IOException readError)
-                {
-                    throw new TransportException("Missing assumed " + id.Name, readError);
-                }
-            }
-        }
-
-        private void markLocalObjComplete(RevObject obj)
-        {
-            while (obj.getType() == Constants.OBJ_TAG)
-            {
-                obj.add(COMPLETE);
-                obj = ((RevTag) obj).getObject();
-                revWalk.parseHeaders(obj);
-            }
-
-            switch (obj.getType())
-            {
-                case Constants.OBJ_BLOB:
-                    obj.add(COMPLETE);
-                    break;
-
-                case Constants.OBJ_COMMIT:
-                    pushLocalCommit((RevCommit) obj);
-                    break;
-
-                case Constants.OBJ_TREE:
-                    markTreeComplete(obj);
-                    break;
-            }
-        }
-
-        private void markLocalCommitsComplete(int until)
-        {
-            try
-            {
-                for (;;)
-                {
-                    RevCommit c = localCommitQueue.peek();
-                    if (c == null || c.getCommitTime() < until)
-                        return;
-                    localCommitQueue.next();
-
-                    markTreeComplete(c.getTree());
-                    foreach (RevCommit p in c.getParents())
-                        pushLocalCommit(p);
-                }
-            }
-            catch (IOException err)
-            {
-                throw new TransportException("Local objects incomplete.", err);
-            }
-        }
-
-        private void pushLocalCommit(RevCommit p)
-        {
-            if (p.has(LOCALLY_SEEN))
-                return;
-            revWalk.parseHeaders(p);
-            p.add(LOCALLY_SEEN);
-            p.add(COMPLETE);
-            p.carry(COMPLETE);
-            localCommitQueue.add(p);
-        }
-
-        private void markTreeComplete(RevObject tree)
-        {
-            if (tree.has(COMPLETE))
-                return;
-
-            tree.add(COMPLETE);
-            treeWalk.reset(tree);
-            while (treeWalk.next())
-            {
-                FileMode mode = treeWalk.getFileMode(0);
-                int sType = mode.Bits;
-
-                switch (sType)
-                {
-                    case Constants.OBJ_BLOB:
-                        treeWalk.getObjectId(idBuffer, 0);
-                        revWalk.lookupAny(idBuffer, sType).add(COMPLETE);
-                        continue;
-
-                    case Constants.OBJ_TREE:
-                        {
-                            treeWalk.getObjectId(idBuffer, 0);
-                            RevObject o = revWalk.lookupAny(idBuffer, sType);
-                            if (!o.has(COMPLETE))
-                            {
-                                o.add(COMPLETE);
-                                treeWalk.enterSubtree();
-                            }
-                            continue;
-                        }
-
-                    default:
-                        if (FileMode.GitLink.Equals(sType))
-                            continue;
-                        treeWalk.getObjectId(idBuffer, 0);
-                        throw new CorruptObjectException("Invalid mode " + mode + " for " + idBuffer.Name + " " +
-                                                         treeWalk.getPathString() + " in " + tree.Name);
-                }
-            }
-        }
-
-        private void recordError(AnyObjectId id, Exception e)
-        {
-            ObjectId objId = id.Copy();
-            if (fetchErrors.ContainsKey(objId))
-            {
-                fetchErrors[objId].Add(e);
-            }
-            else
-            {
-                fetchErrors.Add(objId, new List<Exception>(2){e});
-            }
-        }
-
-        private class RemotePack
-        {
-            public readonly WalkRemoteObjectDatabase connection;
-            public readonly string packName;
-            public readonly string idxName;
-            public readonly FileInfo tmpIdx;
-            public PackIndex index;
-            private readonly Repository local;
-            private readonly ObjectChecker objCheck;
-            private readonly string lockMessage;
-            private readonly List<PackLock> packLocks;
-
-            public RemotePack(string lM, List<PackLock> pL, ObjectChecker oC, Repository r, WalkRemoteObjectDatabase c, string pn)
-            {
-                lockMessage = lM;
-                packLocks = pL;
-                objCheck = oC;
-                local = r;
-                DirectoryInfo objdir = local.ObjectsDirectory;
-                connection = c;
-                packName = pn;
-                idxName = packName.Slice(0, packName.Length - 5) + ".idx";
-
-                string tn = idxName;
-                if (tn.StartsWith("pack-"))
-                    tn = tn.Substring(5);
-                if (tn.EndsWith(".idx"))
-                    tn = tn.Slice(0, tn.Length - 4);
-                tmpIdx = new FileInfo(Path.Combine(objdir.ToString(), "walk-" + tn + ".walkidx"));
-            }
-
-            public void openIndex(IProgressMonitor pm)
-            {
-                if (index != null)
-                    return;
-                
-                try
-                {
-                    index = PackIndex.Open(tmpIdx);
-                    return;
-                }
-                catch(FileNotFoundException)
-                {
-                    
-                }
-
-                Stream s = connection.open("pack/" + idxName);
-                pm.BeginTask("Get " + idxName.Slice(0, 12) + "..idx", s.Length < 0 ? -1 : (int)(s.Length / 1024));
-                try
-                {
-                    FileStream fos = new FileStream(tmpIdx.ToString(), System.IO.FileMode.Open, FileAccess.ReadWrite);
-                    try
-                    {
-                        byte[] buf = new byte[2048];
-                        int cnt;
-                        while (!pm.IsCancelled && (cnt = s.Read(buf, 0, buf.Length)) >= 0)
-                        {
-                            fos.Write(buf, 0, cnt);
-                            pm.Update(cnt / 1024);
-                        }
-                    }
-                    finally
-                    {
-                        fos.Close();
-                    }
-                }
-                catch (IOException err)
-                {
-                    tmpIdx.Delete();
-                    throw err;
-                }
-                finally
-                {
-                    s.Close();
-                }
-                pm.EndTask();
-
-                if (pm.IsCancelled)
-                {
-                    tmpIdx.Delete();
-                    return;
-                }
-
-                try
-                {
-                    index = PackIndex.Open(tmpIdx);
-                }
-                catch (IOException e)
-                {
-                    tmpIdx.Delete();
-                    throw e;
-                }
-            }
-
-            public void downloadPack(IProgressMonitor monitor)
-            {
-                Stream s = connection.open("pack/" + packName);
-                IndexPack ip = IndexPack.create(local, s);
-                ip.setFixThin(false);
-                ip.setObjectChecker(objCheck);
-                ip.index(monitor);
-                PackLock keep = ip.renameAndOpenPack(lockMessage);
-                if (keep != null)
-                    packLocks.Add(keep);
-            }
-        }
-    }
-
->>>>>>> c2e8eeff
 }