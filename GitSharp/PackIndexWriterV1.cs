<<<<<<< HEAD
﻿/*
 * Copyright (C) 2007, Robin Rosenberg <robin.rosenberg@dewire.com>
 * Copyright (C) 2008, Shawn O. Pearce <spearce@spearce.org>
 * Copyright (C) 2008, Kevin Thompson <kevin.thompson@theautomaters.com>
 * Copyright (C) 2009, Henon <meinrad.recheis@gmail.com>
 *
 * All rights reserved.
 *
 * Redistribution and use in source and binary forms, with or
 * without modification, are permitted provided that the following
 * conditions are met:
 *
 * - Redistributions of source code must retain the above copyright
 *   notice, this list of conditions and the following disclaimer.
 *
 * - Redistributions in binary form must reproduce the above
 *   copyright notice, this list of conditions and the following
 *   disclaimer in the documentation and/or other materials provided
 *   with the distribution.
 *
 * - Neither the name of the Git Development Community nor the
 *   names of its contributors may be used to endorse or promote
 *   products derived from this software without specific prior
 *   written permission.
 *
 * THIS SOFTWARE IS PROVIDED BY THE COPYRIGHT HOLDERS AND
 * CONTRIBUTORS "AS IS" AND ANY EXPRESS OR IMPLIED WARRANTIES,
 * INCLUDING, BUT NOT LIMITED TO, THE IMPLIED WARRANTIES
 * OF MERCHANTABILITY AND FITNESS FOR A PARTICULAR PURPOSE
 * ARE DISCLAIMED. IN NO EVENT SHALL THE COPYRIGHT OWNER OR
 * CONTRIBUTORS BE LIABLE FOR ANY DIRECT, INDIRECT, INCIDENTAL,
 * SPECIAL, EXEMPLARY, OR CONSEQUENTIAL DAMAGES (INCLUDING, BUT
 * NOT LIMITED TO, PROCUREMENT OF SUBSTITUTE GOODS OR SERVICES;
 * LOSS OF USE, DATA, OR PROFITS; OR BUSINESS INTERRUPTION) HOWEVER
 * CAUSED AND ON ANY THEORY OF LIABILITY, WHETHER IN CONTRACT,
 * STRICT LIABILITY, OR TORT (INCLUDING NEGLIGENCE OR OTHERWISE)
 * ARISING IN ANY WAY OUT OF THE USE OF THIS SOFTWARE, EVEN IF
 * ADVISED OF THE POSSIBILITY OF SUCH DAMAGE.
 */

using System.IO;
using GitSharp.Transport;

namespace GitSharp
{
    public class PackIndexWriterV1 : PackIndexWriter
    {
        public static bool CanStore(PackedObjectInfo objectInfo)
        {
            // We are limited to 4 GB per pack as offset is 32 bit unsigned int.
            //
            return objectInfo.Offset.UnsignedRightShift(1) < int.MaxValue;
        }
        
        public PackIndexWriterV1(Stream output)
            : base(output)
        {
        }

        internal override void WriteInternal()
        {
            WriteFanOutTable();

            foreach (PackedObjectInfo oe in entries)
            {
                if (!CanStore(oe))
                {
                	throw new IOException("Pack too large for index version 1");
                }
                _stream.Write((int)oe.Offset);
				_stream.Write(oe);
            }

            WriteChecksumFooter();
        }
    }
}
=======
﻿using System;
using System.Collections.Generic;
using System.Linq;
using System.Text;
using GitSharp.Transport;
using System.IO;
using GitSharp.Util;

namespace GitSharp
{
    public class PackIndexWriterV1 : PackIndexWriter
    {
        public static bool CanStore(PackedObjectInfo objectInfo)
        {
            // We are limited to 4 GB per pack as offset is 32 bit unsigned int.
            //
            return objectInfo.Offset.UnsignedRightShift(1) < int.MaxValue;
        }


        public PackIndexWriterV1(Stream output)
            : base(output)
        {
        }


        internal override void WriteInternal()
        {
            WriteFanOutTable();

            foreach (PackedObjectInfo oe in entries)
            {
                if (!CanStore(oe))
                    throw new IOException("Pack too large for index version 1");
                NB.encodeInt32(tmp, 0, (int)oe.Offset);
                oe.copyRawTo(tmp, 4);
                _stream.Write(tmp, 0, tmp.Length);
            }

            WriteChecksumFooter();
        }
    }
}
>>>>>>> 2e839a73
<|MERGE_RESOLUTION|>--- conflicted
+++ resolved
@@ -1,4 +1,3 @@
-<<<<<<< HEAD
 ﻿/*
  * Copyright (C) 2007, Robin Rosenberg <robin.rosenberg@dewire.com>
  * Copyright (C) 2008, Shawn O. Pearce <spearce@spearce.org>
@@ -68,49 +67,6 @@
                 {
                 	throw new IOException("Pack too large for index version 1");
                 }
-                _stream.Write((int)oe.Offset);
-				_stream.Write(oe);
-            }
-
-            WriteChecksumFooter();
-        }
-    }
-}
-=======
-﻿using System;
-using System.Collections.Generic;
-using System.Linq;
-using System.Text;
-using GitSharp.Transport;
-using System.IO;
-using GitSharp.Util;
-
-namespace GitSharp
-{
-    public class PackIndexWriterV1 : PackIndexWriter
-    {
-        public static bool CanStore(PackedObjectInfo objectInfo)
-        {
-            // We are limited to 4 GB per pack as offset is 32 bit unsigned int.
-            //
-            return objectInfo.Offset.UnsignedRightShift(1) < int.MaxValue;
-        }
-
-
-        public PackIndexWriterV1(Stream output)
-            : base(output)
-        {
-        }
-
-
-        internal override void WriteInternal()
-        {
-            WriteFanOutTable();
-
-            foreach (PackedObjectInfo oe in entries)
-            {
-                if (!CanStore(oe))
-                    throw new IOException("Pack too large for index version 1");
                 NB.encodeInt32(tmp, 0, (int)oe.Offset);
                 oe.copyRawTo(tmp, 4);
                 _stream.Write(tmp, 0, tmp.Length);
@@ -120,4 +76,3 @@
         }
     }
 }
->>>>>>> 2e839a73
