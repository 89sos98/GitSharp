--- conflicted
+++ resolved
@@ -1,244 +1,222 @@
-/*
- * Copyright (C) 2009, Henon <meinrad.recheis@gmail.com>
- *
- * All rights reserved.
- *
- * Redistribution and use in source and binary forms, with or
- * without modification, are permitted provided that the following
- * conditions are met:
- *
- * - Redistributions of source code must retain the above copyright
- *   notice, this list of conditions and the following disclaimer.
- *
- * - Redistributions in binary form must reproduce the above
- *   copyright notice, this list of conditions and the following
- *   disclaimer in the documentation and/or other materials provided
- *   with the distribution.
- *
- * - Neither the name of the Git Development Community nor the
- *   names of its contributors may be used to endorse or promote
- *   products derived from this software without specific prior
- *   written permission.
- *
- * THIS SOFTWARE IS PROVIDED BY THE COPYRIGHT HOLDERS AND
- * CONTRIBUTORS "AS IS" AND ANY EXPRESS OR IMPLIED WARRANTIES,
- * INCLUDING, BUT NOT LIMITED TO, THE IMPLIED WARRANTIES
- * OF MERCHANTABILITY AND FITNESS FOR A PARTICULAR PURPOSE
- * ARE DISCLAIMED. IN NO EVENT SHALL THE COPYRIGHT OWNER OR
- * CONTRIBUTORS BE LIABLE FOR ANY DIRECT, INDIRECT, INCIDENTAL,
- * SPECIAL, EXEMPLARY, OR CONSEQUENTIAL DAMAGES (INCLUDING, BUT
- * NOT LIMITED TO, PROCUREMENT OF SUBSTITUTE GOODS OR SERVICES;
- * LOSS OF USE, DATA, OR PROFITS; OR BUSINESS INTERRUPTION) HOWEVER
- * CAUSED AND ON ANY THEORY OF LIABILITY, WHETHER IN CONTRACT,
- * STRICT LIABILITY, OR TORT (INCLUDING NEGLIGENCE OR OTHERWISE)
- * ARISING IN ANY WAY OUT OF THE USE OF THIS SOFTWARE, EVEN IF
- * ADVISED OF THE POSSIBILITY OF SUCH DAMAGE.
- */
-
-using System;
-using System.Collections.Generic;
-using System.Linq;
-using System.Text;
-using System.IO;
-using System.Reflection;
-using System.Diagnostics;
-
-namespace Git
-{
-    public static class Commands
-    {
-        /// <summary>
-        /// Get or set the output stream that all git commands are writing to. Per default this returns a StreamWriter wrapping the standard output stream.
-        /// </summary>
-        public static StreamWriter OutputStream
-        {
-            get
-            {
-                if (_output == null)
-                {
-                    _output = new StreamWriter(Console.OpenStandardOutput());
-                    Console.SetOut(_output);
-                }
-                return _output;
-            }
-            set
-            {
-                _output = value;
-            }
-        }
-        private static StreamWriter _output;
-
-        /// <summary>
-        /// Performs upward recursive lookup to return git directory. Honors the environment variable GIT_DIR.
-        /// </summary>
-        /// <returns></returns>
-        public static string FindGitDirectory(string rootDirectory, bool recursive, bool isBare)
-        {
-            var root = (rootDirectory == null ? null : new DirectoryInfo(rootDirectory));
-            var git_dir = FindGitDirectory(root, recursive, isBare);
-            Debug.Assert(git_dir != null, "The result of FindGitDirectory must not be null");
-            return git_dir.FullName;
-        }
-
-        /// <summary>
-        /// Performs upward recursive lookup to return git directory. Honors the environment variable GIT_DIR.
-        /// </summary>
-        /// <returns></returns>
-        public static DirectoryInfo FindGitDirectory(DirectoryInfo rootDirectory, bool recursive, bool isBare)
-        {
-            DirectoryInfo directory = null;
-            DirectoryInfo gitDir = null;
-            string envGitDir = System.Environment.GetEnvironmentVariable("GIT_DIR");
-
-            //Determine which git directory to use
-            if (rootDirectory != null)         	//Directory specified by --git-dir 
-                directory = rootDirectory;
-            else if (envGitDir != null) 		//Directory specified by $GIT_DIR
-                directory = new DirectoryInfo(envGitDir);
-            else                        		//Current Directory
-            {
-                DirectoryInfo current = directory = new DirectoryInfo(Directory.GetCurrentDirectory());
-
-                if (recursive)
-                {
-                    //Check for non-bare repositories
-                    if (!isBare)
-                    {
-                        while (current != null)
-                        {
-                            gitDir = new DirectoryInfo(Path.Combine(current.FullName, ".git"));
-                            if (gitDir.Exists)
-                                return current.Parent;
-
-                            current = current.Parent;
-                        }
-                    }
-                    else
-                    {
-                        //Check for bare repositories
-                        while (current != null)
-                        {
-                            gitDir = new DirectoryInfo(current.FullName);
-                            if (gitDir.FullName.EndsWith(".git") && gitDir.Exists)
-                                return current;
-
-                            current = current.Parent;
-                        }
-                    }
-                }
-            }
-
-            if (!directory.FullName.EndsWith(".git"))
-            {
-                if (!isBare)
-                    directory = new DirectoryInfo(Path.Combine(directory.FullName, ".git"));
-                else
-                    directory = new DirectoryInfo(directory.FullName + ".git");
-            }
-
-
-            return directory;
-        }
-
-        /// <summary>
-        /// Get or set the root git repository. By default, this returns the git repository the command is initialized in. Overriden by using --git-dir or $GITDIR respectively.
-        /// </summary>
-        public static Repository Repository
-        {
-            get
-            {
-                return _repository;
-            }
-            set
-            {
-                _repository = value;
-            }
-        }
-        private static Repository _repository = null;
-
-        /// <summary>
-        /// Get or set the git directory. Per default, this returns the root git directory the command is initialized in.
-        /// </summary>
-        public static string GitDirectory
-        {
-            get
-            {
-                return _gitDirectory;
-            }
-            set
-            {
-                _gitDirectory = value;
-            }
-        }
-        private static string _gitDirectory = null;
-
-        #region CloneCommand
-<<<<<<< HEAD
-
-
-        public static Repository Clone(string fromUrl, string toPath)
-        {
-            CloneCommand cmd = new CloneCommand()
-            {
-                Source = fromUrl,
-                GitDirectory = toPath,
-            };
-            return Clone(cmd);
-=======
-        public static void Clone(string fromUrl, string toPath, bool isBare, bool isQuiet)
-        {
-        	if (toPath != null)
-        		Git.Commands.GitDirectory = new DirectoryInfo(toPath);
-
-        	CloneCommand cmd = new CloneCommand();
-            if (cmd != null)
-            {
-        		cmd.Path = fromUrl;
-        		cmd.Directory = toPath;
-        		cmd.Bare = isBare;
-        		cmd.Quiet = isQuiet;
-        		cmd.Execute();
-            }
->>>>>>> 9b8d2cb4
-        }
-
-        public static Repository Clone(CloneCommand command)
-        {
-<<<<<<< HEAD
-            command.Execute();
-            return command.Repository;
-=======
-        	if (command.Directory != null)
-	        	Git.Commands.GitDirectory = new DirectoryInfo(command.Directory);
-        	
-        	command.Execute();
->>>>>>> 9b8d2cb4
-        }
-
-
-        #endregion
-
-        #region InitCommand
-
-
-        public static void Init(string path)
-        {
-            Repository.Init(path);
-        }
-
-        public static void Init(string path, bool bare)
-        {
-            Repository.Init(path, bare);
-        }
-
-        public static void Init(InitCommand command)
-        {
-            command.Execute();
-        }
-
-
-        #endregion
-
-
-    }
+/*
+ * Copyright (C) 2009, Henon <meinrad.recheis@gmail.com>
+ *
+ * All rights reserved.
+ *
+ * Redistribution and use in source and binary forms, with or
+ * without modification, are permitted provided that the following
+ * conditions are met:
+ *
+ * - Redistributions of source code must retain the above copyright
+ *   notice, this list of conditions and the following disclaimer.
+ *
+ * - Redistributions in binary form must reproduce the above
+ *   copyright notice, this list of conditions and the following
+ *   disclaimer in the documentation and/or other materials provided
+ *   with the distribution.
+ *
+ * - Neither the name of the Git Development Community nor the
+ *   names of its contributors may be used to endorse or promote
+ *   products derived from this software without specific prior
+ *   written permission.
+ *
+ * THIS SOFTWARE IS PROVIDED BY THE COPYRIGHT HOLDERS AND
+ * CONTRIBUTORS "AS IS" AND ANY EXPRESS OR IMPLIED WARRANTIES,
+ * INCLUDING, BUT NOT LIMITED TO, THE IMPLIED WARRANTIES
+ * OF MERCHANTABILITY AND FITNESS FOR A PARTICULAR PURPOSE
+ * ARE DISCLAIMED. IN NO EVENT SHALL THE COPYRIGHT OWNER OR
+ * CONTRIBUTORS BE LIABLE FOR ANY DIRECT, INDIRECT, INCIDENTAL,
+ * SPECIAL, EXEMPLARY, OR CONSEQUENTIAL DAMAGES (INCLUDING, BUT
+ * NOT LIMITED TO, PROCUREMENT OF SUBSTITUTE GOODS OR SERVICES;
+ * LOSS OF USE, DATA, OR PROFITS; OR BUSINESS INTERRUPTION) HOWEVER
+ * CAUSED AND ON ANY THEORY OF LIABILITY, WHETHER IN CONTRACT,
+ * STRICT LIABILITY, OR TORT (INCLUDING NEGLIGENCE OR OTHERWISE)
+ * ARISING IN ANY WAY OUT OF THE USE OF THIS SOFTWARE, EVEN IF
+ * ADVISED OF THE POSSIBILITY OF SUCH DAMAGE.
+ */
+
+using System;
+using System.Collections.Generic;
+using System.Linq;
+using System.Text;
+using System.IO;
+using System.Reflection;
+using System.Diagnostics;
+
+namespace Git
+{
+    public static class Commands
+    {
+        /// <summary>
+        /// Get or set the output stream that all git commands are writing to. Per default this returns a StreamWriter wrapping the standard output stream.
+        /// </summary>
+        public static StreamWriter OutputStream
+        {
+            get
+            {
+                if (_output == null)
+                {
+                    _output = new StreamWriter(Console.OpenStandardOutput());
+                    Console.SetOut(_output);
+                }
+                return _output;
+            }
+            set
+            {
+                _output = value;
+            }
+        }
+        private static StreamWriter _output;
+
+        /// <summary>
+        /// Performs upward recursive lookup to return git directory. Honors the environment variable GIT_DIR.
+        /// </summary>
+        /// <returns></returns>
+        public static string FindGitDirectory(string rootDirectory, bool recursive, bool isBare)
+        {
+            var root = (rootDirectory == null ? null : new DirectoryInfo(rootDirectory));
+            var git_dir = FindGitDirectory(root, recursive, isBare);
+            Debug.Assert(git_dir != null, "The result of FindGitDirectory must not be null");
+            return git_dir.FullName;
+        }
+
+        /// <summary>
+        /// Performs upward recursive lookup to return git directory. Honors the environment variable GIT_DIR.
+        /// </summary>
+        /// <returns></returns>
+        public static DirectoryInfo FindGitDirectory(DirectoryInfo rootDirectory, bool recursive, bool isBare)
+        {
+            DirectoryInfo directory = null;
+            DirectoryInfo gitDir = null;
+            string envGitDir = System.Environment.GetEnvironmentVariable("GIT_DIR");
+
+            //Determine which git directory to use
+            if (rootDirectory != null)         	//Directory specified by --git-dir 
+                directory = rootDirectory;
+            else if (envGitDir != null) 		//Directory specified by $GIT_DIR
+                directory = new DirectoryInfo(envGitDir);
+            else                        		//Current Directory
+            {
+                DirectoryInfo current = directory = new DirectoryInfo(Directory.GetCurrentDirectory());
+
+                if (recursive)
+                {
+                    //Check for non-bare repositories
+                    if (!isBare)
+                    {
+                        while (current != null)
+                        {
+                            gitDir = new DirectoryInfo(Path.Combine(current.FullName, ".git"));
+                            if (gitDir.Exists)
+                                return current.Parent;
+
+                            current = current.Parent;
+                        }
+                    }
+                    else
+                    {
+                        //Check for bare repositories
+                        while (current != null)
+                        {
+                            gitDir = new DirectoryInfo(current.FullName);
+                            if (gitDir.FullName.EndsWith(".git") && gitDir.Exists)
+                                return current;
+
+                            current = current.Parent;
+                        }
+                    }
+                }
+            }
+
+            if (!directory.FullName.EndsWith(".git"))
+            {
+                if (!isBare)
+                    directory = new DirectoryInfo(Path.Combine(directory.FullName, ".git"));
+                else
+                    directory = new DirectoryInfo(directory.FullName + ".git");
+            }
+
+
+            return directory;
+        }
+
+        /// <summary>
+        /// Get or set the default git repository for all commands. A command can override this by
+        /// setting it's own Repository property.
+        /// 
+        /// Note: Init and Clone do not respect Repository since they create a Repository as a result of Execute.
+        /// </summary>
+        public static Repository Repository { get; set; }
+
+        /// <summary>
+        /// Get or set the default git directory for all commands. A command can override this, however, 
+        /// by setting it's GitDirectory property.
+        /// </summary>
+        public static string GitDirectory { get; set; }
+
+
+        #region CloneCommand
+
+        /// <summary>
+        /// Clone a repository and checkout the working directory.
+        /// </summary>
+        /// <param name="fromUrl"></param>
+        /// <param name="toPath"></param>
+        /// <returns></returns>
+        public static Repository Clone(string fromUrl, string toPath)
+        {
+            bool bare = false;
+            return Clone(fromUrl, toPath, bare);
+        }
+
+        /// <summary>
+        /// Clone a repository and checkout the working directory only if bare == false
+        /// </summary>
+        /// <param name="fromUrl"></param>
+        /// <param name="toPath"></param>
+        /// <param name="bare"></param>
+        /// <returns></returns>
+        public static Repository Clone(string fromUrl, string toPath, bool bare)
+        {
+            CloneCommand cmd = new CloneCommand()
+            {
+                Source = fromUrl,
+                GitDirectory = toPath,
+                Bare=bare,
+            };
+            return Clone(cmd);
+        }
+
+        public static Repository Clone(CloneCommand command)
+        {
+            command.Execute();
+            return command.Repository;
+        }
+
+
+        #endregion
+
+        #region InitCommand
+
+
+        public static void Init(string path)
+        {
+            Repository.Init(path);
+        }
+
+        public static void Init(string path, bool bare)
+        {
+            Repository.Init(path, bare);
+        }
+
+        public static void Init(InitCommand command)
+        {
+            command.Execute();
+        }
+
+
+        #endregion
+
+
+    }
 }