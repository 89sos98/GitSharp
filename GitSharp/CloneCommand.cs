--- conflicted
+++ resolved
@@ -1,330 +1,285 @@
-﻿/*
- * Copyright (C) 2009, Henon <meinrad.recheis@gmail.com>
- * Copyright (C) 2008, Google Inc
- * Copyright (C) 2008, Caytchen 
- * Copyright (C) 2009, Rolenun <rolenun@gmail.com>
- * 
- * All rights reserved.
- *
- * Redistribution and use in source and binary forms, with or
- * without modification, are permitted provided that the following
- * conditions are met:
- *
- * - Redistributions of source code must retain the above copyright
- *   notice, this list of conditions and the following disclaimer.
- *
- * - Redistributions in binary form must reproduce the above
- *   copyright notice, this list of conditions and the following
- *   disclaimer in the documentation and/or other materials provided
- *   with the distribution.
- *
- * - Neither the name of the Git Development Community nor the
- *   names of its contributors may be used to endorse or promote
- *   products derived from this software without specific prior
- *   written permission.
- *
- * THIS SOFTWARE IS PROVIDED BY THE COPYRIGHT HOLDERS AND
- * CONTRIBUTORS "AS IS" AND ANY EXPRESS OR IMPLIED WARRANTIES,
- * INCLUDING, BUT NOT LIMITED TO, THE IMPLIED WARRANTIES
- * OF MERCHANTABILITY AND FITNESS FOR A PARTICULAR PURPOSE
- * ARE DISCLAIMED. IN NO EVENT SHALL THE COPYRIGHT OWNER OR
- * CONTRIBUTORS BE LIABLE FOR ANY DIRECT, INDIRECT, INCIDENTAL,
- * SPECIAL, EXEMPLARY, OR CONSEQUENTIAL DAMAGES (INCLUDING, BUT
- * NOT LIMITED TO, PROCUREMENT OF SUBSTITUTE GOODS OR SERVICES;
- * LOSS OF USE, DATA, OR PROFITS; OR BUSINESS INTERRUPTION) HOWEVER
- * CAUSED AND ON ANY THEORY OF LIABILITY, WHETHER IN CONTRACT,
- * STRICT LIABILITY, OR TORT (INCLUDING NEGLIGENCE OR OTHERWISE)
- * ARISING IN ANY WAY OUT OF THE USE OF THIS SOFTWARE, EVEN IF
- * ADVISED OF THE POSSIBILITY OF SUCH DAMAGE.
- */
-
-using System;
-using System.Collections.Generic;
-using System.IO;
-using System.Linq;
-using System.Text;
-using GitSharp.Core.Transport;
-using GitSharp.Core;
-
-namespace Git
-{
-    public class CloneCommand
-        : AbstractFetchCommand
-    {
-
-        public CloneCommand() {
-            Quiet=true;
-        }
-
-        // note: the naming of command parameters is not following .NET conventions in favour of git command line parameter naming conventions.
-
-        /// Get the directory where the Init command will initialize the repository. if GitDirectory is null ActualDirectory is used to initialize the repository.
-        /// </summary>
-        public override string ActualDirectory
-        {
-            get
-            {
-                return Commands.FindGitDirectory(GitDirectory, false, Bare);
-            }
-        }
-
-        /// <summary>
-        /// The (possibly remote) repository to clone from.
-        /// </summary>
-<<<<<<< HEAD
-        public string Source { get; set; }
-
-=======
-        public string Directory 
-        {
-        	get
-        	{
-        		return Git.Commands.GitDirectory.FullName;
-        	}
-        	
-        	set
-        	{
-        		if (value != null)
-	        		Git.Commands.GitDirectory = new DirectoryInfo(value);
-        		else
-        			Git.Commands.GitDirectory = null;
-        	}
-        }
->>>>>>> 9b8d2cb4
-
-        /// <summary>
-        /// Not implemented
-        /// 
-        /// When the repository to clone from is on a local machine, this flag bypasses normal "git aware" transport mechanism and clones the repository 
-        /// by making a copy of HEAD and everything under objects and refs directories. The files under .git/objects/ directory are hardlinked to save 
-        /// space when possible. This is now the default when the source repository is specified with /path/to/repo  syntax, so it essentially is a no-op 
-        /// option. To force copying instead of hardlinking (which may be desirable if you are trying to make a back-up of your repository), but still avoid 
-        /// the usual "git aware" transport mechanism, --no-hardlinks can be used. 
-        /// </summary>
-        public bool Local { get; set; }
-
-        /// <summary>
-        /// Not implemented
-        /// 
-        /// Optimize the cloning process from a repository on a local filesystem by copying files under .git/objects  directory. 
-        /// </summary>
-        public bool NoHardLinks { get; set; }
-
-        /// <summary>
-        /// Not implemented
-        /// 
-        /// When the repository to clone is on the local machine, instead of using hard links, automatically setup .git/objects/info/alternates to share the objects 
-        /// with the source repository. The resulting repository starts out without any object of its own. 
-        ///      
-        /// NOTE: this is a possibly dangerous operation; do not use it unless you understand what it does. If you clone your repository using this option and then 
-        /// delete branches (or use any other git command that makes any existing commit unreferenced) in the source repository, some objects may become 
-        /// unreferenced (or dangling). These objects may be removed by normal git operations (such as git-commit) which automatically call git gc --auto. 
-        /// (See git-gc(1).) If these objects are removed and were referenced by the cloned repository, then the cloned repository will become corrupt.
-        /// </summary>
-        public bool Shared { get; set; }           
-
-        /// <summary>
-        /// Not implemented
-        /// 
-        /// If the reference repository is on the local machine automatically setup .git/objects/info/alternates to obtain objects from the reference repository. Using 
-        /// an already existing repository as an alternate will require fewer objects to be copied from the repository being cloned, reducing network and local storage costs.
-        /// 
-        /// NOTE: see NOTE to --shared option.
-        /// </summary>
-        public string ReferenceRepository { get; set; }
-
-        /// <summary>
-        /// Operate quietly. This flag is also passed to the `rsync' command when given.
-        /// </summary>
-        public bool Quiet { get; set; }
-
-        /// <summary>
-        /// Display the progressbar, even in case the standard output is not a terminal. 
-        /// </summary>
-        public bool Verbose { get; set; }
-
-        /// <summary>
-        /// No checkout of HEAD is performed after the clone is complete. 
-        /// </summary>
-        public bool NoCheckout { get; set; }
-
-        /// <summary>
-        /// Make a bare GIT repository. That is, instead of creating <directory> and placing the administrative files in <directory>/.git, make the <directory>  itself the $GIT_DIR. 
-        /// This obviously implies the -n  because there is nowhere to check out the working tree. Also the branch heads at the remote are copied directly to corresponding local 
-        /// branch heads, without mapping them to refs/remotes/origin/. When this option is used, neither remote-tracking branches nor the related configuration variables are created. 
-        /// </summary>
-        public bool Bare { get; set; }
-
-        /// <summary>
-        /// Set up a mirror of the remote repository. This implies --bare. 
-        /// </summary>
-        public bool Mirror { get; set; }
-
-        /// <summary>
-        /// Instead of using the remote name origin to keep track of the upstream repository, use <name>. 
-        /// </summary>
-        public string OriginName { get; set; }               
-
-        /// <summary>
-        /// Not implemented.
-        /// 
-        /// When given, and the repository to clone from is accessed via ssh, this specifies a non-default path for the command run on the other end. 
-        /// </summary>
-        public string UploadPack { get; set; }           
-
-        /// <summary>
-        /// Not implemented.
-        /// 
-        /// Specify the directory from which templates will be used; if unset the templates are taken from the installation defined default, typically /usr/share/git-core/templates. 
-        /// </summary>
-        public string TemplateDirectory { get; set; }
-
-        /// <summary>
-        /// Not implemented.
-        /// 
-        /// Create a shallow clone with a history truncated to the specified number of revisions. A shallow repository has a number of limitations (you cannot clone or fetch from it, 
-        /// nor push from nor into it), but is adequate if you are only interested in the recent history of a large project with a long history, and would want to send in fixes as patches. 
-        /// </summary>
-        public int Depth { get; set; } 
-
-
-        public override void Execute()
-        {
-
-            if (Source.Length <= 0)
-                throw new ArgumentNullException("Repository","fatal: You must specify a repository to clone.");
-
-            URIish source = new URIish(Source);
-
-            if (Mirror)
-                Bare = true;
-            if (Bare)
-            {
-                if (OriginName != null)
-                    throw new ArgumentException("Bare+Origin", "--bare and --origin " + OriginName + " options are incompatible.");
-                NoCheckout = true;
-            }
-            if (OriginName == null)
-                OriginName = "origin";
-
-<<<<<<< HEAD
-            // guess a name            
-            string p = source.Path;
-
-            while (p.EndsWith("/"))
-                p = p.Substring(0, p.Length - 1);
-
-            int s = p.LastIndexOf('/');
-            if (s < 0)
-                throw new ArgumentException("Cannot guess local name from " + source);
-            string localName = p.Substring(s + 1);
-            
-            if (!Bare)
-            {
-                if (localName.EndsWith(".git"))
-                    localName = localName.Substring(0, localName.Length - 4);
-            }
-
-            var repo = new GitSharp.Core.Repository(new DirectoryInfo(ActualDirectory));
-            repo.Create(Bare);
-            repo.Config.setBoolean("core", null, "bare", Bare);
-            repo.Config.save();
-            Repository = new Repository(repo);
-            if (!Quiet)
-            {
-                OutputStream.WriteLine("Initialized empty Git repository in " + repo.Directory.FullName);
-=======
-            GitDirectory = Git.Commands.FindGitDirectory(GitDirectory, false, Bare);
-            GitRepository = new GitSharp.Core.Repository(GitDirectory);
-            GitRepository.Create(Bare);
-            GitRepository.Config.setBoolean("core", null, "bare", Bare);
-            GitRepository.Config.save();
-            if (!Quiet)
-            {
-                OutputStream.WriteLine("Initialized empty Git repository in " + (GitDirectory).FullName);
->>>>>>> 9b8d2cb4
-                OutputStream.Flush();
-            }
-
-            saveRemote(source);
-            FetchResult r = runFetch();
-            GitSharp.Core.Ref branch = guessHEAD(r);
-            if (!NoCheckout)
-                doCheckout(branch);
-        }
-
-        private void saveRemote(URIish uri)
-        {
-            var repo = Repository._internal_repo;
-            RemoteConfig rc = new RemoteConfig(repo.Config, OriginName);
-            rc.AddURI(uri);
-            rc.AddFetchRefSpec(new RefSpec().SetForce(true).SetSourceDestination(Constants.R_HEADS + "*",
-                Constants.R_REMOTES + OriginName + "/*"));
-            rc.Update(repo.Config);
-            repo.Config.save();
-        }
-
-        private FetchResult runFetch()
-        {
-            Transport tn = Transport.Open(Repository._internal_repo, OriginName);
-            FetchResult r;
-
-            try
-            {
-            	if (!Quiet)
-                	r = tn.fetch(new TextProgressMonitor(OutputStream), null);
-            	else
-            		r = tn.fetch(new NullProgressMonitor(),null);
-            }
-            finally
-            {
-                tn.close();
-            }
-
-            showFetchResult(tn, r);
-            return r;
-        }
-
-        private static GitSharp.Core.Ref guessHEAD(FetchResult result)
-        {
-            GitSharp.Core.Ref idHEAD = result.GetAdvertisedRef(Constants.HEAD);
-            List<GitSharp.Core.Ref> availableRefs = new List<GitSharp.Core.Ref>();
-            GitSharp.Core.Ref head = null;
-
-            foreach (GitSharp.Core.Ref r in result.AdvertisedRefs.Values)
-            {
-                string n = r.Name;
-                if (!n.StartsWith(Constants.R_HEADS))
-                    continue;
-                availableRefs.Add(r);
-                if (idHEAD == null || head != null)
-                    continue;
-
-                if (r.ObjectId.Equals(idHEAD.ObjectId))
-                    head = r;
-            }
-            availableRefs.Sort(RefComparator.INSTANCE);
-            if (idHEAD != null && head == null)
-                head = idHEAD;
-            return head;
-        }
-
-        private void doCheckout(GitSharp.Core.Ref branch)
-        {
-            if (branch == null)
-                throw new ArgumentNullException("branch", "Cannot checkout; no HEAD advertised by remote");
-            var repo = Repository._internal_repo;
-            if (!Constants.HEAD.Equals(branch.Name))
-                repo.WriteSymref(Constants.HEAD, branch.Name);
-            GitSharp.Core.Commit commit = repo.MapCommit(branch.ObjectId);
-            RefUpdate u = repo.UpdateRef(Constants.HEAD);
-            u.NewObjectId = commit.CommitId;
-            u.ForceUpdate();
-            GitIndex index = new GitIndex(repo);
-            GitSharp.Core.Tree tree = commit.TreeEntry;
-            WorkDirCheckout co = new WorkDirCheckout(repo, repo.WorkingDirectory, index, tree);
-            co.checkout();
-            index.write();
-        }
-    }
+﻿/*
+ * Copyright (C) 2009, Henon <meinrad.recheis@gmail.com>
+ * Copyright (C) 2008, Google Inc
+ * Copyright (C) 2008, Caytchen 
+ * Copyright (C) 2009, Rolenun <rolenun@gmail.com>
+ * 
+ * All rights reserved.
+ *
+ * Redistribution and use in source and binary forms, with or
+ * without modification, are permitted provided that the following
+ * conditions are met:
+ *
+ * - Redistributions of source code must retain the above copyright
+ *   notice, this list of conditions and the following disclaimer.
+ *
+ * - Redistributions in binary form must reproduce the above
+ *   copyright notice, this list of conditions and the following
+ *   disclaimer in the documentation and/or other materials provided
+ *   with the distribution.
+ *
+ * - Neither the name of the Git Development Community nor the
+ *   names of its contributors may be used to endorse or promote
+ *   products derived from this software without specific prior
+ *   written permission.
+ *
+ * THIS SOFTWARE IS PROVIDED BY THE COPYRIGHT HOLDERS AND
+ * CONTRIBUTORS "AS IS" AND ANY EXPRESS OR IMPLIED WARRANTIES,
+ * INCLUDING, BUT NOT LIMITED TO, THE IMPLIED WARRANTIES
+ * OF MERCHANTABILITY AND FITNESS FOR A PARTICULAR PURPOSE
+ * ARE DISCLAIMED. IN NO EVENT SHALL THE COPYRIGHT OWNER OR
+ * CONTRIBUTORS BE LIABLE FOR ANY DIRECT, INDIRECT, INCIDENTAL,
+ * SPECIAL, EXEMPLARY, OR CONSEQUENTIAL DAMAGES (INCLUDING, BUT
+ * NOT LIMITED TO, PROCUREMENT OF SUBSTITUTE GOODS OR SERVICES;
+ * LOSS OF USE, DATA, OR PROFITS; OR BUSINESS INTERRUPTION) HOWEVER
+ * CAUSED AND ON ANY THEORY OF LIABILITY, WHETHER IN CONTRACT,
+ * STRICT LIABILITY, OR TORT (INCLUDING NEGLIGENCE OR OTHERWISE)
+ * ARISING IN ANY WAY OUT OF THE USE OF THIS SOFTWARE, EVEN IF
+ * ADVISED OF THE POSSIBILITY OF SUCH DAMAGE.
+ */
+
+using System;
+using System.Collections.Generic;
+using System.IO;
+using System.Linq;
+using System.Text;
+using GitSharp.Core.Transport;
+using GitSharp.Core;
+
+namespace Git
+{
+    public class CloneCommand
+        : AbstractFetchCommand
+    {
+
+        public CloneCommand() {
+            Quiet=true;
+        }
+
+        // note: the naming of command parameters is not following .NET conventions in favour of git command line parameter naming conventions.
+
+        /// <summary>
+        /// Get the directory where the Init command will initialize the repository. if GitDirectory is null ActualDirectory is used to initialize the repository.
+        /// </summary>
+        public override string ActualDirectory
+        {
+            get
+            {
+                return Commands.FindGitDirectory(GitDirectory, false, Bare);
+            }
+        }
+
+        /// <summary>
+        /// The (possibly remote) repository to clone from.
+        /// </summary>
+        public string Source { get; set; }
+
+
+        /// <summary>
+        /// Not implemented
+        /// 
+        /// When the repository to clone from is on a local machine, this flag bypasses normal "git aware" transport mechanism and clones the repository 
+        /// by making a copy of HEAD and everything under objects and refs directories. The files under .git/objects/ directory are hardlinked to save 
+        /// space when possible. This is now the default when the source repository is specified with /path/to/repo  syntax, so it essentially is a no-op 
+        /// option. To force copying instead of hardlinking (which may be desirable if you are trying to make a back-up of your repository), but still avoid 
+        /// the usual "git aware" transport mechanism, --no-hardlinks can be used. 
+        /// </summary>
+        public bool Local { get; set; }
+
+        /// <summary>
+        /// Not implemented
+        /// 
+        /// Optimize the cloning process from a repository on a local filesystem by copying files under .git/objects  directory. 
+        /// </summary>
+        public bool NoHardLinks { get; set; }
+
+        /// <summary>
+        /// Not implemented
+        /// 
+        /// When the repository to clone is on the local machine, instead of using hard links, automatically setup .git/objects/info/alternates to share the objects 
+        /// with the source repository. The resulting repository starts out without any object of its own. 
+        ///      
+        /// NOTE: this is a possibly dangerous operation; do not use it unless you understand what it does. If you clone your repository using this option and then 
+        /// delete branches (or use any other git command that makes any existing commit unreferenced) in the source repository, some objects may become 
+        /// unreferenced (or dangling). These objects may be removed by normal git operations (such as git-commit) which automatically call git gc --auto. 
+        /// (See git-gc(1).) If these objects are removed and were referenced by the cloned repository, then the cloned repository will become corrupt.
+        /// </summary>
+        public bool Shared { get; set; }           
+
+        /// <summary>
+        /// Not implemented
+        /// 
+        /// If the reference repository is on the local machine automatically setup .git/objects/info/alternates to obtain objects from the reference repository. Using 
+        /// an already existing repository as an alternate will require fewer objects to be copied from the repository being cloned, reducing network and local storage costs.
+        /// 
+        /// NOTE: see NOTE to --shared option.
+        /// </summary>
+        public string ReferenceRepository { get; set; }
+
+        /// <summary>
+        /// Operate quietly. This flag is also passed to the `rsync' command when given.
+        /// </summary>
+        public bool Quiet { get; set; }
+
+        /// <summary>
+        /// Display the progressbar, even in case the standard output is not a terminal. 
+        /// </summary>
+        public bool Verbose { get; set; }
+
+        /// <summary>
+        /// No checkout of HEAD is performed after the clone is complete. 
+        /// </summary>
+        public bool NoCheckout { get; set; }
+
+        /// <summary>
+        /// Make a bare GIT repository. That is, instead of creating <directory> and placing the administrative files in <directory>/.git, make the <directory>  itself the $GIT_DIR. 
+        /// This obviously implies the -n  because there is nowhere to check out the working tree. Also the branch heads at the remote are copied directly to corresponding local 
+        /// branch heads, without mapping them to refs/remotes/origin/. When this option is used, neither remote-tracking branches nor the related configuration variables are created. 
+        /// </summary>
+        public bool Bare { get; set; }
+
+        /// <summary>
+        /// Set up a mirror of the remote repository. This implies --bare. 
+        /// </summary>
+        public bool Mirror { get; set; }
+
+        /// <summary>
+        /// Instead of using the remote name origin to keep track of the upstream repository, use <name>. 
+        /// </summary>
+        public string OriginName { get; set; }               
+
+        /// <summary>
+        /// Not implemented.
+        /// 
+        /// When given, and the repository to clone from is accessed via ssh, this specifies a non-default path for the command run on the other end. 
+        /// </summary>
+        public string UploadPack { get; set; }           
+
+        /// <summary>
+        /// Not implemented.
+        /// 
+        /// Specify the directory from which templates will be used; if unset the templates are taken from the installation defined default, typically /usr/share/git-core/templates. 
+        /// </summary>
+        public string TemplateDirectory { get; set; }
+
+        /// <summary>
+        /// Not implemented.
+        /// 
+        /// Create a shallow clone with a history truncated to the specified number of revisions. A shallow repository has a number of limitations (you cannot clone or fetch from it, 
+        /// nor push from nor into it), but is adequate if you are only interested in the recent history of a large project with a long history, and would want to send in fixes as patches. 
+        /// </summary>
+        public int Depth { get; set; } 
+
+
+        public override void Execute()
+        {
+
+            if (Source.Length <= 0)
+                throw new ArgumentNullException("Repository","fatal: You must specify a repository to clone.");
+
+            URIish source = new URIish(Source);
+
+            if (Mirror)
+                Bare = true;
+            if (Bare)
+            {
+                if (OriginName != null)
+                    throw new ArgumentException("Bare+Origin", "--bare and --origin " + OriginName + " options are incompatible.");
+                NoCheckout = true;
+            }
+            if (OriginName == null)
+                OriginName = "origin";
+
+            var repo = new GitSharp.Core.Repository(new DirectoryInfo(ActualDirectory));
+            repo.Create(Bare);
+            repo.Config.setBoolean("core", null, "bare", Bare);
+            repo.Config.save();
+            Repository = new Repository(repo);
+            if (!Quiet)
+            {
+                OutputStream.WriteLine("Initialized empty Git repository in " + repo.Directory.FullName);
+                OutputStream.Flush();
+            }
+
+                saveRemote(source);
+                FetchResult r = runFetch();
+                GitSharp.Core.Ref branch = guessHEAD(r);
+                if (!NoCheckout)
+                    doCheckout(branch);
+            }
+
+        private void saveRemote(URIish uri)
+        {
+            var repo = Repository._internal_repo;
+            RemoteConfig rc = new RemoteConfig(repo.Config, OriginName);
+            rc.AddURI(uri);
+            rc.AddFetchRefSpec(new RefSpec().SetForce(true).SetSourceDestination(Constants.R_HEADS + "*",
+                Constants.R_REMOTES + OriginName + "/*"));
+            rc.Update(repo.Config);
+            repo.Config.save();
+        }
+
+        private FetchResult runFetch()
+        {
+            Transport tn = Transport.Open(Repository._internal_repo, OriginName);
+            FetchResult r;
+
+            try
+            {
+            	if (!Quiet)
+                	r = tn.fetch(new TextProgressMonitor(OutputStream), null);
+            	else
+            		r = tn.fetch(new NullProgressMonitor(),null);
+            }
+            finally
+            {
+                tn.close();
+            }
+
+            showFetchResult(tn, r);
+            return r;
+        }
+
+        private static GitSharp.Core.Ref guessHEAD(FetchResult result)
+        {
+            GitSharp.Core.Ref idHEAD = result.GetAdvertisedRef(Constants.HEAD);
+            List<GitSharp.Core.Ref> availableRefs = new List<GitSharp.Core.Ref>();
+            GitSharp.Core.Ref head = null;
+
+            foreach (GitSharp.Core.Ref r in result.AdvertisedRefs.Values)
+            {
+                string n = r.Name;
+                if (!n.StartsWith(Constants.R_HEADS))
+                    continue;
+                availableRefs.Add(r);
+                if (idHEAD == null || head != null)
+                    continue;
+
+                if (r.ObjectId.Equals(idHEAD.ObjectId))
+                    head = r;
+            }
+            availableRefs.Sort(RefComparator.INSTANCE);
+            if (idHEAD != null && head == null)
+                head = idHEAD;
+            return head;
+        }
+
+        private void doCheckout(GitSharp.Core.Ref branch)
+        {
+            if (branch == null)
+                throw new ArgumentNullException("branch", "Cannot checkout; no HEAD advertised by remote");
+            var repo = Repository._internal_repo;
+            if (!Constants.HEAD.Equals(branch.Name))
+                repo.WriteSymref(Constants.HEAD, branch.Name);
+            GitSharp.Core.Commit commit = repo.MapCommit(branch.ObjectId);
+            RefUpdate u = repo.UpdateRef(Constants.HEAD);
+            u.NewObjectId = commit.CommitId;
+            u.ForceUpdate();
+            GitIndex index = new GitIndex(repo);
+            GitSharp.Core.Tree tree = commit.TreeEntry;
+            WorkDirCheckout co = new WorkDirCheckout(repo, repo.WorkingDirectory, index, tree);
+            co.checkout();
+            index.write();
+        }
+    }
 }