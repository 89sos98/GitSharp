--- conflicted
+++ resolved
@@ -264,7 +264,6 @@
         /// </summary>
         public const int OBJ_REF_DELTA = 7;
 
-<<<<<<< HEAD
         /// <summary>
         /// Pack file signature that occurs at file header - identifies file as Git
 		/// packfile formatted.
@@ -272,38 +271,16 @@
 		/// <b>This constant is fixed and is defined by the Git packfile format.</b>
         /// </summary>
         public static readonly byte[] PACK_SIGNATURE = { (byte)'P', (byte)'A', (byte)'C', (byte)'K' };
-
-        /// <summary>
-		/// Native character encoding for commit messages, file names...
-        /// </summary>
-        public const string CHARACTER_ENCODING = "UTF-8";
-
-        /// <summary>
-		/// Native character encoding for commit messages, file names...
-        /// </summary>
-        public static readonly Encoding CHARSET = Encoding.GetEncoding(CHARACTER_ENCODING);
-=======
-        /**
-         * Pack file signature that occurs at file header - identifies file as Git
-         * packfile formatted.
-         * <p>
-         * <b>This constant is fixed and is defined by the Git packfile format.</b>
-         */
-        public static byte[] PACK_SIGNATURE = { (byte)'P', (byte)'A', (byte)'C', (byte)'K' };
 		
         public static EncoderFallback ENCODINGFALLBACK = new EncoderExceptionFallback();
         public static DecoderFallback DECODINGFALLBACK = new DecoderExceptionFallback();
-		
-        /** Native character encoding for commit messages, file names... */
-        public static string CHARACTER_ENCODING = "UTF-8";
-
-        /** Native character encoding for commit messages, file names... */
+        
+	    /// <summary>
+    	/// Native character encoding for commit messages, file names...
+        /// </summary>
+        public const string CHARACTER_ENCODING = "UTF-8";
         public static Encoding CHARSET = Encoding.GetEncoding(CHARACTER_ENCODING,ENCODINGFALLBACK,DECODINGFALLBACK);
   
-        /** Default main branch name */
-        public static string MASTER = "master";
->>>>>>> cc1ff50b
-
         /// <summary>
 		/// Default main branch name
         /// </summary>
