﻿/*
 * Copyright (C) 2009, Google Inc.
 *
 * All rights reserved.
 *
 * Redistribution and use in source and binary forms, with or
 * without modification, are permitted provided that the following
 * conditions are met:
 *
 * - Redistributions of source code must retain the above copyright
 *   notice, this list of conditions and the following disclaimer.
 *
 * - Redistributions in binary form must reproduce the above
 *   copyright notice, this list of conditions and the following
 *   disclaimer in the documentation and/or other materials provided
 *   with the distribution.
 *
 * - Neither the name of the Git Development Community nor the
 *   names of its contributors may be used to endorse or promote
 *   products derived from this software without specific prior
 *   written permission.
 *
 * THIS SOFTWARE IS PROVIDED BY THE COPYRIGHT HOLDERS AND
 * CONTRIBUTORS "AS IS" AND ANY EXPRESS OR IMPLIED WARRANTIES,
 * INCLUDING, BUT NOT LIMITED TO, THE IMPLIED WARRANTIES
 * OF MERCHANTABILITY AND FITNESS FOR A PARTICULAR PURPOSE
 * ARE DISCLAIMED. IN NO EVENT SHALL THE COPYRIGHT OWNER OR
 * CONTRIBUTORS BE LIABLE FOR ANY DIRECT, INDIRECT, INCIDENTAL,
 * SPECIAL, EXEMPLARY, OR CONSEQUENTIAL DAMAGES (INCLUDING, BUT
 * NOT LIMITED TO, PROCUREMENT OF SUBSTITUTE GOODS OR SERVICES;
 * LOSS OF USE, DATA, OR PROFITS; OR BUSINESS INTERRUPTION) HOWEVER
 * CAUSED AND ON ANY THEORY OF LIABILITY, WHETHER IN CONTRACT,
 * STRICT LIABILITY, OR TORT (INCLUDING NEGLIGENCE OR OTHERWISE)
 * ARISING IN ANY WAY OUT OF THE USE OF THIS SOFTWARE, EVEN IF
 * ADVISED OF THE POSSIBILITY OF SUCH DAMAGE.
 */

using System.Collections.Generic;
using System.IO;
using GitSharp.Exceptions;
using GitSharp.Util;

namespace GitSharp
{
    public class RepositoryCache
    {
        private static readonly RepositoryCache Cache = new RepositoryCache();

        public static RepositoryCache Instance
        {
            get { return Cache; }
        }

        public static Repository open(Key location)
        {
            return open(location, true);
        }

        public static Repository open(Key location, bool mustExist)
        {
            return Cache.openRepository(location, mustExist);
        }

        public static void register(Repository db)
        {
            Cache.registerRepository(FileKey.exact(db.Directory), db);
        }

        public static void close(Repository db)
        {
            Cache.unregisterRepository(FileKey.exact(db.Directory));
        }

        public static void clear()
        {
            Cache.clearAll();
        }

        private readonly Dictionary<Key, WeakReference<Repository>> cacheMap;
        private readonly Lock[] openLocks;

        public RepositoryCache()
        {
            cacheMap = new Dictionary<Key, WeakReference<Repository>>();
            openLocks = new Lock[4];
            for (int i = 0; i < openLocks.Length; i++)
                openLocks[i] = new Lock();
        }

        private Repository openRepository(Key location, bool mustExist)
        {
            WeakReference<Repository> @ref = cacheMap.GetValue(location);
            Repository db = @ref != null ? @ref.get() : null;

            if (db == null)
            {
                lock (lockFor(location))
                {
                    @ref = cacheMap.GetValue(location);
                    db = @ref != null ? @ref.get() : null;
                    if (db == null)
                    {
                        db = location.open(mustExist);
                        @ref = new WeakReference<Repository>(db);
                        cacheMap.AddOrReplace(location, @ref);
                    }
                }
            }

            db.IncrementOpen();
            return db;
        }

        private void registerRepository(Key location, Repository db)
        {
            db.IncrementOpen();
            WeakReference<Repository> newRef = new WeakReference<Repository>(db);
            WeakReference<Repository> oldRef = cacheMap.put(location, newRef);
            Repository oldDb = oldRef != null ? oldRef.get() : null;
            if (oldDb != null)
                oldDb.Close();

        }

        private void unregisterRepository(Key location)
        {
            WeakReference<Repository> oldRef = cacheMap.GetValue(location);
            cacheMap.Remove(location);
            Repository oldDb = oldRef != null ? oldRef.get() : null;
            if (oldDb != null)
                oldDb.Close();
        }

        private void clearAll()
        {
            for (int stage = 0; stage < 2; stage++)
            {
                foreach (KeyValuePair<Key, WeakReference<Repository>> e in cacheMap)
                {
                    Repository db = e.Value.get();
                    if (db != null)
                        db.Close();

                    cacheMap.Remove(e.Key);
                }
            }
        }

        private Lock lockFor(Key location)
        {
            return openLocks[(((uint) location.GetHashCode()) >> 1)%openLocks.Length];
        }

        private class Lock
        {
        } ;

        public interface Key
        {
            Repository open(bool mustExist);
        }

        public class FileKey : Key
        {
            public static FileKey exact(DirectoryInfo dir)
            {
                return new FileKey(dir);
            }

            public static FileKey lenient(DirectoryInfo dir)
            {
                DirectoryInfo gitdir = resolve(dir);
                return new FileKey(gitdir ?? dir);
            }

            private readonly DirectoryInfo path;

            public FileKey(DirectoryInfo dir)
            {
                path = dir;
            }

            public DirectoryInfo getFile()
            {
                return path;
            }

            public Repository open(bool mustExist)
            {
                if (mustExist && !isGitRepository(path))
                    throw new RepositoryNotFoundException(path);
                return new Repository(path);
            }

            public override int GetHashCode()
            {
                return path.FullName.GetHashCode();
            }

            public override bool Equals(object obj)
            {
                return obj is FileKey && path.FullName.Equals(((FileKey) obj).path.FullName);
            }

            public override string ToString()
            {
                return path.FullName;
            }

            public static bool isGitRepository(DirectoryInfo dir)
            {
                return FS.resolve(dir, "objects").Exists && FS.resolve(dir, "refs").Exists &&
                       isValidHead(new FileInfo(Path.Combine(dir.FullName, Constants.HEAD)));
            }

            private static bool isValidHead(FileInfo head)
            {
                string r = readFirstLine(head);
                return head.Exists && r != null && (r.StartsWith("ref: refs/") || ObjectId.IsId(r));
            }

            private static string readFirstLine(FileInfo head)
            {
                try
                {
                    byte[] buf = NB.ReadFully(head, 4096);
                    int n = buf.Length;
                    if (n == 0)
                        return null;
                    if (buf[n - 1] == '\n')
                        n--;
                    return RawParseUtils.decode(buf, 0, n);
                }
                catch (IOException)
                {
                    return null;
                }
            }

        	private static DirectoryInfo resolve(DirectoryInfo directory)
            {
                if (isGitRepository(directory))
<<<<<<< HEAD
                    return directory;
                if (isGitRepository(new DirectoryInfo(Path.Combine(directory.FullName, ".git"))))
                    return new DirectoryInfo(Path.Combine(directory.FullName, ".git"));
=======
                {
                	return directory;
                }

				if (isGitRepository(new DirectoryInfo(Path.Combine(directory.FullName, ".git"))))
				{
					return new DirectoryInfo(Path.Combine(directory.FullName, ".git"));
				}
>>>>>>> 0a2b9909

                string name = directory.Name;
                DirectoryInfo parent = directory.Parent;
                if (isGitRepository(new DirectoryInfo(Path.Combine(parent.FullName, name + ".git"))))
                {
                	return new DirectoryInfo(Path.Combine(parent.FullName, name + ".git"));
                }

                return null;
            }
        }
    }

}<|MERGE_RESOLUTION|>--- conflicted
+++ resolved
@@ -35,236 +35,230 @@
  * ADVISED OF THE POSSIBILITY OF SUCH DAMAGE.
  */
 
-using System.Collections.Generic;
-using System.IO;
-using GitSharp.Exceptions;
-using GitSharp.Util;
+using System.Collections.Generic;
+using System.IO;
+using GitSharp.Exceptions;
+using GitSharp.Util;
+
+namespace GitSharp
+{
+    public class RepositoryCache
+    {
+        private static readonly RepositoryCache Cache = new RepositoryCache();
+
+        public static RepositoryCache Instance
+        {
+            get { return Cache; }
+        }
+
+        public static Repository open(Key location)
+        {
+            return open(location, true);
+        }
+
+        public static Repository open(Key location, bool mustExist)
+        {
+            return Cache.openRepository(location, mustExist);
+        }
+
+        public static void register(Repository db)
+        {
+            Cache.registerRepository(FileKey.exact(db.Directory), db);
+        }
+
+        public static void close(Repository db)
+        {
+            Cache.unregisterRepository(FileKey.exact(db.Directory));
+        }
+
+        public static void clear()
+        {
+            Cache.clearAll();
+        }
+
+        private readonly Dictionary<Key, WeakReference<Repository>> cacheMap;
+        private readonly Lock[] openLocks;
+
+        public RepositoryCache()
+        {
+            cacheMap = new Dictionary<Key, WeakReference<Repository>>();
+            openLocks = new Lock[4];
+            for (int i = 0; i < openLocks.Length; i++)
+                openLocks[i] = new Lock();
+        }
+
+        private Repository openRepository(Key location, bool mustExist)
+        {
+            WeakReference<Repository> @ref = cacheMap.GetValue(location);
+            Repository db = @ref != null ? @ref.get() : null;
 
-namespace GitSharp
-{
-    public class RepositoryCache
-    {
-        private static readonly RepositoryCache Cache = new RepositoryCache();
-
-        public static RepositoryCache Instance
-        {
-            get { return Cache; }
-        }
-
-        public static Repository open(Key location)
-        {
-            return open(location, true);
-        }
-
-        public static Repository open(Key location, bool mustExist)
-        {
-            return Cache.openRepository(location, mustExist);
-        }
-
-        public static void register(Repository db)
-        {
-            Cache.registerRepository(FileKey.exact(db.Directory), db);
-        }
-
-        public static void close(Repository db)
-        {
-            Cache.unregisterRepository(FileKey.exact(db.Directory));
-        }
-
-        public static void clear()
-        {
-            Cache.clearAll();
-        }
-
-        private readonly Dictionary<Key, WeakReference<Repository>> cacheMap;
-        private readonly Lock[] openLocks;
-
-        public RepositoryCache()
-        {
-            cacheMap = new Dictionary<Key, WeakReference<Repository>>();
-            openLocks = new Lock[4];
-            for (int i = 0; i < openLocks.Length; i++)
-                openLocks[i] = new Lock();
-        }
-
-        private Repository openRepository(Key location, bool mustExist)
-        {
-            WeakReference<Repository> @ref = cacheMap.GetValue(location);
-            Repository db = @ref != null ? @ref.get() : null;
-
-            if (db == null)
-            {
-                lock (lockFor(location))
-                {
-                    @ref = cacheMap.GetValue(location);
-                    db = @ref != null ? @ref.get() : null;
-                    if (db == null)
-                    {
-                        db = location.open(mustExist);
-                        @ref = new WeakReference<Repository>(db);
-                        cacheMap.AddOrReplace(location, @ref);
-                    }
-                }
-            }
-
-            db.IncrementOpen();
-            return db;
-        }
-
-        private void registerRepository(Key location, Repository db)
-        {
-            db.IncrementOpen();
-            WeakReference<Repository> newRef = new WeakReference<Repository>(db);
-            WeakReference<Repository> oldRef = cacheMap.put(location, newRef);
-            Repository oldDb = oldRef != null ? oldRef.get() : null;
-            if (oldDb != null)
-                oldDb.Close();
-
-        }
-
-        private void unregisterRepository(Key location)
-        {
-            WeakReference<Repository> oldRef = cacheMap.GetValue(location);
-            cacheMap.Remove(location);
-            Repository oldDb = oldRef != null ? oldRef.get() : null;
-            if (oldDb != null)
-                oldDb.Close();
-        }
-
-        private void clearAll()
-        {
-            for (int stage = 0; stage < 2; stage++)
-            {
-                foreach (KeyValuePair<Key, WeakReference<Repository>> e in cacheMap)
-                {
-                    Repository db = e.Value.get();
-                    if (db != null)
-                        db.Close();
-
-                    cacheMap.Remove(e.Key);
-                }
-            }
-        }
-
-        private Lock lockFor(Key location)
-        {
-            return openLocks[(((uint) location.GetHashCode()) >> 1)%openLocks.Length];
-        }
-
-        private class Lock
-        {
-        } ;
-
-        public interface Key
-        {
-            Repository open(bool mustExist);
-        }
-
-        public class FileKey : Key
-        {
-            public static FileKey exact(DirectoryInfo dir)
-            {
-                return new FileKey(dir);
-            }
-
-            public static FileKey lenient(DirectoryInfo dir)
-            {
-                DirectoryInfo gitdir = resolve(dir);
-                return new FileKey(gitdir ?? dir);
-            }
-
-            private readonly DirectoryInfo path;
-
-            public FileKey(DirectoryInfo dir)
-            {
-                path = dir;
-            }
-
-            public DirectoryInfo getFile()
-            {
-                return path;
-            }
-
-            public Repository open(bool mustExist)
-            {
-                if (mustExist && !isGitRepository(path))
-                    throw new RepositoryNotFoundException(path);
-                return new Repository(path);
-            }
-
-            public override int GetHashCode()
-            {
-                return path.FullName.GetHashCode();
-            }
-
-            public override bool Equals(object obj)
-            {
-                return obj is FileKey && path.FullName.Equals(((FileKey) obj).path.FullName);
-            }
-
-            public override string ToString()
-            {
-                return path.FullName;
-            }
-
-            public static bool isGitRepository(DirectoryInfo dir)
-            {
-                return FS.resolve(dir, "objects").Exists && FS.resolve(dir, "refs").Exists &&
-                       isValidHead(new FileInfo(Path.Combine(dir.FullName, Constants.HEAD)));
-            }
-
-            private static bool isValidHead(FileInfo head)
-            {
-                string r = readFirstLine(head);
-                return head.Exists && r != null && (r.StartsWith("ref: refs/") || ObjectId.IsId(r));
-            }
-
-            private static string readFirstLine(FileInfo head)
-            {
-                try
-                {
-                    byte[] buf = NB.ReadFully(head, 4096);
-                    int n = buf.Length;
-                    if (n == 0)
-                        return null;
-                    if (buf[n - 1] == '\n')
-                        n--;
-                    return RawParseUtils.decode(buf, 0, n);
-                }
-                catch (IOException)
-                {
-                    return null;
-                }
-            }
-
-        	private static DirectoryInfo resolve(DirectoryInfo directory)
-            {
-                if (isGitRepository(directory))
-<<<<<<< HEAD
-                    return directory;
-                if (isGitRepository(new DirectoryInfo(Path.Combine(directory.FullName, ".git"))))
-                    return new DirectoryInfo(Path.Combine(directory.FullName, ".git"));
-=======
-                {
-                	return directory;
+            if (db == null)
+            {
+                lock (lockFor(location))
+                {
+                    @ref = cacheMap.GetValue(location);
+                    db = @ref != null ? @ref.get() : null;
+                    if (db == null)
+                    {
+                        db = location.open(mustExist);
+                        @ref = new WeakReference<Repository>(db);
+                        cacheMap.AddOrReplace(location, @ref);
+                    }
+                }
+            }
+
+            db.IncrementOpen();
+            return db;
+        }
+
+        private void registerRepository(Key location, Repository db)
+        {
+            db.IncrementOpen();
+            WeakReference<Repository> newRef = new WeakReference<Repository>(db);
+            WeakReference<Repository> oldRef = cacheMap.put(location, newRef);
+            Repository oldDb = oldRef != null ? oldRef.get() : null;
+            if (oldDb != null)
+                oldDb.Close();
+
+        }
+
+        private void unregisterRepository(Key location)
+        {
+            WeakReference<Repository> oldRef = cacheMap.GetValue(location);
+            cacheMap.Remove(location);
+            Repository oldDb = oldRef != null ? oldRef.get() : null;
+            if (oldDb != null)
+                oldDb.Close();
+        }
+
+        private void clearAll()
+        {
+            for (int stage = 0; stage < 2; stage++)
+            {
+                foreach (KeyValuePair<Key, WeakReference<Repository>> e in cacheMap)
+                {
+                    Repository db = e.Value.get();
+                    if (db != null)
+                        db.Close();
+
+                    cacheMap.Remove(e.Key);
+                }
+            }
+        }
+
+        private Lock lockFor(Key location)
+        {
+            return openLocks[(((uint) location.GetHashCode()) >> 1)%openLocks.Length];
+        }
+
+        private class Lock
+        {
+        } ;
+
+        public interface Key
+        {
+            Repository open(bool mustExist);
+        }
+
+        public class FileKey : Key
+        {
+            public static FileKey exact(DirectoryInfo dir)
+            {
+                return new FileKey(dir);
+            }
+
+            public static FileKey lenient(DirectoryInfo dir)
+            {
+                DirectoryInfo gitdir = resolve(dir);
+                return new FileKey(gitdir ?? dir);
+            }
+
+            private readonly DirectoryInfo path;
+
+            public FileKey(DirectoryInfo dir)
+            {
+                path = dir;
+            }
+
+            public DirectoryInfo getFile()
+            {
+                return path;
+            }
+
+            public Repository open(bool mustExist)
+            {
+                if (mustExist && !isGitRepository(path))
+                    throw new RepositoryNotFoundException(path);
+                return new Repository(path);
+            }
+
+            public override int GetHashCode()
+            {
+                return path.FullName.GetHashCode();
+            }
+
+            public override bool Equals(object obj)
+            {
+                return obj is FileKey && path.FullName.Equals(((FileKey) obj).path.FullName);
+            }
+
+            public override string ToString()
+            {
+                return path.FullName;
+            }
+
+            public static bool isGitRepository(DirectoryInfo dir)
+            {
+                return FS.resolve(dir, "objects").Exists && FS.resolve(dir, "refs").Exists &&
+                       isValidHead(new FileInfo(Path.Combine(dir.FullName, Constants.HEAD)));
+            }
+
+            private static bool isValidHead(FileInfo head)
+            {
+                string r = readFirstLine(head);
+                return head.Exists && r != null && (r.StartsWith("ref: refs/") || ObjectId.IsId(r));
+            }
+
+            private static string readFirstLine(FileInfo head)
+            {
+                try
+                {
+                    byte[] buf = NB.ReadFully(head, 4096);
+                    int n = buf.Length;
+                    if (n == 0)
+                        return null;
+                    if (buf[n - 1] == '\n')
+                        n--;
+                    return RawParseUtils.decode(buf, 0, n);
+                }
+                catch (IOException)
+                {
+                    return null;
+                }
+            }
+
+        	private static DirectoryInfo resolve(DirectoryInfo directory)
+            {
+                if (isGitRepository(directory))
+                {
+                    return directory;
                 }
 
 				if (isGitRepository(new DirectoryInfo(Path.Combine(directory.FullName, ".git"))))
 				{
-					return new DirectoryInfo(Path.Combine(directory.FullName, ".git"));
-				}
->>>>>>> 0a2b9909
-
-                string name = directory.Name;
-                DirectoryInfo parent = directory.Parent;
-                if (isGitRepository(new DirectoryInfo(Path.Combine(parent.FullName, name + ".git"))))
-                {
-                	return new DirectoryInfo(Path.Combine(parent.FullName, name + ".git"));
-                }
-
-                return null;
-            }
-        }
-    }
-
+                    return new DirectoryInfo(Path.Combine(directory.FullName, ".git"));
+				}
+
+                string name = directory.Name;
+                DirectoryInfo parent = directory.Parent;
+                if (isGitRepository(new DirectoryInfo(Path.Combine(parent.FullName, name + ".git"))))
+                {
+                    return new DirectoryInfo(Path.Combine(parent.FullName, name + ".git"));
+                }
+
+                return null;
+            }
+        }
+    }
+
 }