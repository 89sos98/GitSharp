--- conflicted
+++ resolved
@@ -1,4 +1,3 @@
-<<<<<<< HEAD
 ﻿/*
  * Copyright (C) 2008, Shawn O. Pearce <spearce@spearce.org>
  * Copyright (C) 2008, Kevin Thompson <kevin.thompson@theautomaters.com>
@@ -597,604 +596,4 @@
 			}
 		}
 	}
-=======
-﻿/*
- * Copyright (C) 2008, Shawn O. Pearce <spearce@spearce.org>
- * Copyright (C) 2008, Kevin Thompson <kevin.thompson@theautomaters.com>
- * Copyright (C) 2009, Henon <meinrad.recheis@gmail.com>
- * Copyright (C) 2009, Gil Ran <gilrun@gmail.com>
- *
- * All rights reserved.
- *
- * Redistribution and use in source and binary forms, with or
- * without modification, are permitted provided that the following
- * conditions are met:
- *
- * - Redistributions of source code must retain the above copyright
- *   notice, this list of conditions and the following disclaimer.
- *
- * - Redistributions in binary form must reproduce the above
- *   copyright notice, this list of conditions and the following
- *   disclaimer in the documentation and/or other materials provided
- *   with the distribution.
- *
- * - Neither the name of the Git Development Community nor the
- *   names of its contributors may be used to endorse or promote
- *   products derived from this software without specific prior
- *   written permission.
- *
- * THIS SOFTWARE IS PROVIDED BY THE COPYRIGHT HOLDERS AND
- * CONTRIBUTORS "AS IS" AND ANY EXPRESS OR IMPLIED WARRANTIES,
- * INCLUDING, BUT NOT LIMITED TO, THE IMPLIED WARRANTIES
- * OF MERCHANTABILITY AND FITNESS FOR A PARTICULAR PURPOSE
- * ARE DISCLAIMED. IN NO EVENT SHALL THE COPYRIGHT OWNER OR
- * CONTRIBUTORS BE LIABLE FOR ANY DIRECT, INDIRECT, INCIDENTAL,
- * SPECIAL, EXEMPLARY, OR CONSEQUENTIAL DAMAGES (INCLUDING, BUT
- * NOT LIMITED TO, PROCUREMENT OF SUBSTITUTE GOODS OR SERVICES;
- * LOSS OF USE, DATA, OR PROFITS; OR BUSINESS INTERRUPTION) HOWEVER
- * CAUSED AND ON ANY THEORY OF LIABILITY, WHETHER IN CONTRACT,
- * STRICT LIABILITY, OR TORT (INCLUDING NEGLIGENCE OR OTHERWISE)
- * ARISING IN ANY WAY OUT OF THE USE OF THIS SOFTWARE, EVEN IF
- * ADVISED OF THE POSSIBILITY OF SUCH DAMAGE.
- */
-
-using System;
-using System.IO;
-using GitSharp.RevWalk;
-using GitSharp.Exceptions;
-using GitSharp.Util;
-
-namespace GitSharp
-{
-	public class RefUpdate
-	{
-		public enum RefUpdateResult
-		{
-			/// <summary>
-			/// The ref update/Delete has not been attempted by the caller.
-			/// </summary>
-			NotAttempted,
-
-			/// <summary>
-			/// The ref could not be locked for update/Delete.
-			/// This is generally a transient failure and is usually caused by
-			/// another process trying to access the ref at the same time as this
-			/// process was trying to update it. It is possible a future operation
-			/// will be successful.
-			/// </summary>
-			/// 
-
-			LockFailure,
-			/// <summary>
-			/// Same value already stored.
-			/// 
-			/// Both the old value and the new value are identical. No change was
-			/// necessary for an update. For Delete the branch is removed.
-			/// </summary>
-			NoChange,
-
-			/// <summary>
-			/// The ref was created locally for an update, but ignored for Delete.
-			/// <para>
-			/// The ref did not exist when the update started, but it was created
-			/// successfully with the new value.
-			/// </para>
-			/// </summary>
-			New,
-
-			/// <summary>
-			/// The ref had to be forcefully updated/deleted.
-			/// <para>
-			/// The ref already existed but its old value was not fully merged into
-			/// the new value. The configuration permitted a forced update to take
-			/// place, so ref now contains the new value. History associated with the
-			/// objects not merged may no longer be reachable.
-			/// </para>
-			/// </summary>
-			Forced,
-
-			/// <summary>
-			/// The ref was updated/deleted in a fast-forward way.
-			/// <para>
-			/// The tracking ref already existed and its old value was fully merged
-			/// into the new value. No history was made unreachable.
-			/// </para>
-			/// </summary>
-			FastForward,
-
-			/// <summary>
-			/// Not a fast-forward and not stored.
-			/// <para>
-			/// The tracking ref already existed but its old value was not fully
-			/// merged into the new value. The configuration did not allow a forced
-			/// update/Delete to take place, so ref still contains the old value. No
-			/// previous history was lost.
-			/// </para>
-			/// </summary>
-			Rejected,
-
-			/// <summary>
-			/// Rejected because trying to Delete the current branch.
-			/// <para>
-			/// Has no meaning for update.
-			/// </para>
-			/// </summary>
-			RejectedCurrentBranch,
-
-			/// <summary>
-			/// The ref was probably not updated/deleted because of I/O error.
-			/// <para>
-			/// Unexpected I/O error occurred when writing new ref. Such error may
-			/// result in uncertain state, but most probably ref was not updated.
-			/// </para><para>
-			/// This kind of error doesn't include <see cref="LockFailure"/>, 
-			/// which is a different case.
-			/// </para>
-			/// </summary>
-			IOFailure,
-
-			/// <summary>
-			/// The ref was renamed from another name
-			/// </summary>
-			Renamed
-		}
-
-		// Repository the ref is stored in.
-		private readonly RefDatabase _db;
-
-		// Location of the loose file holding the value of this ref.
-		private readonly FileInfo _looseFile;
-
-		private readonly Ref _ref;
-
-		// New value the caller wants this ref to have.
-		private ObjectId _newValue;
-
-		// Message the caller wants included in the reflog.
-		private string _refLogMessage;
-
-		// Should the Result value be appended to the log message.
-		private bool _refLogIncludeResult;
-
-		// If non-null, the value that the old object id must have to continue.
-		private ObjectId _expValue;
-
-
-		public RefUpdate(RefDatabase refDb, Ref r, FileInfo f)
-		{
-			_db = refDb;
-			_ref = r;
-			OldObjectId = r.ObjectId;
-			_looseFile = f;
-			Result = RefUpdateResult.NotAttempted;
-		}
-
-		/// <summary>
-		/// Gets the repository the updated ref resides in
-		/// </summary>
-		public Repository Repository
-		{
-			get { return _db.Repository; }
-		}
-
-		/// <summary>
-		/// Gets the name of the ref this update will operate on.
-		/// </summary>
-		public string Name
-		{
-			get { return _ref.Name; }
-		}
-
-		/// <summary>
-		/// Gets the new value the ref will be (or was) updated to.
-		/// </summary>
-		public ObjectId NewObjectId
-		{
-			get { return _newValue; }
-			set { _newValue = value.Copy(); }
-		}
-
-		/// <summary>
-		/// Gets the expected value of the ref after the lock is taken, but before
-		/// update occurs. Null to avoid the compare and swap test. Use
-		/// <see cref="ObjectId.ZeroId"/> to indicate expectation of a
-		/// non-existant ref.
-		/// </summary>
-		public ObjectId ExpectedOldObjectId
-		{
-			get { return _expValue; }
-			set { _expValue = value != null ? value.ToObjectId() : null; }
-		}
-
-		/// <summary>
-		/// If this update wants to forcefully change the ref.
-		/// </summary>
-		public bool IsForceUpdate { get; set; }
-
-		/// <summary>
-		/// Gets the identity of the user making the change in the reflog.
-		/// </summary>
-		public PersonIdent RefLogIdent { get; set; }
-
-		/// <summary>
-		/// The old value of the ref, prior to the update being attempted.
-		/// <para>
-		/// This value may differ before and after the update method. Initially it is
-		/// populated with the value of the ref before the lock is taken, but the old
-		/// value may change if someone else modified the ref between the time we
-		/// last read it and when the ref was locked for update.
-		/// </para>
-		/// </summary>
-		public ObjectId OldObjectId { get; private set; }
-
-		/// <summary>
-		/// Gets the status of this update.
-		/// </summary>
-		public RefUpdateResult Result { get; private set; }
-
-		public string GetRefLogMessage()
-		{
-			return _refLogMessage;
-		}
-
-		public void SetRefLogMessage(string msg, bool appendStatus)
-		{
-			if (string.IsNullOrEmpty(msg))
-			{
-				if (appendStatus)
-				{
-					_refLogMessage = string.Empty;
-					_refLogIncludeResult = true;
-				}
-				else
-				{
-					DisableRefLog();
-				}
-
-			}
-			else
-			{
-				_refLogMessage = msg;
-				_refLogIncludeResult = appendStatus;
-			}
-		}
-
-		private void RequireCanDoUpdate()
-		{
-			if (_newValue == null)
-			{
-				throw new InvalidOperationException("A NewObjectId is required.");
-			}
-		}
-
-		public void DisableRefLog()
-		{
-			_refLogMessage = null;
-			_refLogIncludeResult = false;
-		}
-
-		public RefUpdateResult ForceUpdate()
-		{
-			IsForceUpdate = true;
-			return Update();
-		}
-
-		/// <summary>
-		/// Gracefully update the ref to the new value.
-		/// <para>
-		/// Merge test will be performed according to {@link #isForceUpdate()}.
-		/// </para><para>
-		/// This is the same as:
-		/// <example>
-		/// return Update(new RevWalk(repository));
-		/// </example>
-		/// </summary>
-		/// <returns>the result status of the update.</returns>
-		public RefUpdateResult Update()
-		{
-			return Update(new RevWalk.RevWalk(_db.Repository));
-		}
-
-		/// <summary>
-		/// Gracefully update the ref to the new value.
-		/// </summary>
-		/// <param name="walk">
-		/// A <see cref="RevWalk"/> instance this update command can borrow to 
-		/// perform the merge test. The walk will be reset to perform the test.
-		/// </param>
-		/// <returns>The result status of the update.</returns>
-		public RefUpdateResult Update(RevWalk.RevWalk walk)
-		{
-			RequireCanDoUpdate();
-			try
-			{
-				return Result = UpdateImpl(walk, new UpdateStore(this));
-			}
-			catch (IOException)
-			{
-				Result = RefUpdateResult.IOFailure;
-				throw;
-			}
-		}
-
-		private RefUpdateResult UpdateImpl(RevWalk.RevWalk walk, StoreBase store)
-		{
-			int lastSlash = Name.LastIndexOf('/');
-			if (lastSlash > 0)
-			{
-				if (Repository.getAllRefs().ContainsKey(Name.Slice(0, lastSlash)))
-				{
-					return RefUpdateResult.LockFailure;
-				}
-			}
-
-			string rName = Name + "/";
-			foreach (Ref r in Repository.getAllRefs().Values)
-			{
-				if (r.Name.StartsWith(rName))
-				{
-					return RefUpdateResult.LockFailure;
-				}
-			}
-
-			var @lock = new LockFile(_looseFile);
-			if (!@lock.Lock())
-			{
-				return RefUpdateResult.LockFailure;
-			}
-
-			try
-			{
-				OldObjectId = _db.IdOf(Name);
-				if (_expValue != null)
-				{
-					ObjectId o = OldObjectId ?? ObjectId.ZeroId;
-					if (!_expValue.Equals(o))
-					{
-						return RefUpdateResult.LockFailure;
-					}
-				}
-
-				if (OldObjectId == null)
-				{
-					return store.Store(@lock, RefUpdateResult.New);
-				}
-
-				RevObject newObj = SafeParse(walk, _newValue);
-				RevObject oldObj = SafeParse(walk, OldObjectId);
-				if (newObj == oldObj)
-				{
-					return store.Store(@lock, RefUpdateResult.NoChange);
-				}
-
-				if (newObj is RevCommit && oldObj is RevCommit)
-				{
-					if (walk.isMergedInto((RevCommit)oldObj, (RevCommit)newObj))
-					{
-						return store.Store(@lock, RefUpdateResult.FastForward);
-					}
-				}
-
-				if (IsForceUpdate)
-				{
-					return store.Store(@lock, RefUpdateResult.Forced);
-				}
-
-				return RefUpdateResult.Rejected;
-			}
-			finally
-			{
-				@lock.Unlock();
-			}
-		}
-
-		/// <summary>
-		/// Delete the ref.
-		/// <para>
-		/// This is the same as:
-		/// <example>
-		/// return Delete(new RevWalk(repository));
-		/// </example>
-		/// </summary>
-		/// <returns>The result status of the Delete.</returns>
-		public RefUpdateResult Delete()
-		{
-			return Delete(new RevWalk.RevWalk(_db.Repository));
-		}
-
-		/// <summary>
-		/// Delete the ref.
-		/// </summary>
-		/// <param name="walk">
-		/// A <see cref="RevWalk"/> instance this Delete command can borrow to 
-		/// perform the merge test. The walk will be reset to perform the test.
-		/// </param>
-		/// <returns>The result status of the Delete.</returns>
-		public RefUpdateResult Delete(RevWalk.RevWalk walk)
-		{
-			if (Name.StartsWith(Constants.R_HEADS))
-			{
-				Ref head = _db.ReadRef(Constants.HEAD);
-				if (head != null && Name.Equals(head.Name))
-				{
-					return Result = RefUpdateResult.RejectedCurrentBranch;
-				}
-			}
-
-			try
-			{
-				return Result = UpdateImpl(walk, new DeleteStore(this));
-			}
-			catch (IOException)
-			{
-				Result = RefUpdateResult.IOFailure;
-				throw;
-			}
-		}
-
-		private static RevObject SafeParse(RevWalk.RevWalk rw, AnyObjectId id)
-		{
-			try
-			{
-				return id != null ? rw.parseAny(id) : null;
-			}
-			catch (MissingObjectException)
-			{
-				// We can expect some objects to be missing, like if we are
-				// trying to force a deletion of a branch and the object it
-				// points to has been pruned from the database due to freak
-				// corruption accidents (it happens with 'git new-work-dir').
-				//
-				return null;
-			}
-		}
-
-		private RefUpdateResult UpdateRepositoryStore(LockFile @lock, RefUpdateResult status)
-		{
-			if (status == RefUpdateResult.NoChange) return status;
-
-			@lock.NeedStatInformation = true;
-			@lock.Write(_newValue);
-
-			string msg = GetRefLogMessage();
-
-			if (!string.IsNullOrEmpty(msg))
-			{
-				if (_refLogIncludeResult)
-				{
-					String strResult = ToResultString(status);
-					if (strResult != null)
-					{
-						msg = !string.IsNullOrEmpty(msg) ? msg + ": " + strResult : strResult;
-					}
-				}
-				RefLogWriter.append(this, msg);
-			}
-
-			if (!@lock.Commit())
-			{
-				return RefUpdateResult.LockFailure;
-			}
-
-			_db.Stored(_ref.OriginalName, _ref.Name, _newValue, @lock.CommitLastModified);
-			return status;
-		}
-
-		private static string ToResultString(RefUpdateResult status)
-		{
-			switch (status)
-			{
-				case RefUpdateResult.Forced:
-					return "forced-update";
-
-				case RefUpdateResult.FastForward:
-					return "fast forward";
-
-				case RefUpdateResult.New:
-					return "created";
-
-				default:
-					return null;
-			}
-		}
-
-		internal static int Count(string s, char c)
-		{
-			int count = 0;
-			for (int p = s.IndexOf(c); p >= 0; p = s.IndexOf(c, p + 1))
-			{
-				count++;
-			}
-			return count;
-		}
-
-		#region Nested Types
-
-		private abstract class StoreBase
-		{
-			private readonly RefUpdate _refUpdate;
-
-			protected RefUpdate RefUpdate
-			{
-				get { return _refUpdate; }
-			}
-
-			protected StoreBase(RefUpdate refUpdate)
-			{
-				_refUpdate = refUpdate;
-			}
-
-			public abstract RefUpdateResult Store(LockFile lockFile, RefUpdateResult status);
-		}
-
-		private class UpdateStore : StoreBase
-		{
-			public UpdateStore(RefUpdate refUpdate) : base(refUpdate) { }
-
-			public override RefUpdateResult Store(LockFile lockFile, RefUpdateResult status)
-			{
-				return RefUpdate.UpdateRepositoryStore(lockFile, status);
-			}
-		}
-
-		private class DeleteStore : StoreBase
-		{
-			public DeleteStore(RefUpdate refUpdate) : base(refUpdate) { }
-
-			public override RefUpdateResult Store(LockFile @lock, RefUpdateResult status)
-			{
-				var storage = RefUpdate._ref.StorageFormat;
-				if (storage == Ref.Storage.New)
-				{
-					return status;
-				}
-
-				if (storage.IsPacked)
-				{
-					RefUpdate._db.RemovePackedRef(RefUpdate._ref.Name);
-				}
-
-				int levels = Count(RefUpdate._ref.Name, '/') - 2;
-
-				// Delete logs _before_ unlocking
-				DirectoryInfo gitDir = RefUpdate._db.Repository.Directory;
-				var logDir = new DirectoryInfo(gitDir + "/" + Constants.LOGS);
-				DeleteFileAndEmptyDir(new FileInfo(logDir + "/" + RefUpdate._ref.Name), levels);
-
-				// We have to unlock before (maybe) deleting the parent directories
-				@lock.Unlock();
-				if (storage.IsLoose)
-				{
-					DeleteFileAndEmptyDir(RefUpdate._looseFile, levels);
-				}
-				return status;
-			}
-
-			private static void DeleteFileAndEmptyDir(FileInfo file, int depth)
-			{
-				if (!file.Exists) return;
-
-				file.Delete();
-				file.Refresh();
-				if (file.Exists)
-				{
-					throw new IOException("File cannot be deleted: " + file);
-				}
-				DeleteEmptyDir(file.Directory, depth);
-			}
-		}
-
-		#endregion
-
-		internal static void DeleteEmptyDir(DirectoryInfo dir, int depth)
-		{
-			for (; depth > 0 && dir != null; depth--)
-			{
-				dir.Delete();
-				if (dir.Exists) break;
-				dir = dir.Parent;
-			}
-		}
-	}
->>>>>>> 53627dfb
 }