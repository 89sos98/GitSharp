--- conflicted
+++ resolved
@@ -1,299 +1,230 @@
-﻿/*
- * Copyright (C) 2009, Henon <meinrad.recheis@gmail.com>
- *
- * All rights reserved.
- *
- * Redistribution and use in source and binary forms, with or
- * without modification, are permitted provided that the following
- * conditions are met:
- *
- * - Redistributions of source code must retain the above copyright
- *   notice, this list of conditions and the following disclaimer.
- *
- * - Redistributions in binary form must reproduce the above
- *   copyright notice, this list of conditions and the following
- *   disclaimer in the documentation and/or other materials provided
- *   with the distribution.
- *
- * - Neither the name of the Git Development Community nor the
- *   names of its contributors may be used to endorse or promote
- *   products derived from this software without specific prior
- *   written permission.
- *
- * THIS SOFTWARE IS PROVIDED BY THE COPYRIGHT HOLDERS AND
- * CONTRIBUTORS "AS IS" AND ANY EXPRESS OR IMPLIED WARRANTIES,
- * INCLUDING, BUT NOT LIMITED TO, THE IMPLIED WARRANTIES
- * OF MERCHANTABILITY AND FITNESS FOR A PARTICULAR PURPOSE
- * ARE DISCLAIMED. IN NO EVENT SHALL THE COPYRIGHT OWNER OR
- * CONTRIBUTORS BE LIABLE FOR ANY DIRECT, INDIRECT, INCIDENTAL,
- * SPECIAL, EXEMPLARY, OR CONSEQUENTIAL DAMAGES (INCLUDING, BUT
- * NOT LIMITED TO, PROCUREMENT OF SUBSTITUTE GOODS OR SERVICES;
- * LOSS OF USE, DATA, OR PROFITS; OR BUSINESS INTERRUPTION) HOWEVER
- * CAUSED AND ON ANY THEORY OF LIABILITY, WHETHER IN CONTRACT,
- * STRICT LIABILITY, OR TORT (INCLUDING NEGLIGENCE OR OTHERWISE)
- * ARISING IN ANY WAY OUT OF THE USE OF THIS SOFTWARE, EVEN IF
- * ADVISED OF THE POSSIBILITY OF SUCH DAMAGE.
- */
-
-using System;
-using System.Collections.Generic;
-using System.Linq;
-using System.Text;
-using System.IO;
-using System.Diagnostics;
-
-using CoreRepository = GitSharp.Core.Repository;
-
-namespace Git
-{
-    /// <summary>
-    /// Represents a git repository
-    /// </summary>
-    public class Repository
-    {
-        #region Constructors
-
-
-        internal CoreRepository _internal_repo;
-
-        internal Repository(CoreRepository repo)
-        {
-            _internal_repo = repo;
-        }
-
-        /// <summary>
-        /// Initializes the Repository object.
-        /// </summary>
-        /// <param name="path">Path to the local git repository.</param>
-        public Repository(string path)
-            : this(new GitSharp.Core.Repository(new System.IO.DirectoryInfo(path)))
-        {
-        }
-
-
-        #endregion
-
-        #region Public properties
-
-
-        /// <summary>
-        /// Returns the path to the repository database (i.e. the .git directory).
-        /// </summary>
-        public string Directory
-        {
-            get
-            {
-                Debug.Assert(_internal_repo != null, "Repository not initialized correctly.");
-                return _internal_repo.Directory.FullName;
-            }
-<<<<<<< HEAD
-			}
-
-		/// <summary>
-		/// Create a new Git repository initializing the necessary files and
-		/// directories.
-		/// </summary>
-		public void Create()
-		{
-			Create(false);
-		}
-
-		/// <summary>
-		/// Create a new Git repository initializing the necessary files and
-		/// directories.
-		/// </summary>
-		/// <param name="bare">if true, a bare repository is created.</param>
-		public void Create(bool bare)
-		{
-			if (Config.getFile().Exists)
-			{
-				throw new InvalidOperationException("Repository already exists : " + Directory.FullName);
-			}
-
-		    Directory.Mkdirs();
-            _refDb.Create();
-            _objectDatabase.create();
-            
-            if (!bare)
-            {
-                new DirectoryInfo(Path.Combine(Directory.FullName, "branches")).Mkdirs();
-                new DirectoryInfo(Path.Combine(Directory.FullName, "remote")).Mkdirs();
-            }
-            const string master = Constants.RefsHeads + Constants.Master;
-            
-            //Add .git/HEAD directory
-            _refDb.Link(Constants.HEAD, master);
-            
-            Config.setInt("core", null, "repositoryformatversion", 0);
-            Config.setBoolean("core", null, "filemode", true);
-            Config.setBoolean("core", null, "bare", bare);
-
-            Config.save();
-		}
-
-		public DirectoryInfo ObjectsDirectory
-		{
-			get { return _objectDatabase.getDirectory(); }
-		}
-
-		public DirectoryInfo Directory { get; private set; }
-		public DirectoryInfo WorkingDirectory { get; private set; }
-		public RepositoryConfig Config { get; private set; }
-
-		/// <summary>
-		/// Construct a filename where the loose object having a specified SHA-1
-		/// should be stored. If the object is stored in a shared repository the path
-		/// to the alternative repo will be returned. If the object is not yet store
-		/// a usable path in this repo will be returned. It is assumed that callers
-		/// will look for objects in a pack first.
-		/// </summary>
-		/// <param name="objectId"></param>
-		/// <returns>Suggested file name</returns>
-		public FileInfo ToFile(AnyObjectId objectId)
-		{
-		    return _objectDatabase.fileFor(objectId);
-		}
-=======
-        }
-
-        /// <summary>
-        /// Head is a symbolic reference to the active commit on the active branch. You can dereference it to a commit.
-        /// </summary>
-        public Ref Head
-        {
-            get
-            {
-                Debug.Assert(_internal_repo != null, "Repository not initialized correctly.");
-                return new Ref(this, "HEAD");
-            }
-        }
->>>>>>> d9d20730
-
-        /// <summary>
-        /// Returns true if this repository is a bare repository. Bare repositories don't have a working directory and thus do not support some operations.
-        /// </summary>
-        public bool IsBare
-        {
-            get
-            {
-                Debug.Assert(_internal_repo != null, "Repository not initialized correctly.");
-                return _internal_repo.Config.getBoolean("core", "bare", false);
-            }
-        }
-
-        /// <summary>
-        /// Returns the path to the working directory (i.e. the parent of the .git directory of a non-bare repo). Returns null if it is a bare repository.
-        /// </summary>
-        public string WorkingDirectory
-        {
-            get
-            {
-                Debug.Assert(_internal_repo != null, "Repository not initialized correctly.");
-                if (IsBare)
-                    return null;
-                return _internal_repo.WorkingDirectory.FullName;
-            }
-        }
-
-        #endregion
-
-        /// <summary>
-        /// Checks if the directory given by the path is a valid git repository.
-        /// </summary>
-        /// <param name="path"></param>
-        /// <returns>Returns true if the given path is a valid git repository, false otherwise.</returns>
-        public static bool IsValid(string path)
-        {
-            var git = Path.Combine(path, ".git");
-            if (!DirExists(path))
-                return false;
-            if (!DirExists(Path.Combine(path, "branches")) && !DirExists(Path.Combine(git, "branches")))
-                return false;
-            if (!DirExists(Path.Combine(path, "objects")) && !DirExists(Path.Combine(git, "objects")))
-                return false;
-            if (!DirExists(Path.Combine(path, "refs")) && !DirExists(Path.Combine(git, "refs")))
-                return false;
-            if (!DirExists(Path.Combine(path, "remote")) && !DirExists(Path.Combine(git, "remote")))
-                return false;
-            if (!FileExists(Path.Combine(path, "config")) && !FileExists(Path.Combine(git, "config")))
-                return false;
-            if (!FileExists(Path.Combine(path, "HEAD")) && !FileExists(Path.Combine(git, "HEAD")))
-                return false;
-            try
-            {
-                // let's see if it loads without throwing an exception
-                new Repository(path);
-            }
-            catch (Exception)
-            {
-                return false;
-            }
-            return true;
-        }
-
-        private static bool DirExists(string path)
-        {
-            return new DirectoryInfo(path).Exists;
-        }
-
-        private static bool FileExists(string path)
-        {
-            return new FileInfo(path).Exists;
-        }
-
-        public override string ToString()
-        {
-            return "Repository[" + Directory + "]";
-        }
-
-        #region Repository initialization (git init)
-
-
-        /// <summary>
-        /// Initializes a non-bare git repository in the current directory if GIT_DIR is not set.
-        /// </summary>
-        /// <returns>The initialized repository</returns>
-        public static Repository Init()
-        {
-            return Init(null, false);
-        }
-
-        /// <summary>
-        /// Initializes a non-bare git repository in the location path points to.
-        /// </summary>
-        /// <param name="path"></param>
-        /// <returns>The initialized repository</returns>
-        public static Repository Init(string path)
-        {
-            return Init(path, false);
-        }
-
-        /// <summary>
-        /// Initializes a directory in the current location.
-        /// </summary>
-        /// <param name="path"></param>
-        /// <param name="bare"></param>
-        /// <returns></returns>
-        public static Repository Init(string path, bool bare)
-        {
-            var cmd = new InitCommand() { Bare = bare, Path = path };
-            cmd.Execute();
-            return cmd.InitializedRepository;
-        }
-
-        /// <summary>
-        /// Initializes a directory in the current location using the provided git command's options.
-        /// </summary>
-        /// <param name="path"></param>
-        /// <param name="bare"></param>
-        /// <returns></returns>
-        public static Repository Init(InitCommand cmd)
-        {
-            cmd.Execute();
-            return cmd.InitializedRepository;
-        }
-
-        #endregion
-
-    }
+﻿/*
+ * Copyright (C) 2009, Henon <meinrad.recheis@gmail.com>
+ *
+ * All rights reserved.
+ *
+ * Redistribution and use in source and binary forms, with or
+ * without modification, are permitted provided that the following
+ * conditions are met:
+ *
+ * - Redistributions of source code must retain the above copyright
+ *   notice, this list of conditions and the following disclaimer.
+ *
+ * - Redistributions in binary form must reproduce the above
+ *   copyright notice, this list of conditions and the following
+ *   disclaimer in the documentation and/or other materials provided
+ *   with the distribution.
+ *
+ * - Neither the name of the Git Development Community nor the
+ *   names of its contributors may be used to endorse or promote
+ *   products derived from this software without specific prior
+ *   written permission.
+ *
+ * THIS SOFTWARE IS PROVIDED BY THE COPYRIGHT HOLDERS AND
+ * CONTRIBUTORS "AS IS" AND ANY EXPRESS OR IMPLIED WARRANTIES,
+ * INCLUDING, BUT NOT LIMITED TO, THE IMPLIED WARRANTIES
+ * OF MERCHANTABILITY AND FITNESS FOR A PARTICULAR PURPOSE
+ * ARE DISCLAIMED. IN NO EVENT SHALL THE COPYRIGHT OWNER OR
+ * CONTRIBUTORS BE LIABLE FOR ANY DIRECT, INDIRECT, INCIDENTAL,
+ * SPECIAL, EXEMPLARY, OR CONSEQUENTIAL DAMAGES (INCLUDING, BUT
+ * NOT LIMITED TO, PROCUREMENT OF SUBSTITUTE GOODS OR SERVICES;
+ * LOSS OF USE, DATA, OR PROFITS; OR BUSINESS INTERRUPTION) HOWEVER
+ * CAUSED AND ON ANY THEORY OF LIABILITY, WHETHER IN CONTRACT,
+ * STRICT LIABILITY, OR TORT (INCLUDING NEGLIGENCE OR OTHERWISE)
+ * ARISING IN ANY WAY OUT OF THE USE OF THIS SOFTWARE, EVEN IF
+ * ADVISED OF THE POSSIBILITY OF SUCH DAMAGE.
+ */
+
+using System;
+using System.Collections.Generic;
+using System.Linq;
+using System.Text;
+using System.IO;
+using System.Diagnostics;
+
+using CoreRepository = GitSharp.Core.Repository;
+
+namespace Git
+{
+    /// <summary>
+    /// Represents a git repository
+    /// </summary>
+    public class Repository
+    {
+        #region Constructors
+
+
+        internal CoreRepository _internal_repo;
+
+        internal Repository(CoreRepository repo)
+        {
+            _internal_repo = repo;
+        }
+
+        /// <summary>
+        /// Initializes the Repository object.
+        /// </summary>
+        /// <param name="path">Path to the local git repository.</param>
+        public Repository(string path)
+            : this(new GitSharp.Core.Repository(new System.IO.DirectoryInfo(path)))
+        {
+        }
+
+
+        #endregion
+
+        #region Public properties
+
+
+        /// <summary>
+        /// Returns the path to the repository database (i.e. the .git directory).
+        /// </summary>
+        public string Directory
+        {
+            get
+            {
+                Debug.Assert(_internal_repo != null, "Repository not initialized correctly.");
+                return _internal_repo.Directory.FullName;
+            }
+        }
+
+        /// <summary>
+        /// Head is a symbolic reference to the active commit on the active branch. You can dereference it to a commit.
+        /// </summary>
+        public Ref Head
+        {
+            get
+            {
+                Debug.Assert(_internal_repo != null, "Repository not initialized correctly.");
+                return new Ref(this, "HEAD");
+            }
+        }
+
+        /// <summary>
+        /// Returns true if this repository is a bare repository. Bare repositories don't have a working directory and thus do not support some operations.
+        /// </summary>
+        public bool IsBare
+        {
+            get
+            {
+                Debug.Assert(_internal_repo != null, "Repository not initialized correctly.");
+                return _internal_repo.Config.getBoolean("core", "bare", false);
+            }
+        }
+
+        /// <summary>
+        /// Returns the path to the working directory (i.e. the parent of the .git directory of a non-bare repo). Returns null if it is a bare repository.
+        /// </summary>
+        public string WorkingDirectory
+        {
+            get
+            {
+                Debug.Assert(_internal_repo != null, "Repository not initialized correctly.");
+                if (IsBare)
+                    return null;
+                return _internal_repo.WorkingDirectory.FullName;
+            }
+        }
+
+        #endregion
+
+        /// <summary>
+        /// Checks if the directory given by the path is a valid git repository.
+        /// </summary>
+        /// <param name="path"></param>
+        /// <returns>Returns true if the given path is a valid git repository, false otherwise.</returns>
+        public static bool IsValid(string path)
+        {
+            var git = Path.Combine(path, ".git");
+            if (!DirExists(path))
+                return false;
+            if (!DirExists(Path.Combine(path, "branches")) && !DirExists(Path.Combine(git, "branches")))
+                return false;
+            if (!DirExists(Path.Combine(path, "objects")) && !DirExists(Path.Combine(git, "objects")))
+                return false;
+            if (!DirExists(Path.Combine(path, "refs")) && !DirExists(Path.Combine(git, "refs")))
+                return false;
+            if (!DirExists(Path.Combine(path, "remote")) && !DirExists(Path.Combine(git, "remote")))
+                return false;
+            if (!FileExists(Path.Combine(path, "config")) && !FileExists(Path.Combine(git, "config")))
+                return false;
+            if (!FileExists(Path.Combine(path, "HEAD")) && !FileExists(Path.Combine(git, "HEAD")))
+                return false;
+            try
+            {
+                // let's see if it loads without throwing an exception
+                new Repository(path);
+            }
+            catch (Exception)
+            {
+                return false;
+            }
+            return true;
+        }
+
+        private static bool DirExists(string path)
+        {
+            return new DirectoryInfo(path).Exists;
+        }
+
+        private static bool FileExists(string path)
+        {
+            return new FileInfo(path).Exists;
+        }
+
+        public override string ToString()
+        {
+            return "Repository[" + Directory + "]";
+        }
+
+        #region Repository initialization (git init)
+
+
+        /// <summary>
+        /// Initializes a non-bare git repository in the current directory if GIT_DIR is not set.
+        /// </summary>
+        /// <returns>The initialized repository</returns>
+        public static Repository Init()
+        {
+            return Init(null, false);
+        }
+
+        /// <summary>
+        /// Initializes a non-bare git repository in the location path points to.
+        /// </summary>
+        /// <param name="path"></param>
+        /// <returns>The initialized repository</returns>
+        public static Repository Init(string path)
+        {
+            return Init(path, false);
+        }
+
+        /// <summary>
+        /// Initializes a directory in the current location.
+        /// </summary>
+        /// <param name="path"></param>
+        /// <param name="bare"></param>
+        /// <returns></returns>
+        public static Repository Init(string path, bool bare)
+        {
+            var cmd = new InitCommand() { Bare = bare, Path = path };
+            cmd.Execute();
+            return cmd.InitializedRepository;
+        }
+
+        /// <summary>
+        /// Initializes a directory in the current location using the provided git command's options.
+        /// </summary>
+        /// <param name="path"></param>
+        /// <param name="bare"></param>
+        /// <returns></returns>
+        public static Repository Init(InitCommand cmd)
+        {
+            cmd.Execute();
+            return cmd.InitializedRepository;
+        }
+
+        #endregion
+
+    }
 }