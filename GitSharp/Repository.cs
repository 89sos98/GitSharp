/*
 * Copyright (C) 2007, Dave Watson <dwatson@mimvista.com>
 * Copyright (C) 2008, Robin Rosenberg <robin.rosenberg@dewire.com>
 * Copyright (C) 2008, Shawn O. Pearce <spearce@spearce.org>
 * Copyright (C) 2008, Kevin Thompson <kevin.thompson@theautomaters.com>
 * Copyright (C) 2009, Henon <meinrad.recheis@gmail.com>
 *
 * All rights reserved.
 *
 * Redistribution and use in source and binary forms, with or
 * without modification, are permitted provided that the following
 * conditions are met:
 *
 * - Redistributions of source code must retain the above copyright
 *   notice, this list of conditions and the following disclaimer.
 *
 * - Redistributions in binary form must reproduce the above
 *   copyright notice, this list of conditions and the following
 *   disclaimer in the documentation and/or other materials provided
 *   with the distribution.
 *
 * - Neither the name of the Git Development Community nor the
 *   names of its contributors may be used to endorse or promote
 *   products derived from this software without specific prior
 *   written permission.
 *
 * THIS SOFTWARE IS PROVIDED BY THE COPYRIGHT HOLDERS AND
 * CONTRIBUTORS "AS IS" AND ANY EXPRESS OR IMPLIED WARRANTIES,
 * INCLUDING, BUT NOT LIMITED TO, THE IMPLIED WARRANTIES
 * OF MERCHANTABILITY AND FITNESS FOR A PARTICULAR PURPOSE
 * ARE DISCLAIMED. IN NO EVENT SHALL THE COPYRIGHT OWNER OR
 * CONTRIBUTORS BE LIABLE FOR ANY DIRECT, INDIRECT, INCIDENTAL,
 * SPECIAL, EXEMPLARY, OR CONSEQUENTIAL DAMAGES (INCLUDING, BUT
 * NOT LIMITED TO, PROCUREMENT OF SUBSTITUTE GOODS OR SERVICES;
 * LOSS OF USE, DATA, OR PROFITS; OR BUSINESS INTERRUPTION) HOWEVER
 * CAUSED AND ON ANY THEORY OF LIABILITY, WHETHER IN CONTRACT,
 * STRICT LIABILITY, OR TORT (INCLUDING NEGLIGENCE OR OTHERWISE)
 * ARISING IN ANY WAY OUT OF THE USE OF THIS SOFTWARE, EVEN IF
 * ADVISED OF THE POSSIBILITY OF SUCH DAMAGE.
 */

using System;
using System.Collections.Generic;
using System.Linq;
using System.Text;
using System.IO;
using GitSharp.Util;
using GitSharp.Exceptions;

namespace GitSharp
{
    /**
     * Represents a Git repository. A repository holds all objects and refs used for
     * managing source code (could by any type of file, but source code is what
     * SCM's are typically used for).
     *
     * In Git terms all data is stored in GIT_DIR, typically a directory called
     * .git. A work tree is maintained unless the repository is a bare repository.
     * Typically the .git directory is located at the root of the work dir.
     *
     * <ul>
     * <li>GIT_DIR
     * 	<ul>
     * 		<li>objects/ - objects</li>
     * 		<li>refs/ - tags and heads</li>
     * 		<li>config - configuration</li>
     * 		<li>info/ - more configurations</li>
     * 	</ul>
     * </li>
     * </ul>
     *
     * This implementation only handles a subtly undocumented subset of git features.
     *
     */
    public class Repository
    {
        private RefDatabase _refDb;
        //private List<PackFile> _packs;

        private ObjectDirectory objectDatabase;

        /// <summary>
        /// Initializes a new instance of the <see cref="Repository"/> class. Assumes parent directory is the working directory.
        /// </summary>
        /// <param name="gitDirectory">The git directory.</param>
        public Repository(DirectoryInfo gitDirectory)
            : this(gitDirectory, gitDirectory.Parent)
        {

        }

        /// <summary>
        /// Initializes a new instance of the <see cref="Repository"/> class.
        /// </summary>
        /// <param name="gitDirectory">The git directory.</param>
        /// <param name="workingDirectory">The working directory.</param>
        public Repository(DirectoryInfo gitDirectory, DirectoryInfo workingDirectory)
        {
            this.Directory = gitDirectory;
            this.WorkingDirectory = workingDirectory;
            objectDatabase = new ObjectDirectory(FS.resolve(gitDirectory, "objects"));
            _objectsDirs = new List<DirectoryInfo>();
            _objectsDirs = ReadObjectsDirs(Path.Combine(gitDirectory.FullName, "objects"), ref _objectsDirs);

            this.Config = new RepositoryConfig(this);
            _refDb = new RefDatabase(this);
            //_packs = new List<PackFile>();

            bool isExisting = _objectsDirs[0].Exists;
            if (isExisting)
            {
                try
                {
                    this.Config.load();
                }
                catch (ConfigInvalidException e1)
                {
                    IOException e2 = new IOException("Unknown repository format", e1);
                    throw e2;
<<<<<<< HEAD
                }

                string repositoryFormatVersion = this.Config.getString("core", null, "repositoryFormatVersion");

                if (!"0".Equals(repositoryFormatVersion))
                {
                    throw new IOException("Unknown repository format \""
                            + repositoryFormatVersion + "\"; expected \"0\".");
                }
            }
            else
            {
                //this.Config.Create();
            }
            //if (isExisting)
            //    ScanForPacks();
        }

        #region events

        public event EventHandler<RefsChangedEventArgs> RefsChanged;
        internal void OnRefsChanged()
        {
            var handler = this.RefsChanged;
            if (handler != null)
                handler(this, new RefsChangedEventArgs(this));
        }

        public event EventHandler<IndexChangedEventArgs> IndexChanged;
        internal void OnIndexChanged()
        {
            var handler = this.IndexChanged;
            if (handler != null)
                handler(this, new IndexChangedEventArgs(this));
        }
        #endregion

        /**
         * Create a new Git repository initializing the necessary files and
         * directories.
         *
         * @
         */
        public void Create()
        {
            if (this.Directory.Exists)
                throw new GitException("Unable to create repository. Directory already exists.");

            this.Directory.Create();
            this._refDb.Create();

            this._objectsDirs[0].Create();
            new DirectoryInfo(Path.Combine(this._objectsDirs[0].FullName, "pack")).Create();
            new DirectoryInfo(Path.Combine(this._objectsDirs[0].FullName, "info")).Create();

            new DirectoryInfo(Path.Combine(this.Directory.FullName, "branches")).Create();
            new DirectoryInfo(Path.Combine(this.Directory.FullName, "remote")).Create();

            string master = Constants.RefsHeads + Constants.Master;

            this._refDb.Link(Constants.Head, master);

            this.Config.save();

        }
        /**
         * @param objectId
         * @return true if the specified object is stored in this repo or any of the
         *         known shared repositories.
         */
        public bool HasObject(AnyObjectId objectId)
        {
            return objectDatabase.hasObject(objectId);
        }


        #region private methods
        ///**
        // * Scan the object dirs, including alternates for packs
        // * to use.
        // */
        //public void ScanForPacks()
        //{
        //    List<PackFile> p = new List<PackFile>();
        //    for (int i = 0; i < _objectsDirs.Count; ++i)
        //        ScanForPacks(new DirectoryInfo(Path.Combine(_objectsDirs[i].FullName, "pack")), p);

        //    _packs = p;

        //}

        //private void ScanForPacks(DirectoryInfo packDir, List<PackFile> packList)
        //{
        //    // Must match "pack-[0-9a-f]{40}.idx" to be an index.
        //    IEnumerable<FileInfo> idxList =
        //        packDir.GetFiles().Where(
        //            file => file.Name.Length == 49 && file.Name.EndsWith(".idx") && file.Name.StartsWith("pack-"));

        //    if (idxList == null) return;
        //    foreach (FileInfo indexName in idxList)
        //    {
        //        string n = indexName.FullName.Substring(0, indexName.FullName.Length - 4);
        //        FileInfo idxFile = new FileInfo(n + ".idx");
        //        FileInfo packFile = new FileInfo(n + ".pack");

        //        if (!packFile.Exists)
        //        {
        //            // Sometimes C Git's http fetch transport leaves a
        //            // .idx file behind and does not download the .pack.
        //            // We have to skip over such useless indexes.
        //            //
        //            continue;
        //        }

        //        try
        //        {
        //            packList.Add(new PackFile(this, idxFile, packFile));
        //        }
        //        catch (IOException)
        //        {
        //            // Whoops. That's not a pack!
        //            //
        //        }
        //    }
        //}

        private List<DirectoryInfo> ReadObjectsDirs(string objectsDir, ref List<DirectoryInfo> ret)
        {
            ret.Add(new DirectoryInfo(objectsDir));
            FileInfo altFile = new FileInfo(Path.Combine(Path.Combine(objectsDir, "info"), "alternates"));
            if (altFile.Exists)
            {
                using (StreamReader reader = altFile.OpenText())
                {
                    for (string alt = reader.ReadLine(); alt != null; alt = reader.ReadLine())
                    {
                        ReadObjectsDirs(Path.Combine(objectsDir, alt), ref ret);
                    }
                }
            }
            return ret;
        }

        #endregion

        #region properties
        private List<DirectoryInfo> _objectsDirs = new List<DirectoryInfo>();
        public DirectoryInfo ObjectsDirectory
        {
            get { return this._objectsDirs[0]; }
        }

        public DirectoryInfo Directory { get; private set; }
        public DirectoryInfo WorkingDirectory { get; private set; }
        public RepositoryConfig Config { get; private set; }
        #endregion
        /**
	     * Construct a filename where the loose object having a specified SHA-1
	     * should be stored. If the object is stored in a shared repository the path
	     * to the alternative repo will be returned. If the object is not yet store
	     * a usable path in this repo will be returned. It is assumed that callers
	     * will look for objects in a pack first.
	     *
	     * @param objectId
	     * @return suggested file name
	     */

        public FileInfo ToFile(AnyObjectId objectId)
        {
            string n = objectId.ToString();
            string d = n.Substring(0, 2);
            string f = n.Substring(2);
            for (int i = 0; i < _objectsDirs.Count; ++i)
            {
                FileInfo ret = new FileInfo(PathUtil.Combine(_objectsDirs[i].FullName, d, f));
                if (ret.Exists)
                    return ret;
            }
            return new FileInfo(PathUtil.Combine(_objectsDirs[0].FullName, d, f));
        }

        public ObjectLoader OpenObject(WindowCursor curs, AnyObjectId id)
        {
            return openObject(curs, id);
        }

        /**
         * @param id
         *            SHA-1 of an object.
         * 
         * @return a {@link ObjectLoader} for accessing the data of the named
         *         object, or null if the object does not exist.
         * @
         */
        public ObjectLoader OpenObject(AnyObjectId id)
        {
            WindowCursor wc = new WindowCursor();
            try
            {
                return openObject(wc, id);
            }
            finally
            {
                wc.release();
            }
        }


        /**
         * @param curs
         *            temporary working space associated with the calling thread.
         * @param id
         *            SHA-1 of an object.
         * 
         * @return a {@link ObjectLoader} for accessing the data of the named
         *         object, or null if the object does not exist.
         * @
         */
        public ObjectLoader openObject(WindowCursor curs, AnyObjectId id)
        {
            return objectDatabase.openObject(curs, id);
        }


        ///**
        // * Open object in all packs containing specified object.
        // *
        // * @param objectId
        // *            id of object to search for
        // * @param curs
        // *            temporary working space associated with the calling thread.
        // * @return collection of loaders for this object, from all packs containing
        // *         this object
        // * @
        // */
        //public ICollection<PackedObjectLoader> OpenObjectInAllPacks(AnyObjectId objectId, WindowCursor cursor)
        //{
        //    ICollection<PackedObjectLoader> result = new LinkedList<PackedObjectLoader>();
        //    OpenObjectInAllPacks(objectId, result, cursor);
        //    return result;
        //}

        public List<PackedObjectLoader> openObjectInAllPacks(AnyObjectId objectId, WindowCursor curs)
        {
            List<PackedObjectLoader> result = new List<PackedObjectLoader>();
            openObjectInAllPacks(objectId, result, curs);
            return result;
        }

        ///**
        // * Open object in all packs containing specified object.
        // *
        // * @param objectId
        // *            id of object to search for
        // * @param resultLoaders
        // *            result collection of loaders for this object, filled with
        // *            loaders from all packs containing specified object
        // * @param curs
        // *            temporary working space associated with the calling thread.
        // * @
        // */

        public void openObjectInAllPacks(AnyObjectId objectId, List<PackedObjectLoader> resultLoaders, WindowCursor curs)
        {
            objectDatabase.openObjectInAllPacks(resultLoaders, curs, objectId);
        }

        //private void OpenObjectInAllPacks(AnyObjectId objectId, ICollection<PackedObjectLoader> resultLoaders, WindowCursor cursor)
        //{
        //    foreach (PackFile pack in _packs)
        //    {
        //        PackedObjectLoader loader = pack.Get(cursor, objectId);
        //        if (loader != null)
        //            resultLoaders.Add(loader);
        //    }
        //}


        /**
         * @param id
         *            SHA'1 of a blob
         * @return an {@link ObjectLoader} for accessing the data of a named blob
         * @
         */
        public ObjectLoader OpenBlob(ObjectId id)
        {
            return OpenObject(id);
        }
        /**
         * @param id
         *            SHA'1 of a tree
         * @return an {@link ObjectLoader} for accessing the data of a named tree
         * @
         */
        public ObjectLoader OpenTree(ObjectId id)
        {
            return OpenObject(id);
        }
        /**
         * Access a Commit object using a symbolic reference. This reference may
         * be a SHA-1 or ref in combination with a number of symbols translating
         * from one ref or SHA1-1 to another, such as HEAD^ etc.
         *
         * @param revstr a reference to a git commit object
         * @return a Commit named by the specified string
         * @ for I/O error or unexpected object type.
         *
         * @see #resolve(string)
         */
        public Commit MapCommit(string resolveString)
        {
            ObjectId id = Resolve(resolveString);
            return id != null ? MapCommit(id) : null;
        }
        /**
         * Access a Commit by SHA'1 id.
         * @param id
         * @return Commit or null
         * @ for I/O error or unexpected object type.
         */
        public Commit MapCommit(ObjectId id)
        {
            ObjectLoader or = OpenObject(id);
            if (or == null)
                return null;
            byte[] raw = or.getBytes();
            if (Constants.OBJ_COMMIT == or.getType())
                return new Commit(this, id, raw);
            throw new IncorrectObjectTypeException(id, ObjectType.Commit);
        }
        /**
         * Access any type of Git object by id and
         *
         * @param id
         *            SHA-1 of object to read
         * @param refName optional, only relevant for simple tags
         * @return The Git object if found or null
         * @
         */
        public object MapObject(ObjectId id, string refName)
        {
            ObjectLoader or = OpenObject(id);
            byte[] raw = or.getBytes();
            switch ((ObjectType)(or.getType()))
            {
                case ObjectType.Tree:
                    return MakeTree(id, raw);
                case ObjectType.Commit:
                    return MakeCommit(id, raw);
                case ObjectType.Tag:
                    return MakeTag(id, refName, raw);
                case ObjectType.Blob:
                    return raw;
            }
            return null;

        }


        private object MakeCommit(ObjectId id, byte[] raw)
        {
            return new Commit(this, id, raw);
        }




        /**
         * Access a Tree object using a symbolic reference. This reference may
         * be a SHA-1 or ref in combination with a number of symbols translating
         * from one ref or SHA1-1 to another, such as HEAD^{tree} etc.
         *
         * @param revstr a reference to a git commit object
         * @return a Tree named by the specified string
         * @
         *
         * @see #resolve(string)
         */
        public Tree MapTree(string revstr)
        {
            ObjectId id = Resolve(revstr);
            return (id != null) ? MapTree(id) : null;
        }
        /**
         * Access a Tree by SHA'1 id.
         * @param id
         * @return Tree or null
         * @ for I/O error or unexpected object type.
         */
        public Tree MapTree(ObjectId id)
        {
            ObjectLoader or = OpenObject(id);
            if (or == null)
                return null;
            byte[] raw = or.getBytes();
            switch (((ObjectType)or.getType()))
            {
                case ObjectType.Tree:
                    return new Tree(this, id, raw);
                case ObjectType.Commit:
                    return MapTree(ObjectId.FromString(raw, 5));
            }
            throw new IncorrectObjectTypeException(id, ObjectType.Tree);
        }

        private Tag MakeTag(ObjectId id, string refName, byte[] raw)
        {
            return new Tag(this, id, refName, raw);
        }

        private Tree MakeTree(ObjectId id, byte[] raw)
        {
            return new Tree(this, id, raw);
        }
        /**
         * Access a tag by symbolic name.
         *
         * @param revstr
         * @return a Tag or null
         * @ on I/O error or unexpected type
         */
        public Tag MapTag(string revstr)
        {
            ObjectId id = Resolve(revstr);
            return id != null ? MapTag(revstr, id) : null;
        }
        /**
         * Access a Tag by SHA'1 id
         * @param refName
         * @param id
         * @return Commit or null
         * @ for I/O error or unexpected object type.
         */
        public Tag MapTag(string refName, ObjectId id)
        {
            ObjectLoader or = OpenObject(id);
            if (or == null)
                return null;
            byte[] raw = or.getBytes();
            if (ObjectType.Tag == (ObjectType)or.getType())
                return new Tag(this, id, refName, raw);
            return new Tag(this, id, refName, null);
        }
        /**
         * Create a command to update (or create) a ref in this repository.
         * 
         * @param ref
         *            name of the ref the caller wants to modify.
         * @return an update command. The caller must finish populating this command
         *         and then invoke one of the update methods to actually make a
         *         change.
         * @
         *             a symbolic ref was passed in and could not be resolved back
         *             to the base ref, as the symbolic ref could not be read.
         */
        public RefUpdate UpdateRef(string refName)
        {
            return _refDb.NewUpdate(refName);
        }


        /**
         * Parse a git revision string and return an object id.
         *
         * Currently supported is combinations of these.
         * <ul>
         *  <li>SHA-1 - a SHA-1</li>
         *  <li>refs/... - a ref name</li>
         *  <li>ref^n - nth parent reference</li>
         *  <li>ref~n - distance via parent reference</li>
         *  <li>ref@{n} - nth version of ref</li>
         *  <li>ref^{tree} - tree references by ref</li>
         *  <li>ref^{commit} - commit references by ref</li>
         * </ul>
         *
         * Not supported is
         * <ul>
         * <li>timestamps in reflogs, ref@{full or relative timestamp}</li>
         * <li>abbreviated SHA-1's</li>
         * </ul>
         *
         * @param revstr A git object references expression
         * @return an ObjectId or null if revstr can't be resolved to any ObjectId
         * @ on serious errors
         */
        public ObjectId Resolve(string revstr)
        {
            char[] rev = revstr.ToCharArray();
            object oref = null;
            ObjectId refId = null;
            for (int i = 0; i < rev.Length; ++i)
            {
                switch (rev[i])
                {
                    case '^':
                        if (refId == null)
                        {
                            string refstr = new string(rev, 0, i);
                            refId = ResolveSimple(refstr);
                            if (refId == null)
                                return null;
                        }
                        if (i + 1 < rev.Length)
                        {
                            switch (rev[i + 1])
                            {
                                case '0':
                                case '1':
                                case '2':
                                case '3':
                                case '4':
                                case '5':
                                case '6':
                                case '7':
                                case '8':
                                case '9':
                                    int j;
                                    oref = MapObject(refId, null);
                                    if (!(oref is Commit))
                                        throw new IncorrectObjectTypeException(refId, ObjectType.Commit);
                                    for (j = i + 1; j < rev.Length; ++j)
                                    {
                                        if (!Char.IsDigit(rev[j]))
                                            break;
                                    }
                                    string parentnum = new string(rev, i + 1, j - i - 1);
                                    int pnum = int.Parse(parentnum);
                                    if (pnum != 0)
                                        refId = ((Commit)oref).ParentIds[pnum - 1];
                                    i = j - 1;
                                    break;
                                case '{':
                                    int k;
                                    string item = null;
                                    for (k = i + 2; k < rev.Length; ++k)
                                    {
                                        if (rev[k] != '}') continue;
                                        item = new string(rev, i + 2, k - i - 2);
                                        break;
                                    }
                                    i = k;
                                    if (item != null)
                                        if (item.Equals("tree"))
                                        {
                                            oref = MapObject(refId, null);
                                            while (oref is Tag)
                                            {
                                                Tag t = (Tag)oref;
                                                refId = t.Id;
                                                oref = MapObject(refId, null);
                                            }
                                            if (oref is Treeish)
                                                refId = ((Treeish)oref).TreeId;
                                            else
                                                throw new IncorrectObjectTypeException(refId, ObjectType.Tree);
                                        }
                                        else if (item.Equals("commit"))
                                        {
                                            oref = MapObject(refId, null);
                                            while (oref is Tag)
                                            {
                                                Tag t = (Tag)oref;
                                                refId = t.Id;
                                                oref = MapObject(refId, null);
                                            }
                                            if (!(oref is Commit))
                                                throw new IncorrectObjectTypeException(refId, ObjectType.Commit);
                                        }
                                        else if (item.Equals("blob"))
                                        {
                                            oref = MapObject(refId, null);
                                            while (oref is Tag)
                                            {
                                                Tag t = (Tag)oref;
                                                refId = t.Id;
                                                oref = MapObject(refId, null);
                                            }
                                            if (!(oref is byte[]))
                                                throw new IncorrectObjectTypeException(refId, ObjectType.Commit);
                                        }
                                        else if (item.Equals(""))
                                        {
                                            oref = MapObject(refId, null);
                                            if (oref is Tag)
                                                refId = ((Tag)oref).Id;
                                            else
                                            {
                                                // self
                                            }
                                        }
                                        else
                                            throw new RevisionSyntaxException(revstr);
                                    else
                                        throw new RevisionSyntaxException(revstr);
                                    break;
                                default:
                                    oref = MapObject(refId, null);
                                    if (oref is Commit)
                                        refId = ((Commit)oref).ParentIds[0];
                                    else
                                        throw new IncorrectObjectTypeException(refId, ObjectType.Commit);
                                    break;
                            }
                        }
                        else
                        {
                            oref = MapObject(refId, null);
                            if (oref is Commit)
                                refId = ((Commit)oref).ParentIds[0];
                            else
                                throw new IncorrectObjectTypeException(refId, ObjectType.Commit);
                        }
                        break;
                    case '~':
                        if (oref == null)
                        {
                            string refstr = new string(rev, 0, i);
                            refId = ResolveSimple(refstr);
                            oref = MapCommit(refId);
                        }
                        int l;
                        for (l = i + 1; l < rev.Length; ++l)
                        {
                            if (!Char.IsDigit(rev[l]))
                                break;
                        }
                        string distnum = new string(rev, i + 1, l - i - 1);
                        int dist = int.Parse(distnum);
                        while (dist > 0)
                        {
                            refId = ((Commit)oref).ParentIds[0];
                            oref = MapCommit(refId);
                            --dist;
                        }
                        i = l - 1;
                        break;
                    case '@':
                        int m;
                        string time = null;
                        for (m = i + 2; m < rev.Length; ++m)
                        {
                            if (rev[m] != '}') continue;
                            time = new string(rev, i + 2, m - i - 2);
                            break;
                        }
                        if (time != null)
                            throw new RevisionSyntaxException("reflogs not yet supported by revision parser yet", revstr);
                        i = m - 1;
                        break;
                    default:
                        if (refId != null)
                            throw new RevisionSyntaxException(revstr);
                        break;
                }
            }
            if (refId == null)
                refId = ResolveSimple(revstr);
            return refId;
        }

        private ObjectId ResolveSimple(string revstr)
        {
            if (ObjectId.IsId(revstr))
                return ObjectId.FromString(revstr);
            Ref r = _refDb.ReadRef(revstr);
            return r != null ? r.ObjectId : null;
        }
        /**
         * Close all resources used by this repository
         */
        public void Close()
        {
            //ClosePacks();
        }

        //private void ClosePacks()
        //{
        //    foreach (PackFile pack in _packs)
        //        pack.Close();

        //    _packs = new List<PackFile>();
        //}
        ///**
        // * Add a single existing pack to the list of available pack files.
        // * 
        // * @param pack
        // *            path of the pack file to open.
        // * @param idx
        // *            path of the corresponding index file.
        // * @
        // *             index file could not be opened, read, or is not recognized as
        // *             a Git pack file index.
        // */

        public void openPack(FileInfo pack, FileInfo idx)
        {
            objectDatabase.openPack(pack, idx);
        }

        public ObjectDirectory getObjectDatabase()
=======
                }

                string repositoryFormatVersion = this.Config.getString("core", null, "repositoryFormatVersion");

                if (!"0".Equals(repositoryFormatVersion))
                {
                    throw new IOException("Unknown repository format \""
                            + repositoryFormatVersion + "\"; expected \"0\".");
                }
            }
            else
            {
                Create();
            }
            //if (isExisting)
            //    ScanForPacks();
        }

        #region events

        public event EventHandler<RefsChangedEventArgs> RefsChanged;
        internal void OnRefsChanged()
        {
            var handler = this.RefsChanged;
            if (handler != null)
                handler(this, new RefsChangedEventArgs(this));
        }

        public event EventHandler<IndexChangedEventArgs> IndexChanged;
        internal void OnIndexChanged()
        {
            var handler = this.IndexChanged;
            if (handler != null)
                handler(this, new IndexChangedEventArgs(this));
        }
        #endregion

        public void Create()
        {
            Create(false);
        }

        /**
         * Create a new Git repository initializing the necessary files and
         * directories.
         *
         * @
         */
        public void Create(bool bare)
        {
            if (this.Directory.Exists)
                throw new GitException("Unable to create repository. Directory already exists.");

            this.Directory.Create();
            this._refDb.Create();

            this._objectsDirs[0].Create();
            new DirectoryInfo(Path.Combine(this._objectsDirs[0].FullName, "pack")).Create();
            new DirectoryInfo(Path.Combine(this._objectsDirs[0].FullName, "info")).Create();

            new DirectoryInfo(Path.Combine(this.Directory.FullName, "branches")).Create();
            new DirectoryInfo(Path.Combine(this.Directory.FullName, "remote")).Create();

            string master = Constants.RefsHeads + Constants.Master;

            this._refDb.Link(Constants.Head, master);

            Config.setInt("core", null, "repositoryformatversion", 0);
            Config.setBoolean("core", null, "filemode", true);
            if (bare)
                Config.setBoolean("core", null, "bare", true);
            Config.save();

        }
        /**
         * @param objectId
         * @return true if the specified object is stored in this repo or any of the
         *         known shared repositories.
         */
        public bool HasObject(AnyObjectId objectId)
        {
            return objectDatabase.hasObject(objectId);
        }


        #region private methods
        ///**
        // * Scan the object dirs, including alternates for packs
        // * to use.
        // */
        //public void ScanForPacks()
        //{
        //    List<PackFile> p = new List<PackFile>();
        //    for (int i = 0; i < _objectsDirs.Count; ++i)
        //        ScanForPacks(new DirectoryInfo(Path.Combine(_objectsDirs[i].FullName, "pack")), p);

        //    _packs = p;

        //}

        //private void ScanForPacks(DirectoryInfo packDir, List<PackFile> packList)
        //{
        //    // Must match "pack-[0-9a-f]{40}.idx" to be an index.
        //    IEnumerable<FileInfo> idxList =
        //        packDir.GetFiles().Where(
        //            file => file.Name.Length == 49 && file.Name.EndsWith(".idx") && file.Name.StartsWith("pack-"));

        //    if (idxList == null) return;
        //    foreach (FileInfo indexName in idxList)
        //    {
        //        string n = indexName.FullName.Substring(0, indexName.FullName.Length - 4);
        //        FileInfo idxFile = new FileInfo(n + ".idx");
        //        FileInfo packFile = new FileInfo(n + ".pack");

        //        if (!packFile.Exists)
        //        {
        //            // Sometimes C Git's http fetch transport leaves a
        //            // .idx file behind and does not download the .pack.
        //            // We have to skip over such useless indexes.
        //            //
        //            continue;
        //        }

        //        try
        //        {
        //            packList.Add(new PackFile(this, idxFile, packFile));
        //        }
        //        catch (IOException)
        //        {
        //            // Whoops. That's not a pack!
        //            //
        //        }
        //    }
        //}

        private List<DirectoryInfo> ReadObjectsDirs(string objectsDir, ref List<DirectoryInfo> ret)
        {
            ret.Add(new DirectoryInfo(objectsDir));
            FileInfo altFile = new FileInfo(Path.Combine(Path.Combine(objectsDir, "info"), "alternates"));
            if (altFile.Exists)
            {
                using (StreamReader reader = altFile.OpenText())
                {
                    for (string alt = reader.ReadLine(); alt != null; alt = reader.ReadLine())
                    {
                        ReadObjectsDirs(Path.Combine(objectsDir, alt), ref ret);
                    }
                }
            }
            return ret;
        }

        #endregion

        #region properties
        private List<DirectoryInfo> _objectsDirs = new List<DirectoryInfo>();
        public DirectoryInfo ObjectsDirectory
        {
            get { return this._objectsDirs[0]; }
        }

        public DirectoryInfo Directory { get; private set; }
        public DirectoryInfo WorkingDirectory { get; private set; }
        public RepositoryConfig Config { get; private set; }
        #endregion
        /**
	     * Construct a filename where the loose object having a specified SHA-1
	     * should be stored. If the object is stored in a shared repository the path
	     * to the alternative repo will be returned. If the object is not yet store
	     * a usable path in this repo will be returned. It is assumed that callers
	     * will look for objects in a pack first.
	     *
	     * @param objectId
	     * @return suggested file name
	     */

        public FileInfo ToFile(AnyObjectId objectId)
        {
            string n = objectId.ToString();
            string d = n.Substring(0, 2);
            string f = n.Substring(2);
            for (int i = 0; i < _objectsDirs.Count; ++i)
            {
                FileInfo ret = new FileInfo(PathUtil.Combine(_objectsDirs[i].FullName, d, f));
                if (ret.Exists)
                    return ret;
            }
            return new FileInfo(PathUtil.Combine(_objectsDirs[0].FullName, d, f));
        }

        public ObjectLoader OpenObject(WindowCursor curs, AnyObjectId id)
        {
            return openObject(curs, id);
        }

        /**
         * @param id
         *            SHA-1 of an object.
         * 
         * @return a {@link ObjectLoader} for accessing the data of the named
         *         object, or null if the object does not exist.
         * @
         */
        public ObjectLoader OpenObject(AnyObjectId id)
        {
            WindowCursor wc = new WindowCursor();
            try
            {
                return openObject(wc, id);
            }
            finally
            {
                wc.release();
            }
        }


        /**
         * @param curs
         *            temporary working space associated with the calling thread.
         * @param id
         *            SHA-1 of an object.
         * 
         * @return a {@link ObjectLoader} for accessing the data of the named
         *         object, or null if the object does not exist.
         * @
         */
        public ObjectLoader openObject(WindowCursor curs, AnyObjectId id)
        {
            return objectDatabase.openObject(curs, id);
        }


        ///**
        // * Open object in all packs containing specified object.
        // *
        // * @param objectId
        // *            id of object to search for
        // * @param curs
        // *            temporary working space associated with the calling thread.
        // * @return collection of loaders for this object, from all packs containing
        // *         this object
        // * @
        // */
        //public ICollection<PackedObjectLoader> OpenObjectInAllPacks(AnyObjectId objectId, WindowCursor cursor)
        //{
        //    ICollection<PackedObjectLoader> result = new LinkedList<PackedObjectLoader>();
        //    OpenObjectInAllPacks(objectId, result, cursor);
        //    return result;
        //}

        public List<PackedObjectLoader> openObjectInAllPacks(AnyObjectId objectId, WindowCursor curs)
        {
            List<PackedObjectLoader> result = new List<PackedObjectLoader>();
            openObjectInAllPacks(objectId, result, curs);
            return result;
        }

        ///**
        // * Open object in all packs containing specified object.
        // *
        // * @param objectId
        // *            id of object to search for
        // * @param resultLoaders
        // *            result collection of loaders for this object, filled with
        // *            loaders from all packs containing specified object
        // * @param curs
        // *            temporary working space associated with the calling thread.
        // * @
        // */

        public void openObjectInAllPacks(AnyObjectId objectId, List<PackedObjectLoader> resultLoaders, WindowCursor curs)
        {
            objectDatabase.openObjectInAllPacks(resultLoaders, curs, objectId);
        }

        //private void OpenObjectInAllPacks(AnyObjectId objectId, ICollection<PackedObjectLoader> resultLoaders, WindowCursor cursor)
        //{
        //    foreach (PackFile pack in _packs)
        //    {
        //        PackedObjectLoader loader = pack.Get(cursor, objectId);
        //        if (loader != null)
        //            resultLoaders.Add(loader);
        //    }
        //}


        /**
         * @param id
         *            SHA'1 of a blob
         * @return an {@link ObjectLoader} for accessing the data of a named blob
         * @
         */
        public ObjectLoader OpenBlob(ObjectId id)
        {
            return OpenObject(id);
        }
        /**
         * @param id
         *            SHA'1 of a tree
         * @return an {@link ObjectLoader} for accessing the data of a named tree
         * @
         */
        public ObjectLoader OpenTree(ObjectId id)
        {
            return OpenObject(id);
        }
        /**
         * Access a Commit object using a symbolic reference. This reference may
         * be a SHA-1 or ref in combination with a number of symbols translating
         * from one ref or SHA1-1 to another, such as HEAD^ etc.
         *
         * @param revstr a reference to a git commit object
         * @return a Commit named by the specified string
         * @ for I/O error or unexpected object type.
         *
         * @see #resolve(string)
         */
        public Commit MapCommit(string resolveString)
        {
            ObjectId id = Resolve(resolveString);
            return id != null ? MapCommit(id) : null;
        }
        /**
         * Access a Commit by SHA'1 id.
         * @param id
         * @return Commit or null
         * @ for I/O error or unexpected object type.
         */
        public Commit MapCommit(ObjectId id)
        {
            ObjectLoader or = OpenObject(id);
            if (or == null)
                return null;
            byte[] raw = or.getBytes();
            if (Constants.OBJ_COMMIT == or.getType())
                return new Commit(this, id, raw);
            throw new IncorrectObjectTypeException(id, ObjectType.Commit);
        }
        /**
         * Access any type of Git object by id and
         *
         * @param id
         *            SHA-1 of object to read
         * @param refName optional, only relevant for simple tags
         * @return The Git object if found or null
         * @
         */
        public object MapObject(ObjectId id, string refName)
        {
            ObjectLoader or = OpenObject(id);
            byte[] raw = or.getBytes();
            switch ((ObjectType)(or.getType()))
            {
                case ObjectType.Tree:
                    return MakeTree(id, raw);
                case ObjectType.Commit:
                    return MakeCommit(id, raw);
                case ObjectType.Tag:
                    return MakeTag(id, refName, raw);
                case ObjectType.Blob:
                    return raw;
            }
            return null;

        }


        private object MakeCommit(ObjectId id, byte[] raw)
        {
            return new Commit(this, id, raw);
        }




        /**
         * Access a Tree object using a symbolic reference. This reference may
         * be a SHA-1 or ref in combination with a number of symbols translating
         * from one ref or SHA1-1 to another, such as HEAD^{tree} etc.
         *
         * @param revstr a reference to a git commit object
         * @return a Tree named by the specified string
         * @
         *
         * @see #resolve(string)
         */
        public Tree MapTree(string revstr)
        {
            ObjectId id = Resolve(revstr);
            return (id != null) ? MapTree(id) : null;
        }
        /**
         * Access a Tree by SHA'1 id.
         * @param id
         * @return Tree or null
         * @ for I/O error or unexpected object type.
         */
        public Tree MapTree(ObjectId id)
        {
            ObjectLoader or = OpenObject(id);
            if (or == null)
                return null;
            byte[] raw = or.getBytes();
            switch (((ObjectType)or.getType()))
            {
                case ObjectType.Tree:
                    return new Tree(this, id, raw);
                case ObjectType.Commit:
                    return MapTree(ObjectId.FromString(raw, 5));
            }
            throw new IncorrectObjectTypeException(id, ObjectType.Tree);
        }

        private Tag MakeTag(ObjectId id, string refName, byte[] raw)
        {
            return new Tag(this, id, refName, raw);
        }

        private Tree MakeTree(ObjectId id, byte[] raw)
        {
            return new Tree(this, id, raw);
        }
        /**
         * Access a tag by symbolic name.
         *
         * @param revstr
         * @return a Tag or null
         * @ on I/O error or unexpected type
         */
        public Tag MapTag(string revstr)
        {
            ObjectId id = Resolve(revstr);
            return id != null ? MapTag(revstr, id) : null;
        }
        /**
         * Access a Tag by SHA'1 id
         * @param refName
         * @param id
         * @return Commit or null
         * @ for I/O error or unexpected object type.
         */
        public Tag MapTag(string refName, ObjectId id)
        {
            ObjectLoader or = OpenObject(id);
            if (or == null)
                return null;
            byte[] raw = or.getBytes();
            if (ObjectType.Tag == (ObjectType)or.getType())
                return new Tag(this, id, refName, raw);
            return new Tag(this, id, refName, null);
        }
        /**
         * Create a command to update (or create) a ref in this repository.
         * 
         * @param ref
         *            name of the ref the caller wants to modify.
         * @return an update command. The caller must finish populating this command
         *         and then invoke one of the update methods to actually make a
         *         change.
         * @
         *             a symbolic ref was passed in and could not be resolved back
         *             to the base ref, as the symbolic ref could not be read.
         */
        public RefUpdate UpdateRef(string refName)
        {
            return _refDb.NewUpdate(refName);
        }


        /**
         * Parse a git revision string and return an object id.
         *
         * Currently supported is combinations of these.
         * <ul>
         *  <li>SHA-1 - a SHA-1</li>
         *  <li>refs/... - a ref name</li>
         *  <li>ref^n - nth parent reference</li>
         *  <li>ref~n - distance via parent reference</li>
         *  <li>ref@{n} - nth version of ref</li>
         *  <li>ref^{tree} - tree references by ref</li>
         *  <li>ref^{commit} - commit references by ref</li>
         * </ul>
         *
         * Not supported is
         * <ul>
         * <li>timestamps in reflogs, ref@{full or relative timestamp}</li>
         * <li>abbreviated SHA-1's</li>
         * </ul>
         *
         * @param revstr A git object references expression
         * @return an ObjectId or null if revstr can't be resolved to any ObjectId
         * @ on serious errors
         */
        public ObjectId Resolve(string revstr)
        {
            char[] rev = revstr.ToCharArray();
            object oref = null;
            ObjectId refId = null;
            for (int i = 0; i < rev.Length; ++i)
            {
                switch (rev[i])
                {
                    case '^':
                        if (refId == null)
                        {
                            string refstr = new string(rev, 0, i);
                            refId = ResolveSimple(refstr);
                            if (refId == null)
                                return null;
                        }
                        if (i + 1 < rev.Length)
                        {
                            switch (rev[i + 1])
                            {
                                case '0':
                                case '1':
                                case '2':
                                case '3':
                                case '4':
                                case '5':
                                case '6':
                                case '7':
                                case '8':
                                case '9':
                                    int j;
                                    oref = MapObject(refId, null);
                                    if (!(oref is Commit))
                                        throw new IncorrectObjectTypeException(refId, ObjectType.Commit);
                                    for (j = i + 1; j < rev.Length; ++j)
                                    {
                                        if (!Char.IsDigit(rev[j]))
                                            break;
                                    }
                                    string parentnum = new string(rev, i + 1, j - i - 1);
                                    int pnum = int.Parse(parentnum);
                                    if (pnum != 0)
                                        refId = ((Commit)oref).ParentIds[pnum - 1];
                                    i = j - 1;
                                    break;
                                case '{':
                                    int k;
                                    string item = null;
                                    for (k = i + 2; k < rev.Length; ++k)
                                    {
                                        if (rev[k] != '}') continue;
                                        item = new string(rev, i + 2, k - i - 2);
                                        break;
                                    }
                                    i = k;
                                    if (item != null)
                                        if (item.Equals("tree"))
                                        {
                                            oref = MapObject(refId, null);
                                            while (oref is Tag)
                                            {
                                                Tag t = (Tag)oref;
                                                refId = t.Id;
                                                oref = MapObject(refId, null);
                                            }
                                            if (oref is Treeish)
                                                refId = ((Treeish)oref).TreeId;
                                            else
                                                throw new IncorrectObjectTypeException(refId, ObjectType.Tree);
                                        }
                                        else if (item.Equals("commit"))
                                        {
                                            oref = MapObject(refId, null);
                                            while (oref is Tag)
                                            {
                                                Tag t = (Tag)oref;
                                                refId = t.Id;
                                                oref = MapObject(refId, null);
                                            }
                                            if (!(oref is Commit))
                                                throw new IncorrectObjectTypeException(refId, ObjectType.Commit);
                                        }
                                        else if (item.Equals("blob"))
                                        {
                                            oref = MapObject(refId, null);
                                            while (oref is Tag)
                                            {
                                                Tag t = (Tag)oref;
                                                refId = t.Id;
                                                oref = MapObject(refId, null);
                                            }
                                            if (!(oref is byte[]))
                                                throw new IncorrectObjectTypeException(refId, ObjectType.Commit);
                                        }
                                        else if (item.Equals(""))
                                        {
                                            oref = MapObject(refId, null);
                                            if (oref is Tag)
                                                refId = ((Tag)oref).Id;
                                            else
                                            {
                                                // self
                                            }
                                        }
                                        else
                                            throw new RevisionSyntaxException(revstr);
                                    else
                                        throw new RevisionSyntaxException(revstr);
                                    break;
                                default:
                                    oref = MapObject(refId, null);
                                    if (oref is Commit)
                                        refId = ((Commit)oref).ParentIds[0];
                                    else
                                        throw new IncorrectObjectTypeException(refId, ObjectType.Commit);
                                    break;
                            }
                        }
                        else
                        {
                            oref = MapObject(refId, null);
                            if (oref is Commit)
                                refId = ((Commit)oref).ParentIds[0];
                            else
                                throw new IncorrectObjectTypeException(refId, ObjectType.Commit);
                        }
                        break;
                    case '~':
                        if (oref == null)
                        {
                            string refstr = new string(rev, 0, i);
                            refId = ResolveSimple(refstr);
                            oref = MapCommit(refId);
                        }
                        int l;
                        for (l = i + 1; l < rev.Length; ++l)
                        {
                            if (!Char.IsDigit(rev[l]))
                                break;
                        }
                        string distnum = new string(rev, i + 1, l - i - 1);
                        int dist = int.Parse(distnum);
                        while (dist > 0)
                        {
                            refId = ((Commit)oref).ParentIds[0];
                            oref = MapCommit(refId);
                            --dist;
                        }
                        i = l - 1;
                        break;
                    case '@':
                        int m;
                        string time = null;
                        for (m = i + 2; m < rev.Length; ++m)
                        {
                            if (rev[m] != '}') continue;
                            time = new string(rev, i + 2, m - i - 2);
                            break;
                        }
                        if (time != null)
                            throw new RevisionSyntaxException("reflogs not yet supported by revision parser yet", revstr);
                        i = m - 1;
                        break;
                    default:
                        if (refId != null)
                            throw new RevisionSyntaxException(revstr);
                        break;
                }
            }
            if (refId == null)
                refId = ResolveSimple(revstr);
            return refId;
        }

        private ObjectId ResolveSimple(string revstr)
        {
            if (ObjectId.IsId(revstr))
                return ObjectId.FromString(revstr);
            Ref r = _refDb.ReadRef(revstr);
            return r != null ? r.ObjectId : null;
        }
        /**
         * Close all resources used by this repository
         */
        public void Close()
        {
            //ClosePacks();
        }

        //private void ClosePacks()
        //{
        //    foreach (PackFile pack in _packs)
        //        pack.Close();

        //    _packs = new List<PackFile>();
        //}
        ///**
        // * Add a single existing pack to the list of available pack files.
        // * 
        // * @param pack
        // *            path of the pack file to open.
        // * @param idx
        // *            path of the corresponding index file.
        // * @
        // *             index file could not be opened, read, or is not recognized as
        // *             a Git pack file index.
        // */

        public void openPack(FileInfo pack, FileInfo idx)
        {
            objectDatabase.openPack(pack, idx);
        }

        public ObjectDirectory getObjectDatabase()
>>>>>>> a80bb5a8
        {
            return objectDatabase;
        }
        
        //public void OpenPack(FileInfo pack, FileInfo idx)
        //{
        //    string p = pack.Name;
        //    string i = idx.Name;
        //    if (p.Length != 50 || !p.StartsWith("pack-") || !p.EndsWith(".pack"))
        //        throw new ArgumentException("Not a valid pack " + pack);
        //    if (i.Length != 49 || !i.StartsWith("pack-") || !i.EndsWith(".idx"))
        //        throw new ArgumentException("Not a valid pack " + idx);
        //    if (!p.Substring(0, 45).Equals(i.Substring(0, 45)))
        //        throw new ArgumentException("Pack " + pack
        //                + "does not match index " + idx);

        //    _packs.Add(new PackFile(this, idx, pack));

        //}
        /**
         * Writes a symref (e.g. HEAD) to disk
         *
         * @param name symref name
         * @param target pointed to ref
         * @
         */
        public void WriteSymref(string name, string target)
        {
            _refDb.Link(name, target);
        }

        private GitIndex _index;
        /**
         * @return a representation of the index associated with this repo
         * @
         */
        public GitIndex Index
        {
            get
            {
                if (_index == null)
                {
                    _index = new GitIndex(this);
                    _index.Read();
                }
                else
                {
                    _index.RereadIfNecessary();
                }
                return _index;
            }
        }

        /** Clean up stale caches */
        public void RefreshFromDisk()
        {
            _refDb.ClearCache();
        }

        /// <summary>
        /// Replaces any windows director separators (backslash) with /
        /// </summary>
        /// <param name="bytes"></param>
        /// <returns></returns>
        internal static byte[] GitInternalSlash(byte[] bytes)
        {
            if (Path.DirectorySeparatorChar == '/') // [henon] DirectorySeparatorChar == \
                return bytes;
            for (int i = 0; i < bytes.Length; ++i)
                if (bytes[i] == Path.PathSeparator)
                    bytes[i] = (byte)'/';
            return bytes;
        }
        /**
         * string work dir and return normalized repository path
         *
         * @param wd Work dir
         * @param f File whose path shall be stripp off it's workdir
         * @return normalized repository relative path
         */
        public static string StripWorkDir(FileSystemInfo wd, FileSystemInfo f)
        {
            string relName = f.FullName.Substring(wd.FullName.Length + 1);
            relName = relName.Replace(Path.PathSeparator, '/');
            return relName;
        }

        /**
         * @return an important state
         */
        public RepositoryState RespositoryState
        {
            get
            {
                if (WorkingDirectory.GetFiles(".dotest").Length > 0)
                    return RepositoryState.Rebasing;
                if (WorkingDirectory.GetFiles(".dotest-merge").Length > 0)
                    return RepositoryState.RebasingInteractive;
                if (WorkingDirectory.GetFiles("MERGE_HEAD").Length > 0)
                    return RepositoryState.Merging;
                if (WorkingDirectory.GetFiles("BISECT_LOG").Length > 0)
                    return RepositoryState.Bisecting;
                return RepositoryState.Safe;
            }
        }

        public void ReloadRefs()
        {
            _refs = null;
            _tags = null;
            _branches = null;
            _remoteBranches = null;
            _head = null;
        }

        private Ref _head;
        public Ref Head
        {
            get
            {
                if (_head == null)
                    _head = _refDb.ReadRef("HEAD");
                return _head;
            }
        }

        private Dictionary<string, Ref> _refs;
        public Dictionary<string, Ref> Refs
        {
            get
            {
                if (_refs == null)
                    _refs = _refDb.GetAllRefs();
                return _refs;
            }
        }

        private Dictionary<string, Ref> _tags;
        public Dictionary<string, Ref> Tags
        {
            get
            {
                if (_tags == null)
                    _tags = _refDb.GetTags();
                return _tags;
            }

        }

        private Dictionary<string, Ref> _branches;
        public Dictionary<string, Ref> Branches
        {
            get
            {
                if (_branches == null)
                    _branches = _refDb.GetBranches();
                return _branches;
            }
        }

        private Dictionary<string, Ref> _remoteBranches;
        public Dictionary<string, Ref> RemoteBranches
        {
            get
            {
                if (_remoteBranches == null)
                    _remoteBranches = _refDb.GetRemotes();
                return _remoteBranches;
            }
        }

        public Ref Peel(Ref pRef)
        {
            return _refDb.Peel(pRef);
        }

        public static Repository Open(string directory)
        {
            return Open(new DirectoryInfo(directory));
        }

        public static Repository Open(DirectoryInfo directory)
        {
            var name = directory.FullName;
            if (name.EndsWith(".git"))
                return new Repository(directory);

            var subDirectories = directory.GetDirectories(".git");
            if (subDirectories.Length > 0)
                return new Repository(subDirectories[0]);

            if (directory.Parent == null)
                return null;

            return Open(directory.Parent);
        }


        /**
         * Check validty of a ref name. It must not contain character that has
         * a special meaning in a Git object reference expression. Some other
         * dangerous characters are also excluded.
         *
         * @param refName
         *
         * @return true if refName is a valid ref name
         */
		public static bool IsValidRefName(string refName)
		{
			int len = refName.Length;

			if (len == 0)
				return false;

			if (refName.EndsWith(".lock"))
				return false;

			int components = 1;
			char p = '\0';
			for (int i = 0; i < len; i++)
			{
				char c = refName[i];
				if (c <= ' ')
					return false;
				switch (c)
				{
					case '.':
						switch (p)
						{
							case '\0':
							case '/':
							case '.':
								return false;
						}
						if (i == len - 1)
							return false;
						break;
					case '/':
						if (i == 0 || i == len - 1)
							return false;
						components++;
						break;
					case '{':
						if (p == '@')
							return false;
						break;
					case '~':
					case '^':
					case ':':
					case '?':
					case '[':
					case '*':
					case '\\':
						return false;
				}
				p = c;
			}

			return components > 1;
		}

        public Commit OpenCommit(ObjectId id)
        {
            return MapCommit(id);
        }

        
        internal void fireRefsMaybeChanged() // [henon] todo: remove later
        {
            OnRefsChanged();
        }
    }
}
<|MERGE_RESOLUTION|>--- conflicted
+++ resolved
@@ -1,1804 +1,1101 @@
-/*
- * Copyright (C) 2007, Dave Watson <dwatson@mimvista.com>
- * Copyright (C) 2008, Robin Rosenberg <robin.rosenberg@dewire.com>
- * Copyright (C) 2008, Shawn O. Pearce <spearce@spearce.org>
- * Copyright (C) 2008, Kevin Thompson <kevin.thompson@theautomaters.com>
- * Copyright (C) 2009, Henon <meinrad.recheis@gmail.com>
- *
- * All rights reserved.
- *
- * Redistribution and use in source and binary forms, with or
- * without modification, are permitted provided that the following
- * conditions are met:
- *
- * - Redistributions of source code must retain the above copyright
- *   notice, this list of conditions and the following disclaimer.
- *
- * - Redistributions in binary form must reproduce the above
- *   copyright notice, this list of conditions and the following
- *   disclaimer in the documentation and/or other materials provided
- *   with the distribution.
- *
- * - Neither the name of the Git Development Community nor the
- *   names of its contributors may be used to endorse or promote
- *   products derived from this software without specific prior
- *   written permission.
- *
- * THIS SOFTWARE IS PROVIDED BY THE COPYRIGHT HOLDERS AND
- * CONTRIBUTORS "AS IS" AND ANY EXPRESS OR IMPLIED WARRANTIES,
- * INCLUDING, BUT NOT LIMITED TO, THE IMPLIED WARRANTIES
- * OF MERCHANTABILITY AND FITNESS FOR A PARTICULAR PURPOSE
- * ARE DISCLAIMED. IN NO EVENT SHALL THE COPYRIGHT OWNER OR
- * CONTRIBUTORS BE LIABLE FOR ANY DIRECT, INDIRECT, INCIDENTAL,
- * SPECIAL, EXEMPLARY, OR CONSEQUENTIAL DAMAGES (INCLUDING, BUT
- * NOT LIMITED TO, PROCUREMENT OF SUBSTITUTE GOODS OR SERVICES;
- * LOSS OF USE, DATA, OR PROFITS; OR BUSINESS INTERRUPTION) HOWEVER
- * CAUSED AND ON ANY THEORY OF LIABILITY, WHETHER IN CONTRACT,
- * STRICT LIABILITY, OR TORT (INCLUDING NEGLIGENCE OR OTHERWISE)
- * ARISING IN ANY WAY OUT OF THE USE OF THIS SOFTWARE, EVEN IF
- * ADVISED OF THE POSSIBILITY OF SUCH DAMAGE.
- */
-
-using System;
-using System.Collections.Generic;
-using System.Linq;
-using System.Text;
-using System.IO;
-using GitSharp.Util;
-using GitSharp.Exceptions;
-
-namespace GitSharp
-{
-    /**
-     * Represents a Git repository. A repository holds all objects and refs used for
-     * managing source code (could by any type of file, but source code is what
-     * SCM's are typically used for).
-     *
-     * In Git terms all data is stored in GIT_DIR, typically a directory called
-     * .git. A work tree is maintained unless the repository is a bare repository.
-     * Typically the .git directory is located at the root of the work dir.
-     *
-     * <ul>
-     * <li>GIT_DIR
-     * 	<ul>
-     * 		<li>objects/ - objects</li>
-     * 		<li>refs/ - tags and heads</li>
-     * 		<li>config - configuration</li>
-     * 		<li>info/ - more configurations</li>
-     * 	</ul>
-     * </li>
-     * </ul>
-     *
-     * This implementation only handles a subtly undocumented subset of git features.
-     *
-     */
-    public class Repository
-    {
-        private RefDatabase _refDb;
-        //private List<PackFile> _packs;
-
-        private ObjectDirectory objectDatabase;
-
-        /// <summary>
-        /// Initializes a new instance of the <see cref="Repository"/> class. Assumes parent directory is the working directory.
-        /// </summary>
-        /// <param name="gitDirectory">The git directory.</param>
-        public Repository(DirectoryInfo gitDirectory)
-            : this(gitDirectory, gitDirectory.Parent)
-        {
-
+/*
+ * Copyright (C) 2007, Dave Watson <dwatson@mimvista.com>
+ * Copyright (C) 2008, Robin Rosenberg <robin.rosenberg@dewire.com>
+ * Copyright (C) 2008, Shawn O. Pearce <spearce@spearce.org>
+ * Copyright (C) 2008, Kevin Thompson <kevin.thompson@theautomaters.com>
+ * Copyright (C) 2009, Henon <meinrad.recheis@gmail.com>
+ *
+ * All rights reserved.
+ *
+ * Redistribution and use in source and binary forms, with or
+ * without modification, are permitted provided that the following
+ * conditions are met:
+ *
+ * - Redistributions of source code must retain the above copyright
+ *   notice, this list of conditions and the following disclaimer.
+ *
+ * - Redistributions in binary form must reproduce the above
+ *   copyright notice, this list of conditions and the following
+ *   disclaimer in the documentation and/or other materials provided
+ *   with the distribution.
+ *
+ * - Neither the name of the Git Development Community nor the
+ *   names of its contributors may be used to endorse or promote
+ *   products derived from this software without specific prior
+ *   written permission.
+ *
+ * THIS SOFTWARE IS PROVIDED BY THE COPYRIGHT HOLDERS AND
+ * CONTRIBUTORS "AS IS" AND ANY EXPRESS OR IMPLIED WARRANTIES,
+ * INCLUDING, BUT NOT LIMITED TO, THE IMPLIED WARRANTIES
+ * OF MERCHANTABILITY AND FITNESS FOR A PARTICULAR PURPOSE
+ * ARE DISCLAIMED. IN NO EVENT SHALL THE COPYRIGHT OWNER OR
+ * CONTRIBUTORS BE LIABLE FOR ANY DIRECT, INDIRECT, INCIDENTAL,
+ * SPECIAL, EXEMPLARY, OR CONSEQUENTIAL DAMAGES (INCLUDING, BUT
+ * NOT LIMITED TO, PROCUREMENT OF SUBSTITUTE GOODS OR SERVICES;
+ * LOSS OF USE, DATA, OR PROFITS; OR BUSINESS INTERRUPTION) HOWEVER
+ * CAUSED AND ON ANY THEORY OF LIABILITY, WHETHER IN CONTRACT,
+ * STRICT LIABILITY, OR TORT (INCLUDING NEGLIGENCE OR OTHERWISE)
+ * ARISING IN ANY WAY OUT OF THE USE OF THIS SOFTWARE, EVEN IF
+ * ADVISED OF THE POSSIBILITY OF SUCH DAMAGE.
+ */
+
+using System;
+using System.Collections.Generic;
+using System.Linq;
+using System.Text;
+using System.IO;
+using GitSharp.Util;
+using GitSharp.Exceptions;
+
+namespace GitSharp
+{
+    /**
+     * Represents a Git repository. A repository holds all objects and refs used for
+     * managing source code (could by any type of file, but source code is what
+     * SCM's are typically used for).
+     *
+     * In Git terms all data is stored in GIT_DIR, typically a directory called
+     * .git. A work tree is maintained unless the repository is a bare repository.
+     * Typically the .git directory is located at the root of the work dir.
+     *
+     * <ul>
+     * <li>GIT_DIR
+     * 	<ul>
+     * 		<li>objects/ - objects</li>
+     * 		<li>refs/ - tags and heads</li>
+     * 		<li>config - configuration</li>
+     * 		<li>info/ - more configurations</li>
+     * 	</ul>
+     * </li>
+     * </ul>
+     *
+     * This implementation only handles a subtly undocumented subset of git features.
+     *
+     */
+    public class Repository
+    {
+        private RefDatabase _refDb;
+        //private List<PackFile> _packs;
+
+        private ObjectDirectory objectDatabase;
+
+        /// <summary>
+        /// Initializes a new instance of the <see cref="Repository"/> class. Assumes parent directory is the working directory.
+        /// </summary>
+        /// <param name="gitDirectory">The git directory.</param>
+        public Repository(DirectoryInfo gitDirectory)
+            : this(gitDirectory, gitDirectory.Parent)
+        {
+
+        }
+
+        /// <summary>
+        /// Initializes a new instance of the <see cref="Repository"/> class.
+        /// </summary>
+        /// <param name="gitDirectory">The git directory.</param>
+        /// <param name="workingDirectory">The working directory.</param>
+        public Repository(DirectoryInfo gitDirectory, DirectoryInfo workingDirectory)
+        {
+            this.Directory = gitDirectory;
+            this.WorkingDirectory = workingDirectory;
+            objectDatabase = new ObjectDirectory(FS.resolve(gitDirectory, "objects"));
+            _objectsDirs = new List<DirectoryInfo>();
+            _objectsDirs = ReadObjectsDirs(Path.Combine(gitDirectory.FullName, "objects"), ref _objectsDirs);
+
+            this.Config = new RepositoryConfig(this);
+            _refDb = new RefDatabase(this);
+            //_packs = new List<PackFile>();
+
+            bool isExisting = _objectsDirs[0].Exists;
+            if (isExisting)
+            {
+                try
+                {
+                    this.Config.load();
+                }
+                catch (ConfigInvalidException e1)
+                {
+                    IOException e2 = new IOException("Unknown repository format", e1);
+                    throw e2;
+                }
+
+                string repositoryFormatVersion = this.Config.getString("core", null, "repositoryFormatVersion");
+
+                if (!"0".Equals(repositoryFormatVersion))
+                {
+                    throw new IOException("Unknown repository format \""
+                            + repositoryFormatVersion + "\"; expected \"0\".");
+                }
+            }
+            else
+            {
+                Create();
+            }
+            //if (isExisting)
+            //    ScanForPacks();
+        }
+
+        #region events
+
+        public event EventHandler<RefsChangedEventArgs> RefsChanged;
+        internal void OnRefsChanged()
+        {
+            var handler = this.RefsChanged;
+            if (handler != null)
+                handler(this, new RefsChangedEventArgs(this));
+        }
+
+        public event EventHandler<IndexChangedEventArgs> IndexChanged;
+        internal void OnIndexChanged()
+        {
+            var handler = this.IndexChanged;
+            if (handler != null)
+                handler(this, new IndexChangedEventArgs(this));
+        }
+        #endregion
+
+        public void Create()
+        {
+            Create(false);
         }
 
-        /// <summary>
-        /// Initializes a new instance of the <see cref="Repository"/> class.
-        /// </summary>
-        /// <param name="gitDirectory">The git directory.</param>
-        /// <param name="workingDirectory">The working directory.</param>
-        public Repository(DirectoryInfo gitDirectory, DirectoryInfo workingDirectory)
-        {
-            this.Directory = gitDirectory;
-            this.WorkingDirectory = workingDirectory;
-            objectDatabase = new ObjectDirectory(FS.resolve(gitDirectory, "objects"));
-            _objectsDirs = new List<DirectoryInfo>();
-            _objectsDirs = ReadObjectsDirs(Path.Combine(gitDirectory.FullName, "objects"), ref _objectsDirs);
-
-            this.Config = new RepositoryConfig(this);
-            _refDb = new RefDatabase(this);
-            //_packs = new List<PackFile>();
-
-            bool isExisting = _objectsDirs[0].Exists;
-            if (isExisting)
-            {
-                try
-                {
-                    this.Config.load();
-                }
-                catch (ConfigInvalidException e1)
-                {
-                    IOException e2 = new IOException("Unknown repository format", e1);
-                    throw e2;
-<<<<<<< HEAD
-                }
-
-                string repositoryFormatVersion = this.Config.getString("core", null, "repositoryFormatVersion");
-
-                if (!"0".Equals(repositoryFormatVersion))
-                {
-                    throw new IOException("Unknown repository format \""
-                            + repositoryFormatVersion + "\"; expected \"0\".");
-                }
-            }
-            else
-            {
-                //this.Config.Create();
-            }
-            //if (isExisting)
-            //    ScanForPacks();
-        }
-
-        #region events
-
-        public event EventHandler<RefsChangedEventArgs> RefsChanged;
-        internal void OnRefsChanged()
-        {
-            var handler = this.RefsChanged;
-            if (handler != null)
-                handler(this, new RefsChangedEventArgs(this));
-        }
-
-        public event EventHandler<IndexChangedEventArgs> IndexChanged;
-        internal void OnIndexChanged()
-        {
-            var handler = this.IndexChanged;
-            if (handler != null)
-                handler(this, new IndexChangedEventArgs(this));
-        }
-        #endregion
-
-        /**
-         * Create a new Git repository initializing the necessary files and
-         * directories.
-         *
-         * @
-         */
-        public void Create()
-        {
-            if (this.Directory.Exists)
-                throw new GitException("Unable to create repository. Directory already exists.");
-
-            this.Directory.Create();
-            this._refDb.Create();
-
-            this._objectsDirs[0].Create();
-            new DirectoryInfo(Path.Combine(this._objectsDirs[0].FullName, "pack")).Create();
-            new DirectoryInfo(Path.Combine(this._objectsDirs[0].FullName, "info")).Create();
-
-            new DirectoryInfo(Path.Combine(this.Directory.FullName, "branches")).Create();
-            new DirectoryInfo(Path.Combine(this.Directory.FullName, "remote")).Create();
-
-            string master = Constants.RefsHeads + Constants.Master;
-
-            this._refDb.Link(Constants.Head, master);
-
-            this.Config.save();
-
-        }
-        /**
-         * @param objectId
-         * @return true if the specified object is stored in this repo or any of the
-         *         known shared repositories.
-         */
-        public bool HasObject(AnyObjectId objectId)
-        {
-            return objectDatabase.hasObject(objectId);
-        }
-
-
-        #region private methods
-        ///**
-        // * Scan the object dirs, including alternates for packs
-        // * to use.
-        // */
-        //public void ScanForPacks()
-        //{
-        //    List<PackFile> p = new List<PackFile>();
-        //    for (int i = 0; i < _objectsDirs.Count; ++i)
-        //        ScanForPacks(new DirectoryInfo(Path.Combine(_objectsDirs[i].FullName, "pack")), p);
-
-        //    _packs = p;
-
-        //}
-
-        //private void ScanForPacks(DirectoryInfo packDir, List<PackFile> packList)
-        //{
-        //    // Must match "pack-[0-9a-f]{40}.idx" to be an index.
-        //    IEnumerable<FileInfo> idxList =
-        //        packDir.GetFiles().Where(
-        //            file => file.Name.Length == 49 && file.Name.EndsWith(".idx") && file.Name.StartsWith("pack-"));
-
-        //    if (idxList == null) return;
-        //    foreach (FileInfo indexName in idxList)
-        //    {
-        //        string n = indexName.FullName.Substring(0, indexName.FullName.Length - 4);
-        //        FileInfo idxFile = new FileInfo(n + ".idx");
-        //        FileInfo packFile = new FileInfo(n + ".pack");
-
-        //        if (!packFile.Exists)
-        //        {
-        //            // Sometimes C Git's http fetch transport leaves a
-        //            // .idx file behind and does not download the .pack.
-        //            // We have to skip over such useless indexes.
-        //            //
-        //            continue;
-        //        }
-
-        //        try
-        //        {
-        //            packList.Add(new PackFile(this, idxFile, packFile));
-        //        }
-        //        catch (IOException)
-        //        {
-        //            // Whoops. That's not a pack!
-        //            //
-        //        }
-        //    }
-        //}
-
-        private List<DirectoryInfo> ReadObjectsDirs(string objectsDir, ref List<DirectoryInfo> ret)
-        {
-            ret.Add(new DirectoryInfo(objectsDir));
-            FileInfo altFile = new FileInfo(Path.Combine(Path.Combine(objectsDir, "info"), "alternates"));
-            if (altFile.Exists)
-            {
-                using (StreamReader reader = altFile.OpenText())
-                {
-                    for (string alt = reader.ReadLine(); alt != null; alt = reader.ReadLine())
-                    {
-                        ReadObjectsDirs(Path.Combine(objectsDir, alt), ref ret);
-                    }
-                }
-            }
-            return ret;
-        }
-
-        #endregion
-
-        #region properties
-        private List<DirectoryInfo> _objectsDirs = new List<DirectoryInfo>();
-        public DirectoryInfo ObjectsDirectory
-        {
-            get { return this._objectsDirs[0]; }
-        }
-
-        public DirectoryInfo Directory { get; private set; }
-        public DirectoryInfo WorkingDirectory { get; private set; }
-        public RepositoryConfig Config { get; private set; }
-        #endregion
-        /**
-	     * Construct a filename where the loose object having a specified SHA-1
-	     * should be stored. If the object is stored in a shared repository the path
-	     * to the alternative repo will be returned. If the object is not yet store
-	     * a usable path in this repo will be returned. It is assumed that callers
-	     * will look for objects in a pack first.
-	     *
-	     * @param objectId
-	     * @return suggested file name
-	     */
-
-        public FileInfo ToFile(AnyObjectId objectId)
-        {
-            string n = objectId.ToString();
-            string d = n.Substring(0, 2);
-            string f = n.Substring(2);
-            for (int i = 0; i < _objectsDirs.Count; ++i)
-            {
-                FileInfo ret = new FileInfo(PathUtil.Combine(_objectsDirs[i].FullName, d, f));
-                if (ret.Exists)
-                    return ret;
-            }
-            return new FileInfo(PathUtil.Combine(_objectsDirs[0].FullName, d, f));
-        }
-
-        public ObjectLoader OpenObject(WindowCursor curs, AnyObjectId id)
-        {
-            return openObject(curs, id);
-        }
-
-        /**
-         * @param id
-         *            SHA-1 of an object.
-         * 
-         * @return a {@link ObjectLoader} for accessing the data of the named
-         *         object, or null if the object does not exist.
-         * @
-         */
-        public ObjectLoader OpenObject(AnyObjectId id)
-        {
-            WindowCursor wc = new WindowCursor();
-            try
-            {
-                return openObject(wc, id);
-            }
-            finally
-            {
-                wc.release();
-            }
-        }
-
-
-        /**
-         * @param curs
-         *            temporary working space associated with the calling thread.
-         * @param id
-         *            SHA-1 of an object.
-         * 
-         * @return a {@link ObjectLoader} for accessing the data of the named
-         *         object, or null if the object does not exist.
-         * @
-         */
-        public ObjectLoader openObject(WindowCursor curs, AnyObjectId id)
-        {
-            return objectDatabase.openObject(curs, id);
-        }
-
-
-        ///**
-        // * Open object in all packs containing specified object.
-        // *
-        // * @param objectId
-        // *            id of object to search for
-        // * @param curs
-        // *            temporary working space associated with the calling thread.
-        // * @return collection of loaders for this object, from all packs containing
-        // *         this object
-        // * @
-        // */
-        //public ICollection<PackedObjectLoader> OpenObjectInAllPacks(AnyObjectId objectId, WindowCursor cursor)
-        //{
-        //    ICollection<PackedObjectLoader> result = new LinkedList<PackedObjectLoader>();
-        //    OpenObjectInAllPacks(objectId, result, cursor);
-        //    return result;
-        //}
-
-        public List<PackedObjectLoader> openObjectInAllPacks(AnyObjectId objectId, WindowCursor curs)
-        {
-            List<PackedObjectLoader> result = new List<PackedObjectLoader>();
-            openObjectInAllPacks(objectId, result, curs);
-            return result;
-        }
-
-        ///**
-        // * Open object in all packs containing specified object.
-        // *
-        // * @param objectId
-        // *            id of object to search for
-        // * @param resultLoaders
-        // *            result collection of loaders for this object, filled with
-        // *            loaders from all packs containing specified object
-        // * @param curs
-        // *            temporary working space associated with the calling thread.
-        // * @
-        // */
-
-        public void openObjectInAllPacks(AnyObjectId objectId, List<PackedObjectLoader> resultLoaders, WindowCursor curs)
-        {
-            objectDatabase.openObjectInAllPacks(resultLoaders, curs, objectId);
-        }
-
-        //private void OpenObjectInAllPacks(AnyObjectId objectId, ICollection<PackedObjectLoader> resultLoaders, WindowCursor cursor)
-        //{
-        //    foreach (PackFile pack in _packs)
-        //    {
-        //        PackedObjectLoader loader = pack.Get(cursor, objectId);
-        //        if (loader != null)
-        //            resultLoaders.Add(loader);
-        //    }
-        //}
-
-
-        /**
-         * @param id
-         *            SHA'1 of a blob
-         * @return an {@link ObjectLoader} for accessing the data of a named blob
-         * @
-         */
-        public ObjectLoader OpenBlob(ObjectId id)
-        {
-            return OpenObject(id);
-        }
-        /**
-         * @param id
-         *            SHA'1 of a tree
-         * @return an {@link ObjectLoader} for accessing the data of a named tree
-         * @
-         */
-        public ObjectLoader OpenTree(ObjectId id)
-        {
-            return OpenObject(id);
-        }
-        /**
-         * Access a Commit object using a symbolic reference. This reference may
-         * be a SHA-1 or ref in combination with a number of symbols translating
-         * from one ref or SHA1-1 to another, such as HEAD^ etc.
-         *
-         * @param revstr a reference to a git commit object
-         * @return a Commit named by the specified string
-         * @ for I/O error or unexpected object type.
-         *
-         * @see #resolve(string)
-         */
-        public Commit MapCommit(string resolveString)
-        {
-            ObjectId id = Resolve(resolveString);
-            return id != null ? MapCommit(id) : null;
-        }
-        /**
-         * Access a Commit by SHA'1 id.
-         * @param id
-         * @return Commit or null
-         * @ for I/O error or unexpected object type.
-         */
-        public Commit MapCommit(ObjectId id)
-        {
-            ObjectLoader or = OpenObject(id);
-            if (or == null)
-                return null;
-            byte[] raw = or.getBytes();
-            if (Constants.OBJ_COMMIT == or.getType())
-                return new Commit(this, id, raw);
-            throw new IncorrectObjectTypeException(id, ObjectType.Commit);
-        }
-        /**
-         * Access any type of Git object by id and
-         *
-         * @param id
-         *            SHA-1 of object to read
-         * @param refName optional, only relevant for simple tags
-         * @return The Git object if found or null
-         * @
-         */
-        public object MapObject(ObjectId id, string refName)
-        {
-            ObjectLoader or = OpenObject(id);
-            byte[] raw = or.getBytes();
-            switch ((ObjectType)(or.getType()))
-            {
-                case ObjectType.Tree:
-                    return MakeTree(id, raw);
-                case ObjectType.Commit:
-                    return MakeCommit(id, raw);
-                case ObjectType.Tag:
-                    return MakeTag(id, refName, raw);
-                case ObjectType.Blob:
-                    return raw;
-            }
-            return null;
-
-        }
-
-
-        private object MakeCommit(ObjectId id, byte[] raw)
-        {
-            return new Commit(this, id, raw);
-        }
-
-
-
-
-        /**
-         * Access a Tree object using a symbolic reference. This reference may
-         * be a SHA-1 or ref in combination with a number of symbols translating
-         * from one ref or SHA1-1 to another, such as HEAD^{tree} etc.
-         *
-         * @param revstr a reference to a git commit object
-         * @return a Tree named by the specified string
-         * @
-         *
-         * @see #resolve(string)
-         */
-        public Tree MapTree(string revstr)
-        {
-            ObjectId id = Resolve(revstr);
-            return (id != null) ? MapTree(id) : null;
-        }
-        /**
-         * Access a Tree by SHA'1 id.
-         * @param id
-         * @return Tree or null
-         * @ for I/O error or unexpected object type.
-         */
-        public Tree MapTree(ObjectId id)
-        {
-            ObjectLoader or = OpenObject(id);
-            if (or == null)
-                return null;
-            byte[] raw = or.getBytes();
-            switch (((ObjectType)or.getType()))
-            {
-                case ObjectType.Tree:
-                    return new Tree(this, id, raw);
-                case ObjectType.Commit:
-                    return MapTree(ObjectId.FromString(raw, 5));
-            }
-            throw new IncorrectObjectTypeException(id, ObjectType.Tree);
-        }
-
-        private Tag MakeTag(ObjectId id, string refName, byte[] raw)
-        {
-            return new Tag(this, id, refName, raw);
-        }
-
-        private Tree MakeTree(ObjectId id, byte[] raw)
-        {
-            return new Tree(this, id, raw);
-        }
-        /**
-         * Access a tag by symbolic name.
-         *
-         * @param revstr
-         * @return a Tag or null
-         * @ on I/O error or unexpected type
-         */
-        public Tag MapTag(string revstr)
-        {
-            ObjectId id = Resolve(revstr);
-            return id != null ? MapTag(revstr, id) : null;
-        }
-        /**
-         * Access a Tag by SHA'1 id
-         * @param refName
-         * @param id
-         * @return Commit or null
-         * @ for I/O error or unexpected object type.
-         */
-        public Tag MapTag(string refName, ObjectId id)
-        {
-            ObjectLoader or = OpenObject(id);
-            if (or == null)
-                return null;
-            byte[] raw = or.getBytes();
-            if (ObjectType.Tag == (ObjectType)or.getType())
-                return new Tag(this, id, refName, raw);
-            return new Tag(this, id, refName, null);
-        }
-        /**
-         * Create a command to update (or create) a ref in this repository.
-         * 
-         * @param ref
-         *            name of the ref the caller wants to modify.
-         * @return an update command. The caller must finish populating this command
-         *         and then invoke one of the update methods to actually make a
-         *         change.
-         * @
-         *             a symbolic ref was passed in and could not be resolved back
-         *             to the base ref, as the symbolic ref could not be read.
-         */
-        public RefUpdate UpdateRef(string refName)
-        {
-            return _refDb.NewUpdate(refName);
-        }
-
-
-        /**
-         * Parse a git revision string and return an object id.
-         *
-         * Currently supported is combinations of these.
-         * <ul>
-         *  <li>SHA-1 - a SHA-1</li>
-         *  <li>refs/... - a ref name</li>
-         *  <li>ref^n - nth parent reference</li>
-         *  <li>ref~n - distance via parent reference</li>
-         *  <li>ref@{n} - nth version of ref</li>
-         *  <li>ref^{tree} - tree references by ref</li>
-         *  <li>ref^{commit} - commit references by ref</li>
-         * </ul>
-         *
-         * Not supported is
-         * <ul>
-         * <li>timestamps in reflogs, ref@{full or relative timestamp}</li>
-         * <li>abbreviated SHA-1's</li>
-         * </ul>
-         *
-         * @param revstr A git object references expression
-         * @return an ObjectId or null if revstr can't be resolved to any ObjectId
-         * @ on serious errors
-         */
-        public ObjectId Resolve(string revstr)
-        {
-            char[] rev = revstr.ToCharArray();
-            object oref = null;
-            ObjectId refId = null;
-            for (int i = 0; i < rev.Length; ++i)
-            {
-                switch (rev[i])
-                {
-                    case '^':
-                        if (refId == null)
-                        {
-                            string refstr = new string(rev, 0, i);
-                            refId = ResolveSimple(refstr);
-                            if (refId == null)
-                                return null;
-                        }
-                        if (i + 1 < rev.Length)
-                        {
-                            switch (rev[i + 1])
-                            {
-                                case '0':
-                                case '1':
-                                case '2':
-                                case '3':
-                                case '4':
-                                case '5':
-                                case '6':
-                                case '7':
-                                case '8':
-                                case '9':
-                                    int j;
-                                    oref = MapObject(refId, null);
-                                    if (!(oref is Commit))
-                                        throw new IncorrectObjectTypeException(refId, ObjectType.Commit);
-                                    for (j = i + 1; j < rev.Length; ++j)
-                                    {
-                                        if (!Char.IsDigit(rev[j]))
-                                            break;
-                                    }
-                                    string parentnum = new string(rev, i + 1, j - i - 1);
-                                    int pnum = int.Parse(parentnum);
-                                    if (pnum != 0)
-                                        refId = ((Commit)oref).ParentIds[pnum - 1];
-                                    i = j - 1;
-                                    break;
-                                case '{':
-                                    int k;
-                                    string item = null;
-                                    for (k = i + 2; k < rev.Length; ++k)
-                                    {
-                                        if (rev[k] != '}') continue;
-                                        item = new string(rev, i + 2, k - i - 2);
-                                        break;
-                                    }
-                                    i = k;
-                                    if (item != null)
-                                        if (item.Equals("tree"))
-                                        {
-                                            oref = MapObject(refId, null);
-                                            while (oref is Tag)
-                                            {
-                                                Tag t = (Tag)oref;
-                                                refId = t.Id;
-                                                oref = MapObject(refId, null);
-                                            }
-                                            if (oref is Treeish)
-                                                refId = ((Treeish)oref).TreeId;
-                                            else
-                                                throw new IncorrectObjectTypeException(refId, ObjectType.Tree);
-                                        }
-                                        else if (item.Equals("commit"))
-                                        {
-                                            oref = MapObject(refId, null);
-                                            while (oref is Tag)
-                                            {
-                                                Tag t = (Tag)oref;
-                                                refId = t.Id;
-                                                oref = MapObject(refId, null);
-                                            }
-                                            if (!(oref is Commit))
-                                                throw new IncorrectObjectTypeException(refId, ObjectType.Commit);
-                                        }
-                                        else if (item.Equals("blob"))
-                                        {
-                                            oref = MapObject(refId, null);
-                                            while (oref is Tag)
-                                            {
-                                                Tag t = (Tag)oref;
-                                                refId = t.Id;
-                                                oref = MapObject(refId, null);
-                                            }
-                                            if (!(oref is byte[]))
-                                                throw new IncorrectObjectTypeException(refId, ObjectType.Commit);
-                                        }
-                                        else if (item.Equals(""))
-                                        {
-                                            oref = MapObject(refId, null);
-                                            if (oref is Tag)
-                                                refId = ((Tag)oref).Id;
-                                            else
-                                            {
-                                                // self
-                                            }
-                                        }
-                                        else
-                                            throw new RevisionSyntaxException(revstr);
-                                    else
-                                        throw new RevisionSyntaxException(revstr);
-                                    break;
-                                default:
-                                    oref = MapObject(refId, null);
-                                    if (oref is Commit)
-                                        refId = ((Commit)oref).ParentIds[0];
-                                    else
-                                        throw new IncorrectObjectTypeException(refId, ObjectType.Commit);
-                                    break;
-                            }
-                        }
-                        else
-                        {
-                            oref = MapObject(refId, null);
-                            if (oref is Commit)
-                                refId = ((Commit)oref).ParentIds[0];
-                            else
-                                throw new IncorrectObjectTypeException(refId, ObjectType.Commit);
-                        }
-                        break;
-                    case '~':
-                        if (oref == null)
-                        {
-                            string refstr = new string(rev, 0, i);
-                            refId = ResolveSimple(refstr);
-                            oref = MapCommit(refId);
-                        }
-                        int l;
-                        for (l = i + 1; l < rev.Length; ++l)
-                        {
-                            if (!Char.IsDigit(rev[l]))
-                                break;
-                        }
-                        string distnum = new string(rev, i + 1, l - i - 1);
-                        int dist = int.Parse(distnum);
-                        while (dist > 0)
-                        {
-                            refId = ((Commit)oref).ParentIds[0];
-                            oref = MapCommit(refId);
-                            --dist;
-                        }
-                        i = l - 1;
-                        break;
-                    case '@':
-                        int m;
-                        string time = null;
-                        for (m = i + 2; m < rev.Length; ++m)
-                        {
-                            if (rev[m] != '}') continue;
-                            time = new string(rev, i + 2, m - i - 2);
-                            break;
-                        }
-                        if (time != null)
-                            throw new RevisionSyntaxException("reflogs not yet supported by revision parser yet", revstr);
-                        i = m - 1;
-                        break;
-                    default:
-                        if (refId != null)
-                            throw new RevisionSyntaxException(revstr);
-                        break;
-                }
-            }
-            if (refId == null)
-                refId = ResolveSimple(revstr);
-            return refId;
-        }
-
-        private ObjectId ResolveSimple(string revstr)
-        {
-            if (ObjectId.IsId(revstr))
-                return ObjectId.FromString(revstr);
-            Ref r = _refDb.ReadRef(revstr);
-            return r != null ? r.ObjectId : null;
-        }
-        /**
-         * Close all resources used by this repository
-         */
-        public void Close()
-        {
-            //ClosePacks();
-        }
-
-        //private void ClosePacks()
-        //{
-        //    foreach (PackFile pack in _packs)
-        //        pack.Close();
-
-        //    _packs = new List<PackFile>();
-        //}
-        ///**
-        // * Add a single existing pack to the list of available pack files.
-        // * 
-        // * @param pack
-        // *            path of the pack file to open.
-        // * @param idx
-        // *            path of the corresponding index file.
-        // * @
-        // *             index file could not be opened, read, or is not recognized as
-        // *             a Git pack file index.
-        // */
-
-        public void openPack(FileInfo pack, FileInfo idx)
-        {
-            objectDatabase.openPack(pack, idx);
-        }
-
-        public ObjectDirectory getObjectDatabase()
-=======
-                }
-
-                string repositoryFormatVersion = this.Config.getString("core", null, "repositoryFormatVersion");
-
-                if (!"0".Equals(repositoryFormatVersion))
-                {
-                    throw new IOException("Unknown repository format \""
-                            + repositoryFormatVersion + "\"; expected \"0\".");
-                }
-            }
-            else
-            {
-                Create();
-            }
-            //if (isExisting)
-            //    ScanForPacks();
-        }
-
-        #region events
-
-        public event EventHandler<RefsChangedEventArgs> RefsChanged;
-        internal void OnRefsChanged()
-        {
-            var handler = this.RefsChanged;
-            if (handler != null)
-                handler(this, new RefsChangedEventArgs(this));
-        }
-
-        public event EventHandler<IndexChangedEventArgs> IndexChanged;
-        internal void OnIndexChanged()
-        {
-            var handler = this.IndexChanged;
-            if (handler != null)
-                handler(this, new IndexChangedEventArgs(this));
-        }
-        #endregion
-
-        public void Create()
-        {
-            Create(false);
-        }
-
-        /**
-         * Create a new Git repository initializing the necessary files and
-         * directories.
-         *
-         * @
-         */
+        /**
+         * Create a new Git repository initializing the necessary files and
+         * directories.
+         *
+         * @
+         */
         public void Create(bool bare)
-        {
-            if (this.Directory.Exists)
-                throw new GitException("Unable to create repository. Directory already exists.");
-
-            this.Directory.Create();
-            this._refDb.Create();
-
-            this._objectsDirs[0].Create();
-            new DirectoryInfo(Path.Combine(this._objectsDirs[0].FullName, "pack")).Create();
-            new DirectoryInfo(Path.Combine(this._objectsDirs[0].FullName, "info")).Create();
-
-            new DirectoryInfo(Path.Combine(this.Directory.FullName, "branches")).Create();
-            new DirectoryInfo(Path.Combine(this.Directory.FullName, "remote")).Create();
-
-            string master = Constants.RefsHeads + Constants.Master;
-
-            this._refDb.Link(Constants.Head, master);
-
-            Config.setInt("core", null, "repositoryformatversion", 0);
-            Config.setBoolean("core", null, "filemode", true);
-            if (bare)
+        {
+            if (this.Directory.Exists)
+                throw new GitException("Unable to create repository. Directory already exists.");
+
+            this.Directory.Create();
+            this._refDb.Create();
+
+            this._objectsDirs[0].Create();
+            new DirectoryInfo(Path.Combine(this._objectsDirs[0].FullName, "pack")).Create();
+            new DirectoryInfo(Path.Combine(this._objectsDirs[0].FullName, "info")).Create();
+
+            new DirectoryInfo(Path.Combine(this.Directory.FullName, "branches")).Create();
+            new DirectoryInfo(Path.Combine(this.Directory.FullName, "remote")).Create();
+
+            string master = Constants.RefsHeads + Constants.Master;
+
+            this._refDb.Link(Constants.Head, master);
+
+            Config.setInt("core", null, "repositoryformatversion", 0);
+            Config.setBoolean("core", null, "filemode", true);
+            if (bare)
                 Config.setBoolean("core", null, "bare", true);
             Config.save();
-
-        }
-        /**
-         * @param objectId
-         * @return true if the specified object is stored in this repo or any of the
-         *         known shared repositories.
-         */
-        public bool HasObject(AnyObjectId objectId)
-        {
-            return objectDatabase.hasObject(objectId);
-        }
-
-
-        #region private methods
-        ///**
-        // * Scan the object dirs, including alternates for packs
-        // * to use.
-        // */
-        //public void ScanForPacks()
-        //{
-        //    List<PackFile> p = new List<PackFile>();
-        //    for (int i = 0; i < _objectsDirs.Count; ++i)
-        //        ScanForPacks(new DirectoryInfo(Path.Combine(_objectsDirs[i].FullName, "pack")), p);
-
-        //    _packs = p;
-
-        //}
-
-        //private void ScanForPacks(DirectoryInfo packDir, List<PackFile> packList)
-        //{
-        //    // Must match "pack-[0-9a-f]{40}.idx" to be an index.
-        //    IEnumerable<FileInfo> idxList =
-        //        packDir.GetFiles().Where(
-        //            file => file.Name.Length == 49 && file.Name.EndsWith(".idx") && file.Name.StartsWith("pack-"));
-
-        //    if (idxList == null) return;
-        //    foreach (FileInfo indexName in idxList)
-        //    {
-        //        string n = indexName.FullName.Substring(0, indexName.FullName.Length - 4);
-        //        FileInfo idxFile = new FileInfo(n + ".idx");
-        //        FileInfo packFile = new FileInfo(n + ".pack");
-
-        //        if (!packFile.Exists)
-        //        {
-        //            // Sometimes C Git's http fetch transport leaves a
-        //            // .idx file behind and does not download the .pack.
-        //            // We have to skip over such useless indexes.
-        //            //
-        //            continue;
-        //        }
-
-        //        try
-        //        {
-        //            packList.Add(new PackFile(this, idxFile, packFile));
-        //        }
-        //        catch (IOException)
-        //        {
-        //            // Whoops. That's not a pack!
-        //            //
-        //        }
-        //    }
-        //}
-
-        private List<DirectoryInfo> ReadObjectsDirs(string objectsDir, ref List<DirectoryInfo> ret)
-        {
-            ret.Add(new DirectoryInfo(objectsDir));
-            FileInfo altFile = new FileInfo(Path.Combine(Path.Combine(objectsDir, "info"), "alternates"));
-            if (altFile.Exists)
-            {
-                using (StreamReader reader = altFile.OpenText())
-                {
-                    for (string alt = reader.ReadLine(); alt != null; alt = reader.ReadLine())
-                    {
-                        ReadObjectsDirs(Path.Combine(objectsDir, alt), ref ret);
-                    }
-                }
-            }
-            return ret;
-        }
-
-        #endregion
-
-        #region properties
-        private List<DirectoryInfo> _objectsDirs = new List<DirectoryInfo>();
-        public DirectoryInfo ObjectsDirectory
-        {
-            get { return this._objectsDirs[0]; }
-        }
-
-        public DirectoryInfo Directory { get; private set; }
-        public DirectoryInfo WorkingDirectory { get; private set; }
-        public RepositoryConfig Config { get; private set; }
-        #endregion
-        /**
-	     * Construct a filename where the loose object having a specified SHA-1
-	     * should be stored. If the object is stored in a shared repository the path
-	     * to the alternative repo will be returned. If the object is not yet store
-	     * a usable path in this repo will be returned. It is assumed that callers
-	     * will look for objects in a pack first.
-	     *
-	     * @param objectId
-	     * @return suggested file name
-	     */
-
-        public FileInfo ToFile(AnyObjectId objectId)
-        {
-            string n = objectId.ToString();
-            string d = n.Substring(0, 2);
-            string f = n.Substring(2);
-            for (int i = 0; i < _objectsDirs.Count; ++i)
-            {
-                FileInfo ret = new FileInfo(PathUtil.Combine(_objectsDirs[i].FullName, d, f));
-                if (ret.Exists)
-                    return ret;
-            }
-            return new FileInfo(PathUtil.Combine(_objectsDirs[0].FullName, d, f));
-        }
-
-        public ObjectLoader OpenObject(WindowCursor curs, AnyObjectId id)
-        {
-            return openObject(curs, id);
-        }
-
-        /**
-         * @param id
-         *            SHA-1 of an object.
-         * 
-         * @return a {@link ObjectLoader} for accessing the data of the named
-         *         object, or null if the object does not exist.
-         * @
-         */
-        public ObjectLoader OpenObject(AnyObjectId id)
-        {
-            WindowCursor wc = new WindowCursor();
-            try
-            {
-                return openObject(wc, id);
-            }
-            finally
-            {
-                wc.release();
-            }
-        }
-
-
-        /**
-         * @param curs
-         *            temporary working space associated with the calling thread.
-         * @param id
-         *            SHA-1 of an object.
-         * 
-         * @return a {@link ObjectLoader} for accessing the data of the named
-         *         object, or null if the object does not exist.
-         * @
-         */
-        public ObjectLoader openObject(WindowCursor curs, AnyObjectId id)
-        {
-            return objectDatabase.openObject(curs, id);
-        }
-
-
-        ///**
-        // * Open object in all packs containing specified object.
-        // *
-        // * @param objectId
-        // *            id of object to search for
-        // * @param curs
-        // *            temporary working space associated with the calling thread.
-        // * @return collection of loaders for this object, from all packs containing
-        // *         this object
-        // * @
-        // */
-        //public ICollection<PackedObjectLoader> OpenObjectInAllPacks(AnyObjectId objectId, WindowCursor cursor)
-        //{
-        //    ICollection<PackedObjectLoader> result = new LinkedList<PackedObjectLoader>();
-        //    OpenObjectInAllPacks(objectId, result, cursor);
-        //    return result;
-        //}
-
-        public List<PackedObjectLoader> openObjectInAllPacks(AnyObjectId objectId, WindowCursor curs)
-        {
-            List<PackedObjectLoader> result = new List<PackedObjectLoader>();
-            openObjectInAllPacks(objectId, result, curs);
-            return result;
-        }
-
-        ///**
-        // * Open object in all packs containing specified object.
-        // *
-        // * @param objectId
-        // *            id of object to search for
-        // * @param resultLoaders
-        // *            result collection of loaders for this object, filled with
-        // *            loaders from all packs containing specified object
-        // * @param curs
-        // *            temporary working space associated with the calling thread.
-        // * @
-        // */
-
-        public void openObjectInAllPacks(AnyObjectId objectId, List<PackedObjectLoader> resultLoaders, WindowCursor curs)
-        {
-            objectDatabase.openObjectInAllPacks(resultLoaders, curs, objectId);
-        }
-
-        //private void OpenObjectInAllPacks(AnyObjectId objectId, ICollection<PackedObjectLoader> resultLoaders, WindowCursor cursor)
-        //{
-        //    foreach (PackFile pack in _packs)
-        //    {
-        //        PackedObjectLoader loader = pack.Get(cursor, objectId);
-        //        if (loader != null)
-        //            resultLoaders.Add(loader);
-        //    }
-        //}
-
-
-        /**
-         * @param id
-         *            SHA'1 of a blob
-         * @return an {@link ObjectLoader} for accessing the data of a named blob
-         * @
-         */
-        public ObjectLoader OpenBlob(ObjectId id)
-        {
-            return OpenObject(id);
-        }
-        /**
-         * @param id
-         *            SHA'1 of a tree
-         * @return an {@link ObjectLoader} for accessing the data of a named tree
-         * @
-         */
-        public ObjectLoader OpenTree(ObjectId id)
-        {
-            return OpenObject(id);
-        }
-        /**
-         * Access a Commit object using a symbolic reference. This reference may
-         * be a SHA-1 or ref in combination with a number of symbols translating
-         * from one ref or SHA1-1 to another, such as HEAD^ etc.
-         *
-         * @param revstr a reference to a git commit object
-         * @return a Commit named by the specified string
-         * @ for I/O error or unexpected object type.
-         *
-         * @see #resolve(string)
-         */
-        public Commit MapCommit(string resolveString)
-        {
-            ObjectId id = Resolve(resolveString);
-            return id != null ? MapCommit(id) : null;
-        }
-        /**
-         * Access a Commit by SHA'1 id.
-         * @param id
-         * @return Commit or null
-         * @ for I/O error or unexpected object type.
-         */
-        public Commit MapCommit(ObjectId id)
-        {
-            ObjectLoader or = OpenObject(id);
-            if (or == null)
-                return null;
-            byte[] raw = or.getBytes();
-            if (Constants.OBJ_COMMIT == or.getType())
-                return new Commit(this, id, raw);
-            throw new IncorrectObjectTypeException(id, ObjectType.Commit);
-        }
-        /**
-         * Access any type of Git object by id and
-         *
-         * @param id
-         *            SHA-1 of object to read
-         * @param refName optional, only relevant for simple tags
-         * @return The Git object if found or null
-         * @
-         */
-        public object MapObject(ObjectId id, string refName)
-        {
-            ObjectLoader or = OpenObject(id);
-            byte[] raw = or.getBytes();
-            switch ((ObjectType)(or.getType()))
-            {
-                case ObjectType.Tree:
-                    return MakeTree(id, raw);
-                case ObjectType.Commit:
-                    return MakeCommit(id, raw);
-                case ObjectType.Tag:
-                    return MakeTag(id, refName, raw);
-                case ObjectType.Blob:
-                    return raw;
-            }
-            return null;
-
-        }
-
-
-        private object MakeCommit(ObjectId id, byte[] raw)
-        {
-            return new Commit(this, id, raw);
-        }
-
-
-
-
-        /**
-         * Access a Tree object using a symbolic reference. This reference may
-         * be a SHA-1 or ref in combination with a number of symbols translating
-         * from one ref or SHA1-1 to another, such as HEAD^{tree} etc.
-         *
-         * @param revstr a reference to a git commit object
-         * @return a Tree named by the specified string
-         * @
-         *
-         * @see #resolve(string)
-         */
-        public Tree MapTree(string revstr)
-        {
-            ObjectId id = Resolve(revstr);
-            return (id != null) ? MapTree(id) : null;
-        }
-        /**
-         * Access a Tree by SHA'1 id.
-         * @param id
-         * @return Tree or null
-         * @ for I/O error or unexpected object type.
-         */
-        public Tree MapTree(ObjectId id)
-        {
-            ObjectLoader or = OpenObject(id);
-            if (or == null)
-                return null;
-            byte[] raw = or.getBytes();
-            switch (((ObjectType)or.getType()))
-            {
-                case ObjectType.Tree:
-                    return new Tree(this, id, raw);
-                case ObjectType.Commit:
-                    return MapTree(ObjectId.FromString(raw, 5));
-            }
-            throw new IncorrectObjectTypeException(id, ObjectType.Tree);
-        }
-
-        private Tag MakeTag(ObjectId id, string refName, byte[] raw)
-        {
-            return new Tag(this, id, refName, raw);
-        }
-
-        private Tree MakeTree(ObjectId id, byte[] raw)
-        {
-            return new Tree(this, id, raw);
-        }
-        /**
-         * Access a tag by symbolic name.
-         *
-         * @param revstr
-         * @return a Tag or null
-         * @ on I/O error or unexpected type
-         */
-        public Tag MapTag(string revstr)
-        {
-            ObjectId id = Resolve(revstr);
-            return id != null ? MapTag(revstr, id) : null;
-        }
-        /**
-         * Access a Tag by SHA'1 id
-         * @param refName
-         * @param id
-         * @return Commit or null
-         * @ for I/O error or unexpected object type.
-         */
-        public Tag MapTag(string refName, ObjectId id)
-        {
-            ObjectLoader or = OpenObject(id);
-            if (or == null)
-                return null;
-            byte[] raw = or.getBytes();
-            if (ObjectType.Tag == (ObjectType)or.getType())
-                return new Tag(this, id, refName, raw);
-            return new Tag(this, id, refName, null);
-        }
-        /**
-         * Create a command to update (or create) a ref in this repository.
-         * 
-         * @param ref
-         *            name of the ref the caller wants to modify.
-         * @return an update command. The caller must finish populating this command
-         *         and then invoke one of the update methods to actually make a
-         *         change.
-         * @
-         *             a symbolic ref was passed in and could not be resolved back
-         *             to the base ref, as the symbolic ref could not be read.
-         */
-        public RefUpdate UpdateRef(string refName)
-        {
-            return _refDb.NewUpdate(refName);
-        }
-
-
-        /**
-         * Parse a git revision string and return an object id.
-         *
-         * Currently supported is combinations of these.
-         * <ul>
-         *  <li>SHA-1 - a SHA-1</li>
-         *  <li>refs/... - a ref name</li>
-         *  <li>ref^n - nth parent reference</li>
-         *  <li>ref~n - distance via parent reference</li>
-         *  <li>ref@{n} - nth version of ref</li>
-         *  <li>ref^{tree} - tree references by ref</li>
-         *  <li>ref^{commit} - commit references by ref</li>
-         * </ul>
-         *
-         * Not supported is
-         * <ul>
-         * <li>timestamps in reflogs, ref@{full or relative timestamp}</li>
-         * <li>abbreviated SHA-1's</li>
-         * </ul>
-         *
-         * @param revstr A git object references expression
-         * @return an ObjectId or null if revstr can't be resolved to any ObjectId
-         * @ on serious errors
-         */
-        public ObjectId Resolve(string revstr)
-        {
-            char[] rev = revstr.ToCharArray();
-            object oref = null;
-            ObjectId refId = null;
-            for (int i = 0; i < rev.Length; ++i)
-            {
-                switch (rev[i])
-                {
-                    case '^':
-                        if (refId == null)
-                        {
-                            string refstr = new string(rev, 0, i);
-                            refId = ResolveSimple(refstr);
-                            if (refId == null)
-                                return null;
-                        }
-                        if (i + 1 < rev.Length)
-                        {
-                            switch (rev[i + 1])
-                            {
-                                case '0':
-                                case '1':
-                                case '2':
-                                case '3':
-                                case '4':
-                                case '5':
-                                case '6':
-                                case '7':
-                                case '8':
-                                case '9':
-                                    int j;
-                                    oref = MapObject(refId, null);
-                                    if (!(oref is Commit))
-                                        throw new IncorrectObjectTypeException(refId, ObjectType.Commit);
-                                    for (j = i + 1; j < rev.Length; ++j)
-                                    {
-                                        if (!Char.IsDigit(rev[j]))
-                                            break;
-                                    }
-                                    string parentnum = new string(rev, i + 1, j - i - 1);
-                                    int pnum = int.Parse(parentnum);
-                                    if (pnum != 0)
-                                        refId = ((Commit)oref).ParentIds[pnum - 1];
-                                    i = j - 1;
-                                    break;
-                                case '{':
-                                    int k;
-                                    string item = null;
-                                    for (k = i + 2; k < rev.Length; ++k)
-                                    {
-                                        if (rev[k] != '}') continue;
-                                        item = new string(rev, i + 2, k - i - 2);
-                                        break;
-                                    }
-                                    i = k;
-                                    if (item != null)
-                                        if (item.Equals("tree"))
-                                        {
-                                            oref = MapObject(refId, null);
-                                            while (oref is Tag)
-                                            {
-                                                Tag t = (Tag)oref;
-                                                refId = t.Id;
-                                                oref = MapObject(refId, null);
-                                            }
-                                            if (oref is Treeish)
-                                                refId = ((Treeish)oref).TreeId;
-                                            else
-                                                throw new IncorrectObjectTypeException(refId, ObjectType.Tree);
-                                        }
-                                        else if (item.Equals("commit"))
-                                        {
-                                            oref = MapObject(refId, null);
-                                            while (oref is Tag)
-                                            {
-                                                Tag t = (Tag)oref;
-                                                refId = t.Id;
-                                                oref = MapObject(refId, null);
-                                            }
-                                            if (!(oref is Commit))
-                                                throw new IncorrectObjectTypeException(refId, ObjectType.Commit);
-                                        }
-                                        else if (item.Equals("blob"))
-                                        {
-                                            oref = MapObject(refId, null);
-                                            while (oref is Tag)
-                                            {
-                                                Tag t = (Tag)oref;
-                                                refId = t.Id;
-                                                oref = MapObject(refId, null);
-                                            }
-                                            if (!(oref is byte[]))
-                                                throw new IncorrectObjectTypeException(refId, ObjectType.Commit);
-                                        }
-                                        else if (item.Equals(""))
-                                        {
-                                            oref = MapObject(refId, null);
-                                            if (oref is Tag)
-                                                refId = ((Tag)oref).Id;
-                                            else
-                                            {
-                                                // self
-                                            }
-                                        }
-                                        else
-                                            throw new RevisionSyntaxException(revstr);
-                                    else
-                                        throw new RevisionSyntaxException(revstr);
-                                    break;
-                                default:
-                                    oref = MapObject(refId, null);
-                                    if (oref is Commit)
-                                        refId = ((Commit)oref).ParentIds[0];
-                                    else
-                                        throw new IncorrectObjectTypeException(refId, ObjectType.Commit);
-                                    break;
-                            }
-                        }
-                        else
-                        {
-                            oref = MapObject(refId, null);
-                            if (oref is Commit)
-                                refId = ((Commit)oref).ParentIds[0];
-                            else
-                                throw new IncorrectObjectTypeException(refId, ObjectType.Commit);
-                        }
-                        break;
-                    case '~':
-                        if (oref == null)
-                        {
-                            string refstr = new string(rev, 0, i);
-                            refId = ResolveSimple(refstr);
-                            oref = MapCommit(refId);
-                        }
-                        int l;
-                        for (l = i + 1; l < rev.Length; ++l)
-                        {
-                            if (!Char.IsDigit(rev[l]))
-                                break;
-                        }
-                        string distnum = new string(rev, i + 1, l - i - 1);
-                        int dist = int.Parse(distnum);
-                        while (dist > 0)
-                        {
-                            refId = ((Commit)oref).ParentIds[0];
-                            oref = MapCommit(refId);
-                            --dist;
-                        }
-                        i = l - 1;
-                        break;
-                    case '@':
-                        int m;
-                        string time = null;
-                        for (m = i + 2; m < rev.Length; ++m)
-                        {
-                            if (rev[m] != '}') continue;
-                            time = new string(rev, i + 2, m - i - 2);
-                            break;
-                        }
-                        if (time != null)
-                            throw new RevisionSyntaxException("reflogs not yet supported by revision parser yet", revstr);
-                        i = m - 1;
-                        break;
-                    default:
-                        if (refId != null)
-                            throw new RevisionSyntaxException(revstr);
-                        break;
-                }
-            }
-            if (refId == null)
-                refId = ResolveSimple(revstr);
-            return refId;
-        }
-
-        private ObjectId ResolveSimple(string revstr)
-        {
-            if (ObjectId.IsId(revstr))
-                return ObjectId.FromString(revstr);
-            Ref r = _refDb.ReadRef(revstr);
-            return r != null ? r.ObjectId : null;
-        }
-        /**
-         * Close all resources used by this repository
-         */
-        public void Close()
-        {
-            //ClosePacks();
-        }
-
-        //private void ClosePacks()
-        //{
-        //    foreach (PackFile pack in _packs)
-        //        pack.Close();
-
-        //    _packs = new List<PackFile>();
-        //}
-        ///**
-        // * Add a single existing pack to the list of available pack files.
-        // * 
-        // * @param pack
-        // *            path of the pack file to open.
-        // * @param idx
-        // *            path of the corresponding index file.
-        // * @
-        // *             index file could not be opened, read, or is not recognized as
-        // *             a Git pack file index.
-        // */
-
-        public void openPack(FileInfo pack, FileInfo idx)
-        {
-            objectDatabase.openPack(pack, idx);
-        }
-
-        public ObjectDirectory getObjectDatabase()
->>>>>>> a80bb5a8
-        {
-            return objectDatabase;
-        }
-        
-        //public void OpenPack(FileInfo pack, FileInfo idx)
-        //{
-        //    string p = pack.Name;
-        //    string i = idx.Name;
-        //    if (p.Length != 50 || !p.StartsWith("pack-") || !p.EndsWith(".pack"))
-        //        throw new ArgumentException("Not a valid pack " + pack);
-        //    if (i.Length != 49 || !i.StartsWith("pack-") || !i.EndsWith(".idx"))
-        //        throw new ArgumentException("Not a valid pack " + idx);
-        //    if (!p.Substring(0, 45).Equals(i.Substring(0, 45)))
-        //        throw new ArgumentException("Pack " + pack
-        //                + "does not match index " + idx);
-
-        //    _packs.Add(new PackFile(this, idx, pack));
-
-        //}
-        /**
-         * Writes a symref (e.g. HEAD) to disk
-         *
-         * @param name symref name
-         * @param target pointed to ref
-         * @
-         */
-        public void WriteSymref(string name, string target)
-        {
-            _refDb.Link(name, target);
-        }
-
-        private GitIndex _index;
-        /**
-         * @return a representation of the index associated with this repo
-         * @
-         */
-        public GitIndex Index
-        {
-            get
-            {
-                if (_index == null)
-                {
-                    _index = new GitIndex(this);
-                    _index.Read();
-                }
-                else
-                {
-                    _index.RereadIfNecessary();
-                }
-                return _index;
-            }
-        }
-
-        /** Clean up stale caches */
-        public void RefreshFromDisk()
-        {
-            _refDb.ClearCache();
-        }
-
-        /// <summary>
-        /// Replaces any windows director separators (backslash) with /
-        /// </summary>
-        /// <param name="bytes"></param>
-        /// <returns></returns>
-        internal static byte[] GitInternalSlash(byte[] bytes)
-        {
-            if (Path.DirectorySeparatorChar == '/') // [henon] DirectorySeparatorChar == \
-                return bytes;
-            for (int i = 0; i < bytes.Length; ++i)
-                if (bytes[i] == Path.PathSeparator)
-                    bytes[i] = (byte)'/';
-            return bytes;
-        }
-        /**
-         * string work dir and return normalized repository path
-         *
-         * @param wd Work dir
-         * @param f File whose path shall be stripp off it's workdir
-         * @return normalized repository relative path
-         */
-        public static string StripWorkDir(FileSystemInfo wd, FileSystemInfo f)
-        {
-            string relName = f.FullName.Substring(wd.FullName.Length + 1);
-            relName = relName.Replace(Path.PathSeparator, '/');
-            return relName;
-        }
-
-        /**
-         * @return an important state
-         */
-        public RepositoryState RespositoryState
-        {
-            get
-            {
-                if (WorkingDirectory.GetFiles(".dotest").Length > 0)
-                    return RepositoryState.Rebasing;
-                if (WorkingDirectory.GetFiles(".dotest-merge").Length > 0)
-                    return RepositoryState.RebasingInteractive;
-                if (WorkingDirectory.GetFiles("MERGE_HEAD").Length > 0)
-                    return RepositoryState.Merging;
-                if (WorkingDirectory.GetFiles("BISECT_LOG").Length > 0)
-                    return RepositoryState.Bisecting;
-                return RepositoryState.Safe;
-            }
-        }
-
-        public void ReloadRefs()
-        {
-            _refs = null;
-            _tags = null;
-            _branches = null;
-            _remoteBranches = null;
-            _head = null;
-        }
-
-        private Ref _head;
-        public Ref Head
-        {
-            get
-            {
-                if (_head == null)
-                    _head = _refDb.ReadRef("HEAD");
-                return _head;
-            }
-        }
-
-        private Dictionary<string, Ref> _refs;
-        public Dictionary<string, Ref> Refs
-        {
-            get
-            {
-                if (_refs == null)
-                    _refs = _refDb.GetAllRefs();
-                return _refs;
-            }
-        }
-
-        private Dictionary<string, Ref> _tags;
-        public Dictionary<string, Ref> Tags
-        {
-            get
-            {
-                if (_tags == null)
-                    _tags = _refDb.GetTags();
-                return _tags;
-            }
-
-        }
-
-        private Dictionary<string, Ref> _branches;
-        public Dictionary<string, Ref> Branches
-        {
-            get
-            {
-                if (_branches == null)
-                    _branches = _refDb.GetBranches();
-                return _branches;
-            }
-        }
-
-        private Dictionary<string, Ref> _remoteBranches;
-        public Dictionary<string, Ref> RemoteBranches
-        {
-            get
-            {
-                if (_remoteBranches == null)
-                    _remoteBranches = _refDb.GetRemotes();
-                return _remoteBranches;
-            }
-        }
-
-        public Ref Peel(Ref pRef)
-        {
-            return _refDb.Peel(pRef);
-        }
-
-        public static Repository Open(string directory)
-        {
-            return Open(new DirectoryInfo(directory));
-        }
-
-        public static Repository Open(DirectoryInfo directory)
-        {
-            var name = directory.FullName;
-            if (name.EndsWith(".git"))
-                return new Repository(directory);
-
-            var subDirectories = directory.GetDirectories(".git");
-            if (subDirectories.Length > 0)
-                return new Repository(subDirectories[0]);
-
-            if (directory.Parent == null)
-                return null;
-
-            return Open(directory.Parent);
-        }
-
-
-        /**
-         * Check validty of a ref name. It must not contain character that has
-         * a special meaning in a Git object reference expression. Some other
-         * dangerous characters are also excluded.
-         *
-         * @param refName
-         *
-         * @return true if refName is a valid ref name
-         */
-		public static bool IsValidRefName(string refName)
-		{
-			int len = refName.Length;
-
-			if (len == 0)
-				return false;
-
-			if (refName.EndsWith(".lock"))
-				return false;
-
-			int components = 1;
-			char p = '\0';
-			for (int i = 0; i < len; i++)
-			{
-				char c = refName[i];
-				if (c <= ' ')
-					return false;
-				switch (c)
-				{
-					case '.':
-						switch (p)
-						{
-							case '\0':
-							case '/':
-							case '.':
-								return false;
-						}
-						if (i == len - 1)
-							return false;
-						break;
-					case '/':
-						if (i == 0 || i == len - 1)
-							return false;
-						components++;
-						break;
-					case '{':
-						if (p == '@')
-							return false;
-						break;
-					case '~':
-					case '^':
-					case ':':
-					case '?':
-					case '[':
-					case '*':
-					case '\\':
-						return false;
-				}
-				p = c;
-			}
-
-			return components > 1;
-		}
-
-        public Commit OpenCommit(ObjectId id)
-        {
-            return MapCommit(id);
-        }
-
-        
-        internal void fireRefsMaybeChanged() // [henon] todo: remove later
-        {
-            OnRefsChanged();
-        }
-    }
-}
+
+        }
+        /**
+         * @param objectId
+         * @return true if the specified object is stored in this repo or any of the
+         *         known shared repositories.
+         */
+        public bool HasObject(AnyObjectId objectId)
+        {
+            return objectDatabase.hasObject(objectId);
+        }
+
+
+        #region private methods
+        ///**
+        // * Scan the object dirs, including alternates for packs
+        // * to use.
+        // */
+        //public void ScanForPacks()
+        //{
+        //    List<PackFile> p = new List<PackFile>();
+        //    for (int i = 0; i < _objectsDirs.Count; ++i)
+        //        ScanForPacks(new DirectoryInfo(Path.Combine(_objectsDirs[i].FullName, "pack")), p);
+
+        //    _packs = p;
+
+        //}
+
+        //private void ScanForPacks(DirectoryInfo packDir, List<PackFile> packList)
+        //{
+        //    // Must match "pack-[0-9a-f]{40}.idx" to be an index.
+        //    IEnumerable<FileInfo> idxList =
+        //        packDir.GetFiles().Where(
+        //            file => file.Name.Length == 49 && file.Name.EndsWith(".idx") && file.Name.StartsWith("pack-"));
+
+        //    if (idxList == null) return;
+        //    foreach (FileInfo indexName in idxList)
+        //    {
+        //        string n = indexName.FullName.Substring(0, indexName.FullName.Length - 4);
+        //        FileInfo idxFile = new FileInfo(n + ".idx");
+        //        FileInfo packFile = new FileInfo(n + ".pack");
+
+        //        if (!packFile.Exists)
+        //        {
+        //            // Sometimes C Git's http fetch transport leaves a
+        //            // .idx file behind and does not download the .pack.
+        //            // We have to skip over such useless indexes.
+        //            //
+        //            continue;
+        //        }
+
+        //        try
+        //        {
+        //            packList.Add(new PackFile(this, idxFile, packFile));
+        //        }
+        //        catch (IOException)
+        //        {
+        //            // Whoops. That's not a pack!
+        //            //
+        //        }
+        //    }
+        //}
+
+        private List<DirectoryInfo> ReadObjectsDirs(string objectsDir, ref List<DirectoryInfo> ret)
+        {
+            ret.Add(new DirectoryInfo(objectsDir));
+            FileInfo altFile = new FileInfo(Path.Combine(Path.Combine(objectsDir, "info"), "alternates"));
+            if (altFile.Exists)
+            {
+                using (StreamReader reader = altFile.OpenText())
+                {
+                    for (string alt = reader.ReadLine(); alt != null; alt = reader.ReadLine())
+                    {
+                        ReadObjectsDirs(Path.Combine(objectsDir, alt), ref ret);
+                    }
+                }
+            }
+            return ret;
+        }
+
+        #endregion
+
+        #region properties
+        private List<DirectoryInfo> _objectsDirs = new List<DirectoryInfo>();
+        public DirectoryInfo ObjectsDirectory
+        {
+            get { return this._objectsDirs[0]; }
+        }
+
+        public DirectoryInfo Directory { get; private set; }
+        public DirectoryInfo WorkingDirectory { get; private set; }
+        public RepositoryConfig Config { get; private set; }
+        #endregion
+        /**
+	     * Construct a filename where the loose object having a specified SHA-1
+	     * should be stored. If the object is stored in a shared repository the path
+	     * to the alternative repo will be returned. If the object is not yet store
+	     * a usable path in this repo will be returned. It is assumed that callers
+	     * will look for objects in a pack first.
+	     *
+	     * @param objectId
+	     * @return suggested file name
+	     */
+
+        public FileInfo ToFile(AnyObjectId objectId)
+        {
+            string n = objectId.ToString();
+            string d = n.Substring(0, 2);
+            string f = n.Substring(2);
+            for (int i = 0; i < _objectsDirs.Count; ++i)
+            {
+                FileInfo ret = new FileInfo(PathUtil.Combine(_objectsDirs[i].FullName, d, f));
+                if (ret.Exists)
+                    return ret;
+            }
+            return new FileInfo(PathUtil.Combine(_objectsDirs[0].FullName, d, f));
+        }
+
+        public ObjectLoader OpenObject(WindowCursor curs, AnyObjectId id)
+        {
+            return openObject(curs, id);
+        }
+
+        /**
+         * @param id
+         *            SHA-1 of an object.
+         * 
+         * @return a {@link ObjectLoader} for accessing the data of the named
+         *         object, or null if the object does not exist.
+         * @
+         */
+        public ObjectLoader OpenObject(AnyObjectId id)
+        {
+            WindowCursor wc = new WindowCursor();
+            try
+            {
+                return openObject(wc, id);
+            }
+            finally
+            {
+                wc.release();
+            }
+        }
+
+
+        /**
+         * @param curs
+         *            temporary working space associated with the calling thread.
+         * @param id
+         *            SHA-1 of an object.
+         * 
+         * @return a {@link ObjectLoader} for accessing the data of the named
+         *         object, or null if the object does not exist.
+         * @
+         */
+        public ObjectLoader openObject(WindowCursor curs, AnyObjectId id)
+        {
+            return objectDatabase.openObject(curs, id);
+        }
+
+
+        ///**
+        // * Open object in all packs containing specified object.
+        // *
+        // * @param objectId
+        // *            id of object to search for
+        // * @param curs
+        // *            temporary working space associated with the calling thread.
+        // * @return collection of loaders for this object, from all packs containing
+        // *         this object
+        // * @
+        // */
+        //public ICollection<PackedObjectLoader> OpenObjectInAllPacks(AnyObjectId objectId, WindowCursor cursor)
+        //{
+        //    ICollection<PackedObjectLoader> result = new LinkedList<PackedObjectLoader>();
+        //    OpenObjectInAllPacks(objectId, result, cursor);
+        //    return result;
+        //}
+
+        public List<PackedObjectLoader> openObjectInAllPacks(AnyObjectId objectId, WindowCursor curs)
+        {
+            List<PackedObjectLoader> result = new List<PackedObjectLoader>();
+            openObjectInAllPacks(objectId, result, curs);
+            return result;
+        }
+
+        ///**
+        // * Open object in all packs containing specified object.
+        // *
+        // * @param objectId
+        // *            id of object to search for
+        // * @param resultLoaders
+        // *            result collection of loaders for this object, filled with
+        // *            loaders from all packs containing specified object
+        // * @param curs
+        // *            temporary working space associated with the calling thread.
+        // * @
+        // */
+
+        public void openObjectInAllPacks(AnyObjectId objectId, List<PackedObjectLoader> resultLoaders, WindowCursor curs)
+        {
+            objectDatabase.openObjectInAllPacks(resultLoaders, curs, objectId);
+        }
+
+        //private void OpenObjectInAllPacks(AnyObjectId objectId, ICollection<PackedObjectLoader> resultLoaders, WindowCursor cursor)
+        //{
+        //    foreach (PackFile pack in _packs)
+        //    {
+        //        PackedObjectLoader loader = pack.Get(cursor, objectId);
+        //        if (loader != null)
+        //            resultLoaders.Add(loader);
+        //    }
+        //}
+
+
+        /**
+         * @param id
+         *            SHA'1 of a blob
+         * @return an {@link ObjectLoader} for accessing the data of a named blob
+         * @
+         */
+        public ObjectLoader OpenBlob(ObjectId id)
+        {
+            return OpenObject(id);
+        }
+        /**
+         * @param id
+         *            SHA'1 of a tree
+         * @return an {@link ObjectLoader} for accessing the data of a named tree
+         * @
+         */
+        public ObjectLoader OpenTree(ObjectId id)
+        {
+            return OpenObject(id);
+        }
+        /**
+         * Access a Commit object using a symbolic reference. This reference may
+         * be a SHA-1 or ref in combination with a number of symbols translating
+         * from one ref or SHA1-1 to another, such as HEAD^ etc.
+         *
+         * @param revstr a reference to a git commit object
+         * @return a Commit named by the specified string
+         * @ for I/O error or unexpected object type.
+         *
+         * @see #resolve(string)
+         */
+        public Commit MapCommit(string resolveString)
+        {
+            ObjectId id = Resolve(resolveString);
+            return id != null ? MapCommit(id) : null;
+        }
+        /**
+         * Access a Commit by SHA'1 id.
+         * @param id
+         * @return Commit or null
+         * @ for I/O error or unexpected object type.
+         */
+        public Commit MapCommit(ObjectId id)
+        {
+            ObjectLoader or = OpenObject(id);
+            if (or == null)
+                return null;
+            byte[] raw = or.getBytes();
+            if (Constants.OBJ_COMMIT == or.getType())
+                return new Commit(this, id, raw);
+            throw new IncorrectObjectTypeException(id, ObjectType.Commit);
+        }
+        /**
+         * Access any type of Git object by id and
+         *
+         * @param id
+         *            SHA-1 of object to read
+         * @param refName optional, only relevant for simple tags
+         * @return The Git object if found or null
+         * @
+         */
+        public object MapObject(ObjectId id, string refName)
+        {
+            ObjectLoader or = OpenObject(id);
+            byte[] raw = or.getBytes();
+            switch ((ObjectType)(or.getType()))
+            {
+                case ObjectType.Tree:
+                    return MakeTree(id, raw);
+                case ObjectType.Commit:
+                    return MakeCommit(id, raw);
+                case ObjectType.Tag:
+                    return MakeTag(id, refName, raw);
+                case ObjectType.Blob:
+                    return raw;
+            }
+            return null;
+
+        }
+
+
+        private object MakeCommit(ObjectId id, byte[] raw)
+        {
+            return new Commit(this, id, raw);
+        }
+
+
+
+
+        /**
+         * Access a Tree object using a symbolic reference. This reference may
+         * be a SHA-1 or ref in combination with a number of symbols translating
+         * from one ref or SHA1-1 to another, such as HEAD^{tree} etc.
+         *
+         * @param revstr a reference to a git commit object
+         * @return a Tree named by the specified string
+         * @
+         *
+         * @see #resolve(string)
+         */
+        public Tree MapTree(string revstr)
+        {
+            ObjectId id = Resolve(revstr);
+            return (id != null) ? MapTree(id) : null;
+        }
+        /**
+         * Access a Tree by SHA'1 id.
+         * @param id
+         * @return Tree or null
+         * @ for I/O error or unexpected object type.
+         */
+        public Tree MapTree(ObjectId id)
+        {
+            ObjectLoader or = OpenObject(id);
+            if (or == null)
+                return null;
+            byte[] raw = or.getBytes();
+            switch (((ObjectType)or.getType()))
+            {
+                case ObjectType.Tree:
+                    return new Tree(this, id, raw);
+                case ObjectType.Commit:
+                    return MapTree(ObjectId.FromString(raw, 5));
+            }
+            throw new IncorrectObjectTypeException(id, ObjectType.Tree);
+        }
+
+        private Tag MakeTag(ObjectId id, string refName, byte[] raw)
+        {
+            return new Tag(this, id, refName, raw);
+        }
+
+        private Tree MakeTree(ObjectId id, byte[] raw)
+        {
+            return new Tree(this, id, raw);
+        }
+        /**
+         * Access a tag by symbolic name.
+         *
+         * @param revstr
+         * @return a Tag or null
+         * @ on I/O error or unexpected type
+         */
+        public Tag MapTag(string revstr)
+        {
+            ObjectId id = Resolve(revstr);
+            return id != null ? MapTag(revstr, id) : null;
+        }
+        /**
+         * Access a Tag by SHA'1 id
+         * @param refName
+         * @param id
+         * @return Commit or null
+         * @ for I/O error or unexpected object type.
+         */
+        public Tag MapTag(string refName, ObjectId id)
+        {
+            ObjectLoader or = OpenObject(id);
+            if (or == null)
+                return null;
+            byte[] raw = or.getBytes();
+            if (ObjectType.Tag == (ObjectType)or.getType())
+                return new Tag(this, id, refName, raw);
+            return new Tag(this, id, refName, null);
+        }
+        /**
+         * Create a command to update (or create) a ref in this repository.
+         * 
+         * @param ref
+         *            name of the ref the caller wants to modify.
+         * @return an update command. The caller must finish populating this command
+         *         and then invoke one of the update methods to actually make a
+         *         change.
+         * @
+         *             a symbolic ref was passed in and could not be resolved back
+         *             to the base ref, as the symbolic ref could not be read.
+         */
+        public RefUpdate UpdateRef(string refName)
+        {
+            return _refDb.NewUpdate(refName);
+        }
+
+
+        /**
+         * Parse a git revision string and return an object id.
+         *
+         * Currently supported is combinations of these.
+         * <ul>
+         *  <li>SHA-1 - a SHA-1</li>
+         *  <li>refs/... - a ref name</li>
+         *  <li>ref^n - nth parent reference</li>
+         *  <li>ref~n - distance via parent reference</li>
+         *  <li>ref@{n} - nth version of ref</li>
+         *  <li>ref^{tree} - tree references by ref</li>
+         *  <li>ref^{commit} - commit references by ref</li>
+         * </ul>
+         *
+         * Not supported is
+         * <ul>
+         * <li>timestamps in reflogs, ref@{full or relative timestamp}</li>
+         * <li>abbreviated SHA-1's</li>
+         * </ul>
+         *
+         * @param revstr A git object references expression
+         * @return an ObjectId or null if revstr can't be resolved to any ObjectId
+         * @ on serious errors
+         */
+        public ObjectId Resolve(string revstr)
+        {
+            char[] rev = revstr.ToCharArray();
+            object oref = null;
+            ObjectId refId = null;
+            for (int i = 0; i < rev.Length; ++i)
+            {
+                switch (rev[i])
+                {
+                    case '^':
+                        if (refId == null)
+                        {
+                            string refstr = new string(rev, 0, i);
+                            refId = ResolveSimple(refstr);
+                            if (refId == null)
+                                return null;
+                        }
+                        if (i + 1 < rev.Length)
+                        {
+                            switch (rev[i + 1])
+                            {
+                                case '0':
+                                case '1':
+                                case '2':
+                                case '3':
+                                case '4':
+                                case '5':
+                                case '6':
+                                case '7':
+                                case '8':
+                                case '9':
+                                    int j;
+                                    oref = MapObject(refId, null);
+                                    if (!(oref is Commit))
+                                        throw new IncorrectObjectTypeException(refId, ObjectType.Commit);
+                                    for (j = i + 1; j < rev.Length; ++j)
+                                    {
+                                        if (!Char.IsDigit(rev[j]))
+                                            break;
+                                    }
+                                    string parentnum = new string(rev, i + 1, j - i - 1);
+                                    int pnum = int.Parse(parentnum);
+                                    if (pnum != 0)
+                                        refId = ((Commit)oref).ParentIds[pnum - 1];
+                                    i = j - 1;
+                                    break;
+                                case '{':
+                                    int k;
+                                    string item = null;
+                                    for (k = i + 2; k < rev.Length; ++k)
+                                    {
+                                        if (rev[k] != '}') continue;
+                                        item = new string(rev, i + 2, k - i - 2);
+                                        break;
+                                    }
+                                    i = k;
+                                    if (item != null)
+                                        if (item.Equals("tree"))
+                                        {
+                                            oref = MapObject(refId, null);
+                                            while (oref is Tag)
+                                            {
+                                                Tag t = (Tag)oref;
+                                                refId = t.Id;
+                                                oref = MapObject(refId, null);
+                                            }
+                                            if (oref is Treeish)
+                                                refId = ((Treeish)oref).TreeId;
+                                            else
+                                                throw new IncorrectObjectTypeException(refId, ObjectType.Tree);
+                                        }
+                                        else if (item.Equals("commit"))
+                                        {
+                                            oref = MapObject(refId, null);
+                                            while (oref is Tag)
+                                            {
+                                                Tag t = (Tag)oref;
+                                                refId = t.Id;
+                                                oref = MapObject(refId, null);
+                                            }
+                                            if (!(oref is Commit))
+                                                throw new IncorrectObjectTypeException(refId, ObjectType.Commit);
+                                        }
+                                        else if (item.Equals("blob"))
+                                        {
+                                            oref = MapObject(refId, null);
+                                            while (oref is Tag)
+                                            {
+                                                Tag t = (Tag)oref;
+                                                refId = t.Id;
+                                                oref = MapObject(refId, null);
+                                            }
+                                            if (!(oref is byte[]))
+                                                throw new IncorrectObjectTypeException(refId, ObjectType.Commit);
+                                        }
+                                        else if (item.Equals(""))
+                                        {
+                                            oref = MapObject(refId, null);
+                                            if (oref is Tag)
+                                                refId = ((Tag)oref).Id;
+                                            else
+                                            {
+                                                // self
+                                            }
+                                        }
+                                        else
+                                            throw new RevisionSyntaxException(revstr);
+                                    else
+                                        throw new RevisionSyntaxException(revstr);
+                                    break;
+                                default:
+                                    oref = MapObject(refId, null);
+                                    if (oref is Commit)
+                                        refId = ((Commit)oref).ParentIds[0];
+                                    else
+                                        throw new IncorrectObjectTypeException(refId, ObjectType.Commit);
+                                    break;
+                            }
+                        }
+                        else
+                        {
+                            oref = MapObject(refId, null);
+                            if (oref is Commit)
+                                refId = ((Commit)oref).ParentIds[0];
+                            else
+                                throw new IncorrectObjectTypeException(refId, ObjectType.Commit);
+                        }
+                        break;
+                    case '~':
+                        if (oref == null)
+                        {
+                            string refstr = new string(rev, 0, i);
+                            refId = ResolveSimple(refstr);
+                            oref = MapCommit(refId);
+                        }
+                        int l;
+                        for (l = i + 1; l < rev.Length; ++l)
+                        {
+                            if (!Char.IsDigit(rev[l]))
+                                break;
+                        }
+                        string distnum = new string(rev, i + 1, l - i - 1);
+                        int dist = int.Parse(distnum);
+                        while (dist > 0)
+                        {
+                            refId = ((Commit)oref).ParentIds[0];
+                            oref = MapCommit(refId);
+                            --dist;
+                        }
+                        i = l - 1;
+                        break;
+                    case '@':
+                        int m;
+                        string time = null;
+                        for (m = i + 2; m < rev.Length; ++m)
+                        {
+                            if (rev[m] != '}') continue;
+                            time = new string(rev, i + 2, m - i - 2);
+                            break;
+                        }
+                        if (time != null)
+                            throw new RevisionSyntaxException("reflogs not yet supported by revision parser yet", revstr);
+                        i = m - 1;
+                        break;
+                    default:
+                        if (refId != null)
+                            throw new RevisionSyntaxException(revstr);
+                        break;
+                }
+            }
+            if (refId == null)
+                refId = ResolveSimple(revstr);
+            return refId;
+        }
+
+        private ObjectId ResolveSimple(string revstr)
+        {
+            if (ObjectId.IsId(revstr))
+                return ObjectId.FromString(revstr);
+            Ref r = _refDb.ReadRef(revstr);
+            return r != null ? r.ObjectId : null;
+        }
+        /**
+         * Close all resources used by this repository
+         */
+        public void Close()
+        {
+            //ClosePacks();
+        }
+
+        //private void ClosePacks()
+        //{
+        //    foreach (PackFile pack in _packs)
+        //        pack.Close();
+
+        //    _packs = new List<PackFile>();
+        //}
+        ///**
+        // * Add a single existing pack to the list of available pack files.
+        // * 
+        // * @param pack
+        // *            path of the pack file to open.
+        // * @param idx
+        // *            path of the corresponding index file.
+        // * @
+        // *             index file could not be opened, read, or is not recognized as
+        // *             a Git pack file index.
+        // */
+
+        public void openPack(FileInfo pack, FileInfo idx)
+        {
+            objectDatabase.openPack(pack, idx);
+        }
+
+        public ObjectDirectory getObjectDatabase()
+        {
+            return objectDatabase;
+        }
+        
+        //public void OpenPack(FileInfo pack, FileInfo idx)
+        //{
+        //    string p = pack.Name;
+        //    string i = idx.Name;
+        //    if (p.Length != 50 || !p.StartsWith("pack-") || !p.EndsWith(".pack"))
+        //        throw new ArgumentException("Not a valid pack " + pack);
+        //    if (i.Length != 49 || !i.StartsWith("pack-") || !i.EndsWith(".idx"))
+        //        throw new ArgumentException("Not a valid pack " + idx);
+        //    if (!p.Substring(0, 45).Equals(i.Substring(0, 45)))
+        //        throw new ArgumentException("Pack " + pack
+        //                + "does not match index " + idx);
+
+        //    _packs.Add(new PackFile(this, idx, pack));
+
+        //}
+        /**
+         * Writes a symref (e.g. HEAD) to disk
+         *
+         * @param name symref name
+         * @param target pointed to ref
+         * @
+         */
+        public void WriteSymref(string name, string target)
+        {
+            _refDb.Link(name, target);
+        }
+
+        private GitIndex _index;
+        /**
+         * @return a representation of the index associated with this repo
+         * @
+         */
+        public GitIndex Index
+        {
+            get
+            {
+                if (_index == null)
+                {
+                    _index = new GitIndex(this);
+                    _index.Read();
+                }
+                else
+                {
+                    _index.RereadIfNecessary();
+                }
+                return _index;
+            }
+        }
+
+        /** Clean up stale caches */
+        public void RefreshFromDisk()
+        {
+            _refDb.ClearCache();
+        }
+
+        /// <summary>
+        /// Replaces any windows director separators (backslash) with /
+        /// </summary>
+        /// <param name="bytes"></param>
+        /// <returns></returns>
+        internal static byte[] GitInternalSlash(byte[] bytes)
+        {
+            if (Path.DirectorySeparatorChar == '/') // [henon] DirectorySeparatorChar == \
+                return bytes;
+            for (int i = 0; i < bytes.Length; ++i)
+                if (bytes[i] == Path.PathSeparator)
+                    bytes[i] = (byte)'/';
+            return bytes;
+        }
+        /**
+         * string work dir and return normalized repository path
+         *
+         * @param wd Work dir
+         * @param f File whose path shall be stripp off it's workdir
+         * @return normalized repository relative path
+         */
+        public static string StripWorkDir(FileSystemInfo wd, FileSystemInfo f)
+        {
+            string relName = f.FullName.Substring(wd.FullName.Length + 1);
+            relName = relName.Replace(Path.PathSeparator, '/');
+            return relName;
+        }
+
+        /**
+         * @return an important state
+         */
+        public RepositoryState RespositoryState
+        {
+            get
+            {
+                if (WorkingDirectory.GetFiles(".dotest").Length > 0)
+                    return RepositoryState.Rebasing;
+                if (WorkingDirectory.GetFiles(".dotest-merge").Length > 0)
+                    return RepositoryState.RebasingInteractive;
+                if (WorkingDirectory.GetFiles("MERGE_HEAD").Length > 0)
+                    return RepositoryState.Merging;
+                if (WorkingDirectory.GetFiles("BISECT_LOG").Length > 0)
+                    return RepositoryState.Bisecting;
+                return RepositoryState.Safe;
+            }
+        }
+
+        public void ReloadRefs()
+        {
+            _refs = null;
+            _tags = null;
+            _branches = null;
+            _remoteBranches = null;
+            _head = null;
+        }
+
+        private Ref _head;
+        public Ref Head
+        {
+            get
+            {
+                if (_head == null)
+                    _head = _refDb.ReadRef("HEAD");
+                return _head;
+            }
+        }
+
+        private Dictionary<string, Ref> _refs;
+        public Dictionary<string, Ref> Refs
+        {
+            get
+            {
+                if (_refs == null)
+                    _refs = _refDb.GetAllRefs();
+                return _refs;
+            }
+        }
+
+        private Dictionary<string, Ref> _tags;
+        public Dictionary<string, Ref> Tags
+        {
+            get
+            {
+                if (_tags == null)
+                    _tags = _refDb.GetTags();
+                return _tags;
+            }
+
+        }
+
+        private Dictionary<string, Ref> _branches;
+        public Dictionary<string, Ref> Branches
+        {
+            get
+            {
+                if (_branches == null)
+                    _branches = _refDb.GetBranches();
+                return _branches;
+            }
+        }
+
+        private Dictionary<string, Ref> _remoteBranches;
+        public Dictionary<string, Ref> RemoteBranches
+        {
+            get
+            {
+                if (_remoteBranches == null)
+                    _remoteBranches = _refDb.GetRemotes();
+                return _remoteBranches;
+            }
+        }
+
+        public Ref Peel(Ref pRef)
+        {
+            return _refDb.Peel(pRef);
+        }
+
+        public static Repository Open(string directory)
+        {
+            return Open(new DirectoryInfo(directory));
+        }
+
+        public static Repository Open(DirectoryInfo directory)
+        {
+            var name = directory.FullName;
+            if (name.EndsWith(".git"))
+                return new Repository(directory);
+
+            var subDirectories = directory.GetDirectories(".git");
+            if (subDirectories.Length > 0)
+                return new Repository(subDirectories[0]);
+
+            if (directory.Parent == null)
+                return null;
+
+            return Open(directory.Parent);
+        }
+
+
+        /**
+         * Check validty of a ref name. It must not contain character that has
+         * a special meaning in a Git object reference expression. Some other
+         * dangerous characters are also excluded.
+         *
+         * @param refName
+         *
+         * @return true if refName is a valid ref name
+         */
+		public static bool IsValidRefName(string refName)
+		{
+			int len = refName.Length;
+
+			if (len == 0)
+				return false;
+
+			if (refName.EndsWith(".lock"))
+				return false;
+
+			int components = 1;
+			char p = '\0';
+			for (int i = 0; i < len; i++)
+			{
+				char c = refName[i];
+				if (c <= ' ')
+					return false;
+				switch (c)
+				{
+					case '.':
+						switch (p)
+						{
+							case '\0':
+							case '/':
+							case '.':
+								return false;
+						}
+						if (i == len - 1)
+							return false;
+						break;
+					case '/':
+						if (i == 0 || i == len - 1)
+							return false;
+						components++;
+						break;
+					case '{':
+						if (p == '@')
+							return false;
+						break;
+					case '~':
+					case '^':
+					case ':':
+					case '?':
+					case '[':
+					case '*':
+					case '\\':
+						return false;
+				}
+				p = c;
+			}
+
+			return components > 1;
+		}
+
+        public Commit OpenCommit(ObjectId id)
+        {
+            return MapCommit(id);
+        }
+
+        
+        internal void fireRefsMaybeChanged() // [henon] todo: remove later
+        {
+            OnRefsChanged();
+        }
+    }
+}