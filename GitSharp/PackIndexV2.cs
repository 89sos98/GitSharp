--- conflicted
+++ resolved
@@ -50,50 +50,54 @@
 	/// </summary>
 	public class PackIndexV2 : PackIndex
 	{
-		private const long IsO64 = 1L << 31;
-		private const int Fanout = 256;
-
+		private const long IS_O64 = 1L << 31;
+		private const int FANOUT = 256;
 		private static readonly int[] NoInts = { };
 		private static readonly byte[] NoBytes = { };
-
 		private readonly long[] _fanoutTable;
 
-		// 256 arrays of contiguous object names.
+		/** 256 arrays of contiguous object names. */
 		private readonly int[][] _names;
 
-		// 256 arrays of the 32 bit offset data, matching names.
+		/** 256 arrays of the 32 bit offset data, matching {@link #names}. */
 		private readonly byte[][] _offset32;
 
-		// 256 arrays of the CRC-32 of objects, matching names.
+		/** 256 arrays of the CRC-32 of objects, matching {@link #names}. */
 		private readonly byte[][] _crc32;
 
-		// 64 bit offset table.
+		/** 64 bit offset table. */
 		private readonly byte[] _offset64;
 
 		public PackIndexV2(Stream fd)
 		{
-			var fanoutRaw = new byte[4 * Fanout];
+			var fanoutRaw = new byte[4 * FANOUT];
 			NB.ReadFully(fd, fanoutRaw, 0, fanoutRaw.Length);
-
-			_fanoutTable = new long[Fanout];
-			for (int k = 0; k < Fanout; k++)
+			_fanoutTable = new long[FANOUT];
+			for (int k = 0; k < FANOUT; k++)
 			{
 				_fanoutTable[k] = NB.DecodeUInt32(fanoutRaw, k * 4);
 			}
-
-			ObjectCount = _fanoutTable[Fanout - 1];
-
-			_names = new int[Fanout][];
-			_offset32 = new byte[Fanout][];
-			_crc32 = new byte[Fanout][];
+			ObjectCount = _fanoutTable[FANOUT - 1];
+
+			_names = new int[FANOUT][];
+			_offset32 = new byte[FANOUT][];
+			_crc32 = new byte[FANOUT][];
 
 			// object name table. The size we can permit per fan-out bucket
 			// is limited to Java's 2 GB per byte array limitation. That is
 			// no more than 107,374,182 objects per fan-out.
 			//
-			for (int k = 0; k < Fanout; k++)
-			{
-				long bucketCnt = (k == 0) ? _fanoutTable[k] : _fanoutTable[k] - _fanoutTable[k - 1];
+			for (int k = 0; k < FANOUT; k++)
+			{
+				long bucketCnt;
+				if (k == 0)
+				{
+					bucketCnt = _fanoutTable[k];
+				}
+				else
+				{
+					bucketCnt = _fanoutTable[k] - _fanoutTable[k - 1];
+				}
 
 				if (bucketCnt == 0)
 				{
@@ -113,7 +117,6 @@
 				var raw = new byte[intNameLen];
 				var bin = new int[intNameLen >> 2];
 				NB.ReadFully(fd, raw, 0, raw.Length);
-
 				for (int i = 0; i < bin.Length; i++)
 				{
 					bin[i] = NB.DecodeInt32(raw, i << 2);
@@ -125,7 +128,7 @@
 			}
 
 			// CRC32 table.
-			for (int k = 0; k < Fanout; k++)
+			for (int k = 0; k < FANOUT; k++)
 			{
 				NB.ReadFully(fd, _crc32[k], 0, _crc32[k].Length);
 			}
@@ -133,25 +136,25 @@
 			// 32 bit offset table. Any entries with the most significant bit
 			// set require a 64 bit offset entry in another table.
 			//
-			int offset64Count = 0;
-			for (int k = 0; k < Fanout; k++)
+			int o64cnt = 0;
+			for (int k = 0; k < FANOUT; k++)
 			{
 				byte[] ofs = _offset32[k];
 				NB.ReadFully(fd, ofs, 0, ofs.Length);
 				for (int p = 0; p < ofs.Length; p += 4)
-				{
-					if (NB.ConvertUnsignedByteToSigned(ofs[p]) < 0)
+				{
+                    if (NB.ConvertUnsignedByteToSigned(ofs[p]) < 0)
 					{
-						offset64Count++;
+						o64cnt++;
 					}
 				}
 			}
 
 			// 64 bit offset table. Most objects should not require an entry.
 			//
-			if (offset64Count > 0)
-			{
-				_offset64 = new byte[offset64Count * 8];
+			if (o64cnt > 0)
+			{
+				_offset64 = new byte[o64cnt * 8];
 				NB.ReadFully(fd, _offset64, 0, _offset64.Length);
 			}
 			else
@@ -172,7 +175,7 @@
 
 		public override long Offset64Count
 		{
-			get { return _offset64.Length / 8; }
+			get  { return _offset64.Length / 8; }
 		}
 
 		public override ObjectId GetObjectId(long nthPosition)
@@ -213,9 +216,9 @@
 			}
 
 			long p = NB.DecodeUInt32(_offset32[levelOne], levelTwo << 2);
-			if ((p & IsO64) != 0)
-			{
-				return NB.DecodeUInt64(_offset64, (8 * (int)(p & ~IsO64)));
+			if ((p & IS_O64) != 0)
+			{
+				return NB.DecodeUInt64(_offset64, (8 * (int)(p & ~IS_O64)));
 			}
 
 			return p;
@@ -271,53 +274,6 @@
 			return -1;
 		}
 
-<<<<<<< HEAD
-		#region Nested Types
-
-		private class EntriesEnumeratorV2 : EntriesIterator
-		{
-			private readonly PackIndexV2 _index;
-			private int _levelOne;
-			private int _levelTwo;
-
-			public EntriesEnumeratorV2(PackIndexV2 index)
-				: base(index)
-			{
-				_index = index;
-			}
-
-			protected override MutableObjectId IdBufferBuilder(MutableObjectId idBuffer)
-			{
-				idBuffer.FromRaw(_index._names[_levelOne], _levelTwo - AnyObjectId.ObjectIdLength / 4);
-				return idBuffer;
-			}
-
-			protected override MutableEntry InnerNext(MutableEntry entry)
-			{
-				for (; _levelOne < _index._names.Length; _levelOne++)
-				{
-					if (_levelTwo < _index._names[_levelOne].Length)
-					{
-						int idx = _levelTwo / (AnyObjectId.ObjectIdLength / 4) * 4;
-						long offset = NB.DecodeUInt32(_index._offset32[_levelOne], idx);
-						if ((offset & IsO64) != 0)
-						{
-							idx = (8 * (int)(offset & ~IsO64));
-							offset = NB.DecodeUInt64(_index._offset64, idx);
-						}
-						entry.Offset = offset;
-
-						_levelTwo += AnyObjectId.ObjectIdLength / 4;
-						ReturnedNumber++;
-						return entry;
-					}
-					_levelTwo = 0;
-				}
-
-				throw new IndexOutOfRangeException();
-			}
-		}
-=======
 		#region Nested Types
 
         private class EntriesEnumeratorV2 : EntriesIterator
@@ -363,7 +319,6 @@
                 throw new IndexOutOfRangeException();
             }
         }
->>>>>>> cba717d7
 
 		#endregion
 	}
