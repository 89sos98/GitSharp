<<<<<<< HEAD
﻿/*
 * Copyright (C) 2007, Dave Watson <dwatson@mimvista.com>
 * Copyright (C) 2007, Robin Rosenberg <robin.rosenberg@dewire.com>
 * Copyright (C) 2008, Shawn O. Pearce <spearce@spearce.org>
 * Copyright (C) 2008, Kevin Thompson <kevin.thompson@theautomaters.com>
 *
 * All rights reserved.
 *
 * Redistribution and use in source and binary forms, with or
 * without modification, are permitted provided that the following
 * conditions are met:
 *
 * - Redistributions of source code must retain the above copyright
 *   notice, this list of conditions and the following disclaimer.
 *
 * - Redistributions in binary form must reproduce the above
 *   copyright notice, this list of conditions and the following
 *   disclaimer in the documentation and/or other materials provided
 *   with the distribution.
 *
 * - Neither the name of the Git Development Community nor the
 *   names of its contributors may be used to endorse or promote
 *   products derived from this software without specific prior
 *   written permission.
 *
 * THIS SOFTWARE IS PROVIDED BY THE COPYRIGHT HOLDERS AND
 * CONTRIBUTORS "AS IS" AND ANY EXPRESS OR IMPLIED WARRANTIES,
 * INCLUDING, BUT NOT LIMITED TO, THE IMPLIED WARRANTIES
 * OF MERCHANTABILITY AND FITNESS FOR A PARTICULAR PURPOSE
 * ARE DISCLAIMED. IN NO EVENT SHALL THE COPYRIGHT OWNER OR
 * CONTRIBUTORS BE LIABLE FOR ANY DIRECT, INDIRECT, INCIDENTAL,
 * SPECIAL, EXEMPLARY, OR CONSEQUENTIAL DAMAGES (INCLUDING, BUT
 * NOT LIMITED TO, PROCUREMENT OF SUBSTITUTE GOODS OR SERVICES;
 * LOSS OF USE, DATA, OR PROFITS; OR BUSINESS INTERRUPTION) HOWEVER
 * CAUSED AND ON ANY THEORY OF LIABILITY, WHETHER IN CONTRACT,
 * STRICT LIABILITY, OR TORT (INCLUDING NEGLIGENCE OR OTHERWISE)
 * ARISING IN ANY WAY OUT OF THE USE OF THIS SOFTWARE, EVEN IF
 * ADVISED OF THE POSSIBILITY OF SUCH DAMAGE.
 */
using System;
using System.Collections.Generic;
using System.Linq;
using System.Text;
using GitSharp.Util;

namespace GitSharp
{
    public class PersonIdent
    {
        public string Name { get; private set; }
        public string EmailAddress { get; private set; }
        
        /// <summary>
        /// Elapsed milliseconds since Epoch (1970.1.1 00:00:00 GMT)
        /// </summary>
        public long When { get; private set; } // local date time in milliseconds (since Epoch)
        private readonly int tzOffset; // offset in minutes to UTC

        public PersonIdent(Repository repo)
        {
            RepositoryConfig config = repo.Config;
            string username = config.getString("user", null, "name");
            string email = config.getString("user", null, "email");
            Name = username;
            EmailAddress = email;
            DateTimeOffset now = DateTimeOffset.Now;
            When = now.Millisecond;
            tzOffset = now.Offset.Minutes;
        }

        public PersonIdent(PersonIdent pi) :
            this(pi.Name, pi.EmailAddress) 
        {}

        public PersonIdent(string name, string emailAddress) :
            this(name, emailAddress, DateTime.Now, TimeZoneInfo.Local)
        {}

        public PersonIdent(PersonIdent pi, DateTime when, TimeZoneInfo tz) :
            this(pi.Name, pi.EmailAddress, when, tz)
        {}

        public PersonIdent(PersonIdent pi, DateTime when) :
            this(pi.Name, pi.EmailAddress, when.ToUnixTime() * 1000, pi.tzOffset)
        {
        }

        public PersonIdent(string name, string emailAddress, DateTime when, TimeZoneInfo tz) :
            this (name, emailAddress, when.ToUnixTime() * 1000, tz.GetUtcOffset(when).Minutes)
        { }

        public PersonIdent(string name, string emailAddress, long when, int tz)
        {
            Name = name;
            EmailAddress = emailAddress;
            When = when;
            tzOffset = tz;
        }

        public PersonIdent(PersonIdent pi, long git_time, int offset_in_minutes) : this(pi.Name, pi.EmailAddress, git_time, offset_in_minutes)
        {}

        public PersonIdent(string str)
        {
            int lt = str.IndexOf('<');
            if (lt == -1)
            {
                throw new ArgumentException("Malformed PersonIdent string"
                        + " (no < was found): " + str);
            }
            int gt = str.IndexOf('>', lt);
            if (gt == -1)
            {
                throw new ArgumentException("Malformed PersonIdent string"
                        + " (no > was found): " + str);
            }
            int sp = str.IndexOf(' ', gt + 2);
            if (sp == -1)
            {
                When = 0;
                tzOffset = -1;
            }
            else
            {
                string tzHoursStr = str.Slice(sp + 1, sp + 4).Trim();
                int tzHours;
                if (tzHoursStr[0] == '+')
                {
                    tzHours = int.Parse(tzHoursStr.Substring(1));
                }
                else
                {
                    tzHours = int.Parse(tzHoursStr);
                }
                int tzMins = int.Parse(str.Substring(sp + 4).Trim());
                When = long.Parse(str.Slice(gt + 1, sp).Trim()) * 1000;
                tzOffset = tzHours * 60 + tzMins;
            }

            Name = str.Slice(0, lt).Trim();
            EmailAddress = str.Slice(lt + 1, gt).Trim();
        }

        /// <summary>
        /// TimeZone offset in minutes
        /// </summary>
        public int TimeZoneOffset
        {
            get
            {
                return tzOffset;
            }
        }

        public override int GetHashCode()
        {
            unchecked
            {
                return EmailAddress.GetHashCode() ^ (int)When;
            }
        }

        public override bool Equals(object o)
        {
            var p = o as PersonIdent;
            if (p == null)
                return false;

            return Name == p.Name
                && EmailAddress == p.EmailAddress
                && When == p.When;
        }

        public string ToExternalString()
        {
            var r = new StringBuilder();

            r.Append(Name);
            r.Append(" <");
            r.Append(EmailAddress);
            r.Append("> ");
            r.Append(When / 1000);
            r.Append(' ');
            appendTimezone(r);
           
            return r.ToString();
        }

        private void appendTimezone(StringBuilder r)
        {
            int offset = tzOffset;
            char sign;
            int offsetHours;
            int offsetMins;

            if (offset < 0)
            {
                sign = '-';
                offset = -offset;
            }
            else
            {
                sign = '+';
            }

            offsetHours = offset / 60;
            offsetMins = offset % 60;

            r.Append(sign);
            if (offsetHours < 10)
            {
                r.Append('0');
            }
            r.Append(offsetHours);
            if (offsetMins < 10)
            {
                r.Append('0');
            }
            r.Append(offsetMins);
        }

        public override string ToString()
        {
#warning : to be finalized
		var r = new StringBuilder();
        //SimpleDateFormat dtfmt;
        //dtfmt = new SimpleDateFormat("EEE MMM d HH:mm:ss yyyy Z", Locale.US);
        //dtfmt.setTimeZone(getTimeZone());

		r.Append("PersonIdent[");
        r.Append(Name);
        r.Append(", ");
        r.Append(EmailAddress);
        r.Append(", ");
        //r.Append(dtfmt.format(Long.valueOf(when)));
        r.Append("]");

		return r.ToString();
        }
    }
}
=======
﻿/*
 * Copyright (C) 2007, Dave Watson <dwatson@mimvista.com>
 * Copyright (C) 2007, Robin Rosenberg <robin.rosenberg@dewire.com>
 * Copyright (C) 2008, Shawn O. Pearce <spearce@spearce.org>
 * Copyright (C) 2008, Kevin Thompson <kevin.thompson@theautomaters.com>
 *
 * All rights reserved.
 *
 * Redistribution and use in source and binary forms, with or
 * without modification, are permitted provided that the following
 * conditions are met:
 *
 * - Redistributions of source code must retain the above copyright
 *   notice, this list of conditions and the following disclaimer.
 *
 * - Redistributions in binary form must reproduce the above
 *   copyright notice, this list of conditions and the following
 *   disclaimer in the documentation and/or other materials provided
 *   with the distribution.
 *
 * - Neither the name of the Git Development Community nor the
 *   names of its contributors may be used to endorse or promote
 *   products derived from this software without specific prior
 *   written permission.
 *
 * THIS SOFTWARE IS PROVIDED BY THE COPYRIGHT HOLDERS AND
 * CONTRIBUTORS "AS IS" AND ANY EXPRESS OR IMPLIED WARRANTIES,
 * INCLUDING, BUT NOT LIMITED TO, THE IMPLIED WARRANTIES
 * OF MERCHANTABILITY AND FITNESS FOR A PARTICULAR PURPOSE
 * ARE DISCLAIMED. IN NO EVENT SHALL THE COPYRIGHT OWNER OR
 * CONTRIBUTORS BE LIABLE FOR ANY DIRECT, INDIRECT, INCIDENTAL,
 * SPECIAL, EXEMPLARY, OR CONSEQUENTIAL DAMAGES (INCLUDING, BUT
 * NOT LIMITED TO, PROCUREMENT OF SUBSTITUTE GOODS OR SERVICES;
 * LOSS OF USE, DATA, OR PROFITS; OR BUSINESS INTERRUPTION) HOWEVER
 * CAUSED AND ON ANY THEORY OF LIABILITY, WHETHER IN CONTRACT,
 * STRICT LIABILITY, OR TORT (INCLUDING NEGLIGENCE OR OTHERWISE)
 * ARISING IN ANY WAY OUT OF THE USE OF THIS SOFTWARE, EVEN IF
 * ADVISED OF THE POSSIBILITY OF SUCH DAMAGE.
 */
using System;
using System.Text;
using GitSharp.Util;

namespace GitSharp
{
    public class PersonIdent
    {
		private readonly DateTimeOffset _whenTime;

        public string Name { get; private set; }
        public string EmailAddress { get; private set; }

        public DateTimeOffset When
        {
            get { return _whenTime; }
        }

        /// <summary>
        /// TimeZone offset in minutes
        /// </summary>
        public TimeZoneInfo TimeZone
        {
            get
            {
                foreach (TimeZoneInfo tzi in TimeZoneInfo.GetSystemTimeZones())
                {
                    if (tzi.BaseUtcOffset == _whenTime.Offset)
                        return tzi;
                }
                return null;
            }
        }

        public PersonIdent(Repository repo)
        {
            RepositoryConfig config = repo.Config;
            string username = config.getString("user", null, "name");
            string email = config.getString("user", null, "email");
            Name = username;
            EmailAddress = email;
            _whenTime = DateTimeOffset.Now;
        }

        public PersonIdent(PersonIdent pi) 
			: this(pi.Name, pi.EmailAddress)
        {
        }

        public PersonIdent(string name, string emailAddress)
			: this(name, emailAddress, DateTimeOffset.Now)
        {
        }

        public PersonIdent(PersonIdent pi, DateTimeOffset when)
        {
            Name = pi.Name;
            EmailAddress = pi.EmailAddress;
            _whenTime = when;
        }

        public PersonIdent(string name, string emailAddress, DateTimeOffset when)
        {
            Name = name;
            EmailAddress = emailAddress;
            _whenTime = when;
        }

        public PersonIdent(string name, string emailAddress, long gitTime, int offsetInMinutes)
        {
            Name = name;
            EmailAddress = emailAddress;
            _whenTime = gitTime.GitTimeToDateTimeOffset(offsetInMinutes);
        }

        public PersonIdent(PersonIdent pi, long gitTime, int offsetInMinutes)
        {
            Name = pi.Name;
            EmailAddress = pi.EmailAddress;
            _whenTime = gitTime.GitTimeToDateTimeOffset(offsetInMinutes);
        }

        public PersonIdent(string str)
        {
            int lt = str.IndexOf('<');
            if (lt == -1)
            {
                throw new ArgumentException("Malformed PersonIdent string"
                        + " (no < was found): " + str);
            }

            int gt = str.IndexOf('>', lt);
            if (gt == -1)
            {
                throw new ArgumentException("Malformed PersonIdent string"
                        + " (no > was found): " + str);
            }

            int sp = str.IndexOf(' ', gt + 2);
            if (sp == -1)
            {
                _whenTime = new DateTimeOffset(0, TimeSpan.Zero);
            }
            else
            {
                string tzHoursStr = str.Slice(sp + 1, sp + 4).Trim();
            	int tzHours = tzHoursStr[0] == '+' ? int.Parse(tzHoursStr.Substring(1)) : int.Parse(tzHoursStr);

                int tzMins = int.Parse(str.Substring(sp + 4).Trim());
                long gittime = long.Parse(str.Slice(gt + 1, sp).Trim());
                _whenTime = gittime.GitTimeToDateTimeOffset(tzHours * 60 + tzMins);
            }

            Name = str.Slice(0, lt).Trim();
            EmailAddress = str.Slice(lt + 1, gt).Trim();
        }

        public override int GetHashCode()
        {
            return EmailAddress.GetHashCode() ^ (int)_whenTime.ToGitInternalTime();
        }

        public override bool Equals(object o)
        {
            var p = o as PersonIdent;
            if (p == null) return false;

            return Name == p.Name
                && EmailAddress == p.EmailAddress
                && _whenTime.ToGitInternalTime() == p._whenTime.ToGitInternalTime();
        }

        public string ToExternalString()
        {
            var r = new StringBuilder();
            var offset = (int)_whenTime.Offset.TotalMinutes;
            char sign;

        	if (offset < 0)
            {
                sign = '-';
                offset = -offset;
            }
            else
            {
                sign = '+';
            }

            int offsetHours = offset / 60;
            int offsetMins = offset % 60;

            r.Append(Name);
            r.Append(" <");
            r.Append(EmailAddress);
            r.Append("> ");
            r.Append(_whenTime.ToGitInternalTime());
            r.Append(' ');
            r.Append(sign);
            if (offsetHours < 10)
            {
                r.Append('0');
            }
            r.Append(offsetHours);
            if (offsetMins < 10)
            {
                r.Append('0');
            }
            r.Append(offsetMins);
            return r.ToString();
        }

        public override string ToString()
        {
            return Name + "<" + EmailAddress + "> " + When;
        }
    }
}
>>>>>>> 96893d26
<|MERGE_RESOLUTION|>--- conflicted
+++ resolved
@@ -1,460 +1,234 @@
-<<<<<<< HEAD
-﻿/*
- * Copyright (C) 2007, Dave Watson <dwatson@mimvista.com>
- * Copyright (C) 2007, Robin Rosenberg <robin.rosenberg@dewire.com>
- * Copyright (C) 2008, Shawn O. Pearce <spearce@spearce.org>
- * Copyright (C) 2008, Kevin Thompson <kevin.thompson@theautomaters.com>
- *
- * All rights reserved.
- *
- * Redistribution and use in source and binary forms, with or
- * without modification, are permitted provided that the following
- * conditions are met:
- *
- * - Redistributions of source code must retain the above copyright
- *   notice, this list of conditions and the following disclaimer.
- *
- * - Redistributions in binary form must reproduce the above
- *   copyright notice, this list of conditions and the following
- *   disclaimer in the documentation and/or other materials provided
- *   with the distribution.
- *
- * - Neither the name of the Git Development Community nor the
- *   names of its contributors may be used to endorse or promote
- *   products derived from this software without specific prior
- *   written permission.
- *
- * THIS SOFTWARE IS PROVIDED BY THE COPYRIGHT HOLDERS AND
- * CONTRIBUTORS "AS IS" AND ANY EXPRESS OR IMPLIED WARRANTIES,
- * INCLUDING, BUT NOT LIMITED TO, THE IMPLIED WARRANTIES
- * OF MERCHANTABILITY AND FITNESS FOR A PARTICULAR PURPOSE
- * ARE DISCLAIMED. IN NO EVENT SHALL THE COPYRIGHT OWNER OR
- * CONTRIBUTORS BE LIABLE FOR ANY DIRECT, INDIRECT, INCIDENTAL,
- * SPECIAL, EXEMPLARY, OR CONSEQUENTIAL DAMAGES (INCLUDING, BUT
- * NOT LIMITED TO, PROCUREMENT OF SUBSTITUTE GOODS OR SERVICES;
- * LOSS OF USE, DATA, OR PROFITS; OR BUSINESS INTERRUPTION) HOWEVER
- * CAUSED AND ON ANY THEORY OF LIABILITY, WHETHER IN CONTRACT,
- * STRICT LIABILITY, OR TORT (INCLUDING NEGLIGENCE OR OTHERWISE)
- * ARISING IN ANY WAY OUT OF THE USE OF THIS SOFTWARE, EVEN IF
- * ADVISED OF THE POSSIBILITY OF SUCH DAMAGE.
- */
-using System;
-using System.Collections.Generic;
-using System.Linq;
-using System.Text;
-using GitSharp.Util;
-
-namespace GitSharp
-{
-    public class PersonIdent
-    {
-        public string Name { get; private set; }
-        public string EmailAddress { get; private set; }
-        
-        /// <summary>
-        /// Elapsed milliseconds since Epoch (1970.1.1 00:00:00 GMT)
-        /// </summary>
-        public long When { get; private set; } // local date time in milliseconds (since Epoch)
-        private readonly int tzOffset; // offset in minutes to UTC
-
-        public PersonIdent(Repository repo)
-        {
-            RepositoryConfig config = repo.Config;
-            string username = config.getString("user", null, "name");
-            string email = config.getString("user", null, "email");
-            Name = username;
-            EmailAddress = email;
-            DateTimeOffset now = DateTimeOffset.Now;
-            When = now.Millisecond;
-            tzOffset = now.Offset.Minutes;
-        }
-
-        public PersonIdent(PersonIdent pi) :
-            this(pi.Name, pi.EmailAddress) 
-        {}
-
-        public PersonIdent(string name, string emailAddress) :
-            this(name, emailAddress, DateTime.Now, TimeZoneInfo.Local)
-        {}
-
-        public PersonIdent(PersonIdent pi, DateTime when, TimeZoneInfo tz) :
-            this(pi.Name, pi.EmailAddress, when, tz)
-        {}
-
-        public PersonIdent(PersonIdent pi, DateTime when) :
-            this(pi.Name, pi.EmailAddress, when.ToUnixTime() * 1000, pi.tzOffset)
-        {
-        }
-
-        public PersonIdent(string name, string emailAddress, DateTime when, TimeZoneInfo tz) :
-            this (name, emailAddress, when.ToUnixTime() * 1000, tz.GetUtcOffset(when).Minutes)
-        { }
-
-        public PersonIdent(string name, string emailAddress, long when, int tz)
-        {
-            Name = name;
-            EmailAddress = emailAddress;
-            When = when;
-            tzOffset = tz;
-        }
-
-        public PersonIdent(PersonIdent pi, long git_time, int offset_in_minutes) : this(pi.Name, pi.EmailAddress, git_time, offset_in_minutes)
-        {}
-
-        public PersonIdent(string str)
-        {
-            int lt = str.IndexOf('<');
-            if (lt == -1)
-            {
-                throw new ArgumentException("Malformed PersonIdent string"
-                        + " (no < was found): " + str);
-            }
-            int gt = str.IndexOf('>', lt);
-            if (gt == -1)
-            {
-                throw new ArgumentException("Malformed PersonIdent string"
-                        + " (no > was found): " + str);
-            }
-            int sp = str.IndexOf(' ', gt + 2);
-            if (sp == -1)
-            {
-                When = 0;
-                tzOffset = -1;
-            }
-            else
-            {
-                string tzHoursStr = str.Slice(sp + 1, sp + 4).Trim();
-                int tzHours;
-                if (tzHoursStr[0] == '+')
-                {
-                    tzHours = int.Parse(tzHoursStr.Substring(1));
-                }
-                else
-                {
-                    tzHours = int.Parse(tzHoursStr);
-                }
-                int tzMins = int.Parse(str.Substring(sp + 4).Trim());
-                When = long.Parse(str.Slice(gt + 1, sp).Trim()) * 1000;
-                tzOffset = tzHours * 60 + tzMins;
-            }
-
-            Name = str.Slice(0, lt).Trim();
-            EmailAddress = str.Slice(lt + 1, gt).Trim();
-        }
-
-        /// <summary>
-        /// TimeZone offset in minutes
-        /// </summary>
-        public int TimeZoneOffset
-        {
-            get
-            {
-                return tzOffset;
-            }
-        }
-
-        public override int GetHashCode()
-        {
-            unchecked
-            {
-                return EmailAddress.GetHashCode() ^ (int)When;
-            }
-        }
-
-        public override bool Equals(object o)
-        {
-            var p = o as PersonIdent;
-            if (p == null)
-                return false;
-
-            return Name == p.Name
-                && EmailAddress == p.EmailAddress
-                && When == p.When;
-        }
-
-        public string ToExternalString()
-        {
-            var r = new StringBuilder();
-
-            r.Append(Name);
-            r.Append(" <");
-            r.Append(EmailAddress);
-            r.Append("> ");
-            r.Append(When / 1000);
-            r.Append(' ');
-            appendTimezone(r);
-           
-            return r.ToString();
-        }
-
-        private void appendTimezone(StringBuilder r)
-        {
-            int offset = tzOffset;
-            char sign;
-            int offsetHours;
-            int offsetMins;
-
-            if (offset < 0)
-            {
-                sign = '-';
-                offset = -offset;
-            }
-            else
-            {
-                sign = '+';
-            }
-
-            offsetHours = offset / 60;
-            offsetMins = offset % 60;
-
-            r.Append(sign);
-            if (offsetHours < 10)
-            {
-                r.Append('0');
-            }
-            r.Append(offsetHours);
-            if (offsetMins < 10)
-            {
-                r.Append('0');
-            }
-            r.Append(offsetMins);
-        }
-
-        public override string ToString()
-        {
-#warning : to be finalized
+﻿/*
+ * Copyright (C) 2007, Dave Watson <dwatson@mimvista.com>
+ * Copyright (C) 2007, Robin Rosenberg <robin.rosenberg@dewire.com>
+ * Copyright (C) 2008, Shawn O. Pearce <spearce@spearce.org>
+ * Copyright (C) 2008, Kevin Thompson <kevin.thompson@theautomaters.com>
+ *
+ * All rights reserved.
+ *
+ * Redistribution and use in source and binary forms, with or
+ * without modification, are permitted provided that the following
+ * conditions are met:
+ *
+ * - Redistributions of source code must retain the above copyright
+ *   notice, this list of conditions and the following disclaimer.
+ *
+ * - Redistributions in binary form must reproduce the above
+ *   copyright notice, this list of conditions and the following
+ *   disclaimer in the documentation and/or other materials provided
+ *   with the distribution.
+ *
+ * - Neither the name of the Git Development Community nor the
+ *   names of its contributors may be used to endorse or promote
+ *   products derived from this software without specific prior
+ *   written permission.
+ *
+ * THIS SOFTWARE IS PROVIDED BY THE COPYRIGHT HOLDERS AND
+ * CONTRIBUTORS "AS IS" AND ANY EXPRESS OR IMPLIED WARRANTIES,
+ * INCLUDING, BUT NOT LIMITED TO, THE IMPLIED WARRANTIES
+ * OF MERCHANTABILITY AND FITNESS FOR A PARTICULAR PURPOSE
+ * ARE DISCLAIMED. IN NO EVENT SHALL THE COPYRIGHT OWNER OR
+ * CONTRIBUTORS BE LIABLE FOR ANY DIRECT, INDIRECT, INCIDENTAL,
+ * SPECIAL, EXEMPLARY, OR CONSEQUENTIAL DAMAGES (INCLUDING, BUT
+ * NOT LIMITED TO, PROCUREMENT OF SUBSTITUTE GOODS OR SERVICES;
+ * LOSS OF USE, DATA, OR PROFITS; OR BUSINESS INTERRUPTION) HOWEVER
+ * CAUSED AND ON ANY THEORY OF LIABILITY, WHETHER IN CONTRACT,
+ * STRICT LIABILITY, OR TORT (INCLUDING NEGLIGENCE OR OTHERWISE)
+ * ARISING IN ANY WAY OUT OF THE USE OF THIS SOFTWARE, EVEN IF
+ * ADVISED OF THE POSSIBILITY OF SUCH DAMAGE.
+ */
+using System;
+using System.Text;
+using GitSharp.Util;
+
+namespace GitSharp
+{
+    public class PersonIdent
+    {
+		private readonly DateTimeOffset _whenTime;
+
+        public string Name { get; private set; }
+        public string EmailAddress { get; private set; }
+        
+        /// <summary>
+        /// Elapsed milliseconds since Epoch (1970.1.1 00:00:00 GMT)
+        /// </summary>
+        public long When { get; private set; } // local date time in milliseconds (since Epoch)
+        private readonly int tzOffset; // offset in minutes to UTC
+
+        public PersonIdent(Repository repo)
+        {
+            RepositoryConfig config = repo.Config;
+            string username = config.getString("user", null, "name");
+            string email = config.getString("user", null, "email");
+            Name = username;
+            EmailAddress = email;
+            DateTimeOffset now = DateTimeOffset.Now;
+            When = now.Millisecond;
+            tzOffset = now.Offset.Minutes;
+        }
+
+        public PersonIdent(PersonIdent pi) :
+            this(pi.Name, pi.EmailAddress) 
+        {}
+
+        public PersonIdent(string name, string emailAddress) :
+            this(name, emailAddress, DateTime.Now, TimeZoneInfo.Local)
+        {}
+
+        public PersonIdent(PersonIdent pi, DateTime when, TimeZoneInfo tz) :
+            this(pi.Name, pi.EmailAddress, when, tz)
+        {}
+
+        public PersonIdent(PersonIdent pi, DateTime when) :
+            this(pi.Name, pi.EmailAddress, when.ToUnixTime() * 1000, pi.tzOffset)
+        {
+        }
+
+        public PersonIdent(string name, string emailAddress, DateTime when, TimeZoneInfo tz) :
+            this (name, emailAddress, when.ToUnixTime() * 1000, tz.GetUtcOffset(when).Minutes)
+        { }
+
+        public PersonIdent(string name, string emailAddress, long when, int tz)
+        {
+            Name = name;
+            EmailAddress = emailAddress;
+            When = when;
+            tzOffset = tz;
+        }
+
+        public PersonIdent(PersonIdent pi, long git_time, int offset_in_minutes) : this(pi.Name, pi.EmailAddress, git_time, offset_in_minutes)
+        {}
+
+        public PersonIdent(string str)
+        {
+            int lt = str.IndexOf('<');
+            if (lt == -1)
+            {
+                throw new ArgumentException("Malformed PersonIdent string"
+                        + " (no < was found): " + str);
+            }
+
+            int gt = str.IndexOf('>', lt);
+            if (gt == -1)
+            {
+                throw new ArgumentException("Malformed PersonIdent string"
+                        + " (no > was found): " + str);
+            }
+
+            int sp = str.IndexOf(' ', gt + 2);
+            if (sp == -1)
+            {
+                When = 0;
+                tzOffset = -1;
+            }
+            else
+            {
+                string tzHoursStr = str.Slice(sp + 1, sp + 4).Trim();
+            	int tzHours = tzHoursStr[0] == '+' ? int.Parse(tzHoursStr.Substring(1)) : int.Parse(tzHoursStr);
+
+                int tzMins = int.Parse(str.Substring(sp + 4).Trim());
+                When = long.Parse(str.Slice(gt + 1, sp).Trim()) * 1000;
+                tzOffset = tzHours * 60 + tzMins;
+            }
+
+            Name = str.Slice(0, lt).Trim();
+            EmailAddress = str.Slice(lt + 1, gt).Trim();
+        }
+
+        /// <summary>
+        /// TimeZone offset in minutes
+        /// </summary>
+        public int TimeZoneOffset
+        {
+            get
+            {
+                return tzOffset;
+            }
+        }
+
+        public override int GetHashCode()
+        {
+            unchecked
+            {
+                return EmailAddress.GetHashCode() ^ (int)When;
+            }
+        }
+
+        public override bool Equals(object o)
+        {
+            var p = o as PersonIdent;
+            if (p == null)
+                return false;
+
+            return Name == p.Name
+                && EmailAddress == p.EmailAddress
+                && When == p.When;
+        }
+
+        public string ToExternalString()
+        {
+            var r = new StringBuilder();
+
+            r.Append(Name);
+            r.Append(" <");
+            r.Append(EmailAddress);
+            r.Append("> ");
+            r.Append(When / 1000);
+            r.Append(' ');
+            appendTimezone(r);
+           
+            return r.ToString();
+        }
+
+        private void appendTimezone(StringBuilder r)
+        {
+            int offset = tzOffset;
+            char sign;
+
+        	if (offset < 0)
+            {
+                sign = '-';
+                offset = -offset;
+            }
+            else
+            {
+                sign = '+';
+            }
+
+            int offsetHours = offset / 60;
+            int offsetMins = offset % 60;
+
+            r.Append(sign);
+            if (offsetHours < 10)
+            {
+                r.Append('0');
+            }
+            r.Append(offsetHours);
+            if (offsetMins < 10)
+            {
+                r.Append('0');
+            }
+            r.Append(offsetMins);
+        }
+
+        public override string ToString()
+        {
+#warning : to be finalized
 		var r = new StringBuilder();
         //SimpleDateFormat dtfmt;
         //dtfmt = new SimpleDateFormat("EEE MMM d HH:mm:ss yyyy Z", Locale.US);
         //dtfmt.setTimeZone(getTimeZone());
 
-		r.Append("PersonIdent[");
-        r.Append(Name);
-        r.Append(", ");
-        r.Append(EmailAddress);
-        r.Append(", ");
-        //r.Append(dtfmt.format(Long.valueOf(when)));
+		r.Append("PersonIdent[");
+        r.Append(Name);
+        r.Append(", ");
+        r.Append(EmailAddress);
+        r.Append(", ");
+        //r.Append(dtfmt.format(Long.valueOf(when)));
         r.Append("]");
 
-		return r.ToString();
-        }
-    }
-}
-=======
-﻿/*
- * Copyright (C) 2007, Dave Watson <dwatson@mimvista.com>
- * Copyright (C) 2007, Robin Rosenberg <robin.rosenberg@dewire.com>
- * Copyright (C) 2008, Shawn O. Pearce <spearce@spearce.org>
- * Copyright (C) 2008, Kevin Thompson <kevin.thompson@theautomaters.com>
- *
- * All rights reserved.
- *
- * Redistribution and use in source and binary forms, with or
- * without modification, are permitted provided that the following
- * conditions are met:
- *
- * - Redistributions of source code must retain the above copyright
- *   notice, this list of conditions and the following disclaimer.
- *
- * - Redistributions in binary form must reproduce the above
- *   copyright notice, this list of conditions and the following
- *   disclaimer in the documentation and/or other materials provided
- *   with the distribution.
- *
- * - Neither the name of the Git Development Community nor the
- *   names of its contributors may be used to endorse or promote
- *   products derived from this software without specific prior
- *   written permission.
- *
- * THIS SOFTWARE IS PROVIDED BY THE COPYRIGHT HOLDERS AND
- * CONTRIBUTORS "AS IS" AND ANY EXPRESS OR IMPLIED WARRANTIES,
- * INCLUDING, BUT NOT LIMITED TO, THE IMPLIED WARRANTIES
- * OF MERCHANTABILITY AND FITNESS FOR A PARTICULAR PURPOSE
- * ARE DISCLAIMED. IN NO EVENT SHALL THE COPYRIGHT OWNER OR
- * CONTRIBUTORS BE LIABLE FOR ANY DIRECT, INDIRECT, INCIDENTAL,
- * SPECIAL, EXEMPLARY, OR CONSEQUENTIAL DAMAGES (INCLUDING, BUT
- * NOT LIMITED TO, PROCUREMENT OF SUBSTITUTE GOODS OR SERVICES;
- * LOSS OF USE, DATA, OR PROFITS; OR BUSINESS INTERRUPTION) HOWEVER
- * CAUSED AND ON ANY THEORY OF LIABILITY, WHETHER IN CONTRACT,
- * STRICT LIABILITY, OR TORT (INCLUDING NEGLIGENCE OR OTHERWISE)
- * ARISING IN ANY WAY OUT OF THE USE OF THIS SOFTWARE, EVEN IF
- * ADVISED OF THE POSSIBILITY OF SUCH DAMAGE.
- */
-using System;
-using System.Text;
-using GitSharp.Util;
-
-namespace GitSharp
-{
-    public class PersonIdent
-    {
-		private readonly DateTimeOffset _whenTime;
-
-        public string Name { get; private set; }
-        public string EmailAddress { get; private set; }
-
-        public DateTimeOffset When
-        {
-            get { return _whenTime; }
-        }
-
-        /// <summary>
-        /// TimeZone offset in minutes
-        /// </summary>
-        public TimeZoneInfo TimeZone
-        {
-            get
-            {
-                foreach (TimeZoneInfo tzi in TimeZoneInfo.GetSystemTimeZones())
-                {
-                    if (tzi.BaseUtcOffset == _whenTime.Offset)
-                        return tzi;
-                }
-                return null;
-            }
-        }
-
-        public PersonIdent(Repository repo)
-        {
-            RepositoryConfig config = repo.Config;
-            string username = config.getString("user", null, "name");
-            string email = config.getString("user", null, "email");
-            Name = username;
-            EmailAddress = email;
-            _whenTime = DateTimeOffset.Now;
-        }
-
-        public PersonIdent(PersonIdent pi) 
-			: this(pi.Name, pi.EmailAddress)
-        {
-        }
-
-        public PersonIdent(string name, string emailAddress)
-			: this(name, emailAddress, DateTimeOffset.Now)
-        {
-        }
-
-        public PersonIdent(PersonIdent pi, DateTimeOffset when)
-        {
-            Name = pi.Name;
-            EmailAddress = pi.EmailAddress;
-            _whenTime = when;
-        }
-
-        public PersonIdent(string name, string emailAddress, DateTimeOffset when)
-        {
-            Name = name;
-            EmailAddress = emailAddress;
-            _whenTime = when;
-        }
-
-        public PersonIdent(string name, string emailAddress, long gitTime, int offsetInMinutes)
-        {
-            Name = name;
-            EmailAddress = emailAddress;
-            _whenTime = gitTime.GitTimeToDateTimeOffset(offsetInMinutes);
-        }
-
-        public PersonIdent(PersonIdent pi, long gitTime, int offsetInMinutes)
-        {
-            Name = pi.Name;
-            EmailAddress = pi.EmailAddress;
-            _whenTime = gitTime.GitTimeToDateTimeOffset(offsetInMinutes);
-        }
-
-        public PersonIdent(string str)
-        {
-            int lt = str.IndexOf('<');
-            if (lt == -1)
-            {
-                throw new ArgumentException("Malformed PersonIdent string"
-                        + " (no < was found): " + str);
-            }
-
-            int gt = str.IndexOf('>', lt);
-            if (gt == -1)
-            {
-                throw new ArgumentException("Malformed PersonIdent string"
-                        + " (no > was found): " + str);
-            }
-
-            int sp = str.IndexOf(' ', gt + 2);
-            if (sp == -1)
-            {
-                _whenTime = new DateTimeOffset(0, TimeSpan.Zero);
-            }
-            else
-            {
-                string tzHoursStr = str.Slice(sp + 1, sp + 4).Trim();
-            	int tzHours = tzHoursStr[0] == '+' ? int.Parse(tzHoursStr.Substring(1)) : int.Parse(tzHoursStr);
-
-                int tzMins = int.Parse(str.Substring(sp + 4).Trim());
-                long gittime = long.Parse(str.Slice(gt + 1, sp).Trim());
-                _whenTime = gittime.GitTimeToDateTimeOffset(tzHours * 60 + tzMins);
-            }
-
-            Name = str.Slice(0, lt).Trim();
-            EmailAddress = str.Slice(lt + 1, gt).Trim();
-        }
-
-        public override int GetHashCode()
-        {
-            return EmailAddress.GetHashCode() ^ (int)_whenTime.ToGitInternalTime();
-        }
-
-        public override bool Equals(object o)
-        {
-            var p = o as PersonIdent;
-            if (p == null) return false;
-
-            return Name == p.Name
-                && EmailAddress == p.EmailAddress
-                && _whenTime.ToGitInternalTime() == p._whenTime.ToGitInternalTime();
-        }
-
-        public string ToExternalString()
-        {
-            var r = new StringBuilder();
-            var offset = (int)_whenTime.Offset.TotalMinutes;
-            char sign;
-
-        	if (offset < 0)
-            {
-                sign = '-';
-                offset = -offset;
-            }
-            else
-            {
-                sign = '+';
-            }
-
-            int offsetHours = offset / 60;
-            int offsetMins = offset % 60;
-
-            r.Append(Name);
-            r.Append(" <");
-            r.Append(EmailAddress);
-            r.Append("> ");
-            r.Append(_whenTime.ToGitInternalTime());
-            r.Append(' ');
-            r.Append(sign);
-            if (offsetHours < 10)
-            {
-                r.Append('0');
-            }
-            r.Append(offsetHours);
-            if (offsetMins < 10)
-            {
-                r.Append('0');
-            }
-            r.Append(offsetMins);
-            return r.ToString();
-        }
-
-        public override string ToString()
-        {
-            return Name + "<" + EmailAddress + "> " + When;
-        }
-    }
-}
->>>>>>> 96893d26
+		return r.ToString();
+        }
+    }
+}