--- conflicted
+++ resolved
@@ -54,12 +54,9 @@
 
         public PackIndexV1(Stream fd, byte[] hdr)
         {
-<<<<<<< HEAD
-            var fanoutTable = new byte[IdxHdrLen];
-=======
             byte[] fanoutTable = new byte[IDX_HDR_LEN];
             Array.Copy(hdr, 0, fanoutTable, 0, hdr.Length);
-            NB.ReadFully(fd, fanoutTable, hdr.Length, IDX_HDR_LEN - hdr.Length);
+            NB.ReadFully(fd, fanoutTable, hdr.Length, IdxHdrLen - hdr.Length);
 
             idxHeader = new long[256];
             for (int k = 0; k < idxHeader.Length; k++)
@@ -87,12 +84,14 @@
 
 
             /*var fanoutTable = new byte[IDX_HDR_LEN];
->>>>>>> 2e839a73
             Array.Copy(hdr, 0, fanoutTable, 0, hdr.Length);
-            NB.ReadFully(fd, fanoutTable, hdr.Length, IdxHdrLen - hdr.Length);
-
-            _idxHeader = new long[256]; // really unsigned 32-bit...
-            for (int k = 0; k < _idxHeader.Length; k++)
+            NB.ReadFully(fd, fanoutTable, hdr.Length, IDX_HDR_LEN - hdr.Length);
+
+            idxHeader = new long[256]; // really unsigned 32-bit...
+            for (int k = 0; k < idxHeader.Length; k++)
+                idxHeader[k] = NB.DecodeUInt32(fanoutTable, k * 4);
+            idxdata = new byte[idxHeader.Length][];
+            for (int k = 0; k < idxHeader.Length; k++)
             {
             	_idxHeader[k] = NB.DecodeUInt32(fanoutTable, k * 4);
             }
@@ -267,5 +266,4 @@
 
     	#endregion
 
-    }
-}+    }