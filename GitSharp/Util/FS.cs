--- conflicted
+++ resolved
@@ -1,4 +1,3 @@
-<<<<<<< HEAD
 ﻿/*
  * Copyright (C) 2008, Shawn O. Pearce <spearce@spearce.org>
  * Copyright (C) 2009, Henon <meinrad.recheis@gmail.com>
@@ -199,213 +198,8 @@
             //    return null;
             //return new File(home).getAbsoluteFile();
         }
+
+
     }
 
-}
-=======
-﻿/*
- * Copyright (C) 2008, Shawn O. Pearce <spearce@spearce.org>
- * Copyright (C) 2009, Henon <meinrad.recheis@gmail.com>
- *
- * All rights reserved.
- *
- * Redistribution and use in source and binary forms, with or
- * without modification, are permitted provided that the following
- * conditions are met:
- *
- * - Redistributions of source code must retain the above copyright
- *   notice, this list of conditions and the following disclaimer.
- *
- * - Redistributions in binary form must reproduce the above
- *   copyright notice, this list of conditions and the following
- *   disclaimer in the documentation and/or other materials provided
- *   with the distribution.
- *
- * - Neither the name of the Git Development Community nor the
- *   names of its contributors may be used to endorse or promote
- *   products derived from this software without specific prior
- *   written permission.
- *
- * THIS SOFTWARE IS PROVIDED BY THE COPYRIGHT HOLDERS AND
- * CONTRIBUTORS "AS IS" AND ANY EXPRESS OR IMPLIED WARRANTIES,
- * INCLUDING, BUT NOT LIMITED TO, THE IMPLIED WARRANTIES
- * OF MERCHANTABILITY AND FITNESS FOR A PARTICULAR PURPOSE
- * ARE DISCLAIMED. IN NO EVENT SHALL THE COPYRIGHT OWNER OR
- * CONTRIBUTORS BE LIABLE FOR ANY DIRECT, INDIRECT, INCIDENTAL,
- * SPECIAL, EXEMPLARY, OR CONSEQUENTIAL DAMAGES (INCLUDING, BUT
- * NOT LIMITED TO, PROCUREMENT OF SUBSTITUTE GOODS OR SERVICES;
- * LOSS OF USE, DATA, OR PROFITS; OR BUSINESS INTERRUPTION) HOWEVER
- * CAUSED AND ON ANY THEORY OF LIABILITY, WHETHER IN CONTRACT,
- * STRICT LIABILITY, OR TORT (INCLUDING NEGLIGENCE OR OTHERWISE)
- * ARISING IN ANY WAY OUT OF THE USE OF THIS SOFTWARE, EVEN IF
- * ADVISED OF THE POSSIBILITY OF SUCH DAMAGE.
- */
-
-
-
-
-
-using System;
-using System.Collections.Generic;
-using System.Linq;
-using System.Text;
-using System.IO;
-
-namespace GitSharp.Util
-{
-
-    /** Abstraction to support various file system operations not in Java. */
-    public static class FS
-    {
-        /** The implementation selected for this operating system and JRE. */
-        //public static FS INSTANCE = new FS_Win32;
-
-        //static {
-        //    if (FS_Win32.detect()) {
-        //        if (FS_Win32_Cygwin.detect())
-        //            INSTANCE = new FS_Win32_Cygwin();
-        //        else
-        //            INSTANCE = new FS_Win32();
-        //    } else if (FS_POSIX_Java6.detect())
-        //        INSTANCE = new FS_POSIX_Java6();
-        //    else
-        //        INSTANCE = new FS_POSIX_Java5();
-        //}
-
-        /**
-         * Does this operating system and JRE support the execute flag on files?
-         * 
-         * @return true if this implementation can provide reasonably accurate
-         *         executable bit information; false otherwise.
-         */
-        public static bool supportsExecute()
-        {
-            return false; // windows does not support executable file flag
-        }
-
-        /**
-         * Determine if the file is executable (or not).
-         * <p>
-         * Not all platforms and JREs support executable flags on files. If the
-         * feature is unsupported this method will always return false.
-         * 
-         * @param f
-         *            abstract path to test.
-         * @return true if the file is believed to be executable by the user.
-         */
-        public static bool canExecute(FileSystemInfo f)
-        {
-            return false; // windows does not support executable file flag
-        }
-
-        /**
-         * Set a file to be executable by the user.
-         * <p>
-         * Not all platforms and JREs support executable flags on files. If the
-         * feature is unsupported this method will always return false and no
-         * changes will be made to the file specified.
-         * 
-         * @param f
-         *            path to modify the executable status of.
-         * @param canExec
-         *            true to enable execution; false to disable it.
-         * @return true if the change succeeded; false otherwise.
-         */
-        public static bool setExecute(FileInfo f, bool canExec)
-        {
-            return false; // windows does not support executable file flag
-        }
-
-        /**
-         * Resolve this file to its actual path name that the JRE can use.
-         * <p>
-         * This method can be relatively expensive. Computing a translation may
-         * require forking an external process per path name translated. Callers
-         * should try to minimize the number of translations necessary by caching
-         * the results.
-         * <p>
-         * Not all platforms and JREs require path name translation. Currently only
-         * Cygwin on Win32 require translation for Cygwin based paths.
-         * 
-         * @param dir
-         *            directory relative to which the path name is.
-         * @param name
-         *            path name to translate.
-         * @return the translated path. <code>new File(dir,name)</code> if this
-         *         platform does not require path name translation.
-         */
-        public static DirectoryInfo resolve(DirectoryInfo dir, string name)
-        {
-            return resolveImpl(dir, name);
-        }
-
-        /**
-         * Resolve this file to its actual path name that the JRE can use.
-         * <p>
-         * This method can be relatively expensive. Computing a translation may
-         * require forking an external process per path name translated. Callers
-         * should try to minimize the number of translations necessary by caching
-         * the results.
-         * <p>
-         * Not all platforms and JREs require path name translation. Currently only
-         * Cygwin on Win32 require translation for Cygwin based paths.
-         * 
-         * @param dir
-         *            directory relative to which the path name is.
-         * @param name
-         *            path name to translate.
-         * @return the translated path. <code>new File(dir,name)</code> if this
-         *         platform does not require path name translation.
-         */
-        private static DirectoryInfo resolveImpl(DirectoryInfo dir, string name)
-        {
-            if (Path.IsPathRooted(name))
-                return new DirectoryInfo(name);
-            return PathUtil.CombineDirectoryPath(dir, name);
-        }
-
-        /**
-         * Determine the user's home directory (location where preferences are).
-         * <p>
-         * This method can be expensive on the first invocation if path name
-         * translation is required. Subsequent invocations return a cached result.
-         * <p>
-         * Not all platforms and JREs require path name translation. Currently only
-         * Cygwin on Win32 requires translation of the Cygwin HOME directory.
-         * 
-         * @return the user's home directory; null if the user does not have one.
-         */
-        public static DirectoryInfo userHome()
-        {
-            return USER_HOME.home;
-        }
-
-        private static class USER_HOME
-        {
-            public static DirectoryInfo home = userHomeImpl();
-        }
-
-        /**
-         * Determine the user's home directory (location where preferences are).
-         * 
-         * @return the user's home directory; null if the user does not have one.
-         */
-        private static DirectoryInfo userHomeImpl()
-        {
-            throw new NotImplementedException();
-            //string home = AccessController
-            //        .doPrivileged(new PrivilegedAction<string>() {
-            //            public string run() {
-            //                return System.getProperty("user.home");
-            //            }
-            //        });
-            //if (home == null || home.Length() == 0)
-            //    return null;
-            //return new File(home).getAbsoluteFile();
-        }
-
-
-    }
-
-}
->>>>>>> 2e839a73
+}