/*
 * Copyright (C) 2008, Shawn O. Pearce <spearce@spearce.org>
 * Copyright (C) 2008, Kevin Thompson <kevin.thompson@theautomaters.com>
 * Copyright (C) 2009, Henon <meinrad.recheis@gmail.com>
 * Copyright (C) 2009, Gil Ran <gilrun@gmail.com>
 * 
 *
 * All rights reserved.
 *
 * Redistribution and use in source and binary forms, with or
 * without modification, are permitted provided that the following
 * conditions are met:
 *
 * - Redistributions of source code must retain the above copyright
 *   notice, this list of conditions and the following disclaimer.
 *
 * - Redistributions in binary form must reproduce the above
 *   copyright notice, this list of conditions and the following
 *   disclaimer in the documentation and/or other materials provided
 *   with the distribution.
 *
 * - Neither the name of the Git Development Community nor the
 *   names of its contributors may be used to endorse or promote
 *   products derived from this software without specific prior
 *   written permission.
 *
 * THIS SOFTWARE IS PROVIDED BY THE COPYRIGHT HOLDERS AND
 * CONTRIBUTORS "AS IS" AND ANY EXPRESS OR IMPLIED WARRANTIES,
 * INCLUDING, BUT NOT LIMITED TO, THE IMPLIED WARRANTIES
 * OF MERCHANTABILITY AND FITNESS FOR A PARTICULAR PURPOSE
 * ARE DISCLAIMED. IN NO EVENT SHALL THE COPYRIGHT OWNER OR
 * CONTRIBUTORS BE LIABLE FOR ANY DIRECT, INDIRECT, INCIDENTAL,
 * SPECIAL, EXEMPLARY, OR CONSEQUENTIAL DAMAGES (INCLUDING, BUT
 * NOT LIMITED TO, PROCUREMENT OF SUBSTITUTE GOODS OR SERVICES;
 * LOSS OF USE, DATA, OR PROFITS; OR BUSINESS INTERRUPTION) HOWEVER
 * CAUSED AND ON ANY THEORY OF LIABILITY, WHETHER IN CONTRACT,
 * STRICT LIABILITY, OR TORT (INCLUDING NEGLIGENCE OR OTHERWISE)
 * ARISING IN ANY WAY OUT OF THE USE OF THIS SOFTWARE, EVEN IF
 * ADVISED OF THE POSSIBILITY OF SUCH DAMAGE.
 */

using System;
using System.Text;
using System.Linq;

namespace GitSharp.Util
{
	public static class RawParseUtils
	{
		private static readonly byte[] digits16 = gen16();
		private static readonly byte[] footerLineKeyChars = GenerateFooterLineKeyChars();
		private static readonly byte[] Base10Byte = { (byte)'0', (byte)'1', (byte)'2', (byte)'3', (byte)'4', (byte)'5', (byte)'6', (byte)'7', (byte)'8', (byte)'9' };

		private static byte[] gen16()
		{
			byte[] ret = new byte['f' + 1];

			for (char i = '0'; i <= '9'; i++)
			{
				ret[i] = (byte)(i - '0');
			}

			for (char i = 'a'; i <= 'f'; i++)
			{
				ret[i] = (byte)((i - 'a') + 10);
			}

			for (char i = 'A'; i <= 'F'; i++)
			{
				ret[i] = (byte)((i - 'A') + 10);
			}

			return ret;
		}

		private static byte[] GenerateFooterLineKeyChars()
		{
			var footerLineKeyChars = new byte[(byte)'z' + 1];
			footerLineKeyChars[(byte)'-'] = 1;

			for (char i = '0'; i <= '9'; i++)
			{
				footerLineKeyChars[i] = 1;
			}

			for (char i = 'A'; i <= 'Z'; i++)
			{
				footerLineKeyChars[i] = 1;
			}

			for (char i = 'a'; i <= 'z'; i++)
			{
				footerLineKeyChars[i] = 1;
			}

			return footerLineKeyChars;
		}

		/// <summary>
		/// Determine if b[ptr] matches src.
		/// </summary>
		/// <param name="b">the buffer to scan.</param>
		/// <param name="ptr">first position within b, this should match src[0].</param>
		/// <param name="src">the buffer to test for equality with b.</param>
		/// <returns>ptr + src.Length if b[ptr..src.Length] == src; else -1.</returns>
		public static int match(char[] b, int ptr, char[] src)
		{
			if (ptr + src.Length > b.Length)
			{
				return -1;
			}

			for (int i = 0; i < src.Length; i++, ptr++)
			{
				if (b[ptr] != src[i])
				{
					return -1;
				}
			}

			return ptr;
		}

		/// <summary>
		/// Determine if b[ptr] matches src.
		/// </summary>
		/// <param name="b">the buffer to scan.</param>
		/// <param name="ptr">first position within b, this should match src[0].</param>
		/// <param name="src">the buffer to test for equality with b.</param>
		/// <returns>ptr + src.Length if b[ptr..src.Length] == src; else -1.</returns>
		public static int match(byte[] b, int ptr, byte[] src)
		{
			if (ptr + src.Length > b.Length)
			{
				return -1;
			}

			for (int i = 0; i < src.Length; i++, ptr++)
			{
				if (b[ptr] != src[i])
				{
					return -1;
				}
			}

			return ptr;
		}

		/// <summary>
		/// Format a base 10 numeric into a temporary buffer.
		/// <para />
		/// Formatting is performed backwards. The method starts at offset
		/// <code>o-1</code> and ends at <code>o-1-digits</code>, where
		/// <code>digits</code> is the number of positions necessary to store the
		/// base 10 value.
		/// <para />
		/// The argument and return values from this method make it easy to chain
		/// writing, for example:
		/// <para />
		/// <example>
		/// byte[] tmp = new byte[64];
		/// int ptr = tmp.Length;
		/// tmp[--ptr] = '\n';
		/// ptr = RawParseUtils.formatBase10(tmp, ptr, 32);
		/// tmp[--ptr] = ' ';
		/// ptr = RawParseUtils.formatBase10(tmp, ptr, 18);
		/// tmp[--ptr] = 0;
		/// string str = new string(tmp, ptr, tmp.Length - ptr);
		/// </example>
		/// </summary>
		/// <param name="b">buffer to write into.</param>
		/// <param name="o">
		/// One offset past the location where writing will begin; writing
		/// proceeds towards lower index values.
		/// </param>
		/// <param name="value">the value to store.</param>
		/// <returns>
		/// the new offset value <code>o</code>. This is the position of
		/// the last byte written. Additional writing should start at one
		/// position earlier.
		/// </returns>
		public static int formatBase10(byte[] b, int o, int value)
		{
			if (value == 0)
			{
				b[--o] = (byte)'0';
				return o;
			}

			bool isneg = value < 0;

			while (value != 0)
			{
				b[--o] = Base10Byte[value % 10];
				value /= 10;
			}

			if (isneg)
			{
				b[--o] = (byte)'-';
			}

			return o;
		}

		/// <summary>
		/// Parse a base 10 numeric from a sequence of ASCII digits into an int.
		/// <para />
		/// Digit sequences can begin with an optional run of spaces before the
		/// sequence, and may start with a '+' or a '-' to indicate sign position.
		/// Any other characters will cause the method to stop and return the current
		/// result to the caller.
		/// </summary>
		/// <param name="b">Buffer to scan.</param>
		/// <param name="ptr">Position within buffer to start parsing digits at.</param>
		/// <param name="ptrResult">
		/// Optional location to return the new ptr value through. If null
		/// the ptr value will be discarded.
		/// </param>
		/// <returns>
		/// the value at this location; 0 if the location is not a valid numeric.
		/// </returns>
		public static int parseBase10(char[] b, int ptr, MutableInteger ptrResult)
		{
			int r = 0;
			int sign = 0;
			try
			{
				int sz = b.Length;
				while (ptr < sz && b[ptr] == ' ')
					ptr++;
				if (ptr >= sz)
					return 0;

				switch (b[ptr])
				{
					case ('-'):
						sign = -1;
						ptr++;
						break;
					case ('+'):
						ptr++;
						break;
				}

				while (ptr < sz)
				{
					char d = b[ptr];
					if ((d < '0') || (d > '9'))
						break;
					r = r * 10 + ((byte)d - (byte)'0');
					ptr++;
				}
			}
			catch (IndexOutOfRangeException)
			{
				// Not a valid digit.
			}
			if (ptrResult != null)
				ptrResult.value = ptr;
			return sign < 0 ? -r : r;
		}

		/**
         * Parse a base 10 numeric from a sequence of ASCII digits into an int.
         * <para />
         * Digit sequences can begin with an optional run of spaces before the
         * sequence, and may start with a '+' or a '-' to indicate sign position.
         * Any other characters will cause the method to stop and return the current
         * result to the caller.
         * 
         * @param b
         *            buffer to scan.
         * @param ptr
         *            position within buffer to start parsing digits at.
         * @param ptrResult
         *            optional location to return the new ptr value through. If null
         *            the ptr value will be discarded.
         * @return the value at this location; 0 if the location is not a valid
         *         numeric.
         */
		public static int parseBase10(byte[] b, int ptr, MutableInteger ptrResult)
		{
			int r = 0;
			int sign = 0;
			try
			{
				int sz = b.Length;
				while (ptr < sz && b[ptr] == ' ')
					ptr++;
				if (ptr >= sz)
					return 0;

				switch (b[ptr])
				{
					case ((byte)'-'):
						sign = -1;
						ptr++;
						break;
					case ((byte)'+'):
						ptr++;
						break;
				}

				while (ptr < sz)
				{
					byte d = b[ptr];
					if ((d < (byte)'0') || (d > (byte)'9'))
						break;
					r = r * 10 + (d - (byte)'0');
					ptr++;
				}
			}
			catch (IndexOutOfRangeException)
			{
				// Not a valid digit.
			}
			if (ptrResult != null)
				ptrResult.value = ptr;
			return sign < 0 ? -r : r;
		}

		/// <summary>
		/// Parse a base 10 numeric from a sequence of ASCII digits into a long.
		/// <para />
		/// Digit sequences can begin with an optional run of spaces before the
		/// sequence, and may start with a '+' or a '-' to indicate sign position.
		/// Any other characters will cause the method to stop and return the current
		/// result to the caller.
		/// </summary>
		/// <param name="b">Buffer to scan.</param>
		/// <param name="ptr">
		/// Position within buffer to start parsing digits at.
		/// </param>
		/// <param name="ptrResult">
		/// Optional location to return the new ptr value through. If null
		/// the ptr value will be discarded.
		/// </param>
		/// <returns>
		/// The value at this location; 0 if the location is not a valid
		/// numeric.
		/// </returns>
		public static long parseLongBase10(byte[] b, int ptr, MutableInteger ptrResult)
		{
			long r = 0;
			int sign = 0;
			try
			{
				int sz = b.Length;
				while (ptr < sz && b[ptr] == ' ')
					ptr++;
				if (ptr >= sz)
					return 0;

				switch (b[ptr])
				{
					case (byte)'-':
						sign = -1;
						ptr++;
						break;
					case (byte)'+':
						ptr++;
						break;
				}

				while (ptr < sz)
				{
					int v = b[ptr] - (byte)'0';
					if (v < 0)
						break;
					r = (r * 10) + v;
					ptr++;
				}
			}
			catch (IndexOutOfRangeException)
			{
				// Not a valid digit.
			}
			if (ptrResult != null)
				ptrResult.value = ptr;
			return sign < 0 ? -r : r;
		}

		///	<summary>
		/// Parse 4 character base 16 (hex) formatted string to unsigned integer.
		/// <para />
		/// The number is read in network byte order, that is, most significant
		/// nibble first.
		/// </summary>
		/// <param name="bs">
		/// buffer to parse digits from; positions <code>[p, p+4]</code> will
		/// be parsed.
		/// </param>
		/// <param name="p">First position within the buffer to parse.</param>
		///	<returns>The integer value.</returns>
		/// <exception cref="IndexOutOfRangeException">
		/// If the string is not hex formatted.
		/// </exception>
		public static int parseHexInt16(byte[] bs, int p)
		{
            if (!bs.All(isHex))
                throw new IndexOutOfRangeException();

			int r = digits16[bs[p]] << 4;

			r |= digits16[bs[p + 1]];
			r <<= 4;

			r |= digits16[bs[p + 2]];
			r <<= 4;

			r |= digits16[bs[p + 3]];
			if (r < 0)
				throw new IndexOutOfRangeException();
			return r;
		}

		///	<summary>
		/// Parse 8 character base 16 (hex) formatted string to unsigned integer.
		///	<para />
		///	The number is read in network byte order, that is, most significant
		///	nibble first.
		///	</summary>
		///	<param name="bs">
		/// Buffer to parse digits from; positions <code>[p, p+8]</code> will
		/// be parsed.
		/// </param>
		///	<param name="p">First position within the buffer to parse.</param>
		///	<returns> the integer value.</returns>
		///	<exception cref="IndexOutOfRangeException">
		///	if the string is not hex formatted.
		/// </exception>
		public static int parseHexInt32(byte[] bs, int p)
		{
            if (!bs.All(isHex))
                throw new IndexOutOfRangeException();

			int r = digits16[bs[p]] << 4;

			r |= digits16[bs[p + 1]];
			r <<= 4;

			r |= digits16[bs[p + 2]];
			r <<= 4;

			r |= digits16[bs[p + 3]];
			r <<= 4;

			r |= digits16[bs[p + 4]];
			r <<= 4;

			r |= digits16[bs[p + 5]];
			r <<= 4;

			r |= digits16[bs[p + 6]];

			int last = digits16[bs[p + 7]];
			if (r < 0 || last < 0)
				throw new IndexOutOfRangeException();
			return (r << 4) | last;
		}

		///	<summary>
		/// Parse a single hex digit to its numeric value (0-15).
		///	</summary>
		///	<param name="digit">Hex character to parse.</param>
		///	<returns>Numeric value, in the range 0-15.</returns>
		///	<exception cref="IndexOutOfRangeException">
		///	If the input digit is not a valid hex digit.
		/// </exception>
		public static int parseHexInt4(byte digit)
		{
            if (!isHex(digit))
                throw new IndexOutOfRangeException();

			byte r = digits16[digit];
			if (r < 0)
				throw new IndexOutOfRangeException();
			return r;
		}

<<<<<<< HEAD
		/// <summary>
		/// Parse a Git style timezone string.
		///	<para />
		///	The sequence "-0315" will be parsed as the numeric value -195, as the
		///	lower two positions count minutes, not 100ths of an hour.
		///	</summary>
		///	<param name="b">Buffer to scan.</param>
		///	<param name="ptr">
		///	Position within buffer to start parsing digits at. </param>
		///	<returns> the timezone at this location, expressed in minutes. </returns>
=======
        private static bool isHex(byte d)
        {
            return ((d >= '0' && d <= '9') || (d >= 'a' && d <= 'z') || (d >= 'A' && d <= 'Z'));
        }

		/**
         * Parse a Git style timezone string.
         * <para />
         * The sequence "-0315" will be parsed as the numeric value -195, as the
         * lower two positions count minutes, not 100ths of an hour.
         * 
         * @param b
         *            buffer to scan.
         * @param ptr
         *            position within buffer to start parsing digits at.
         * @return the timezone at this location, expressed in minutes.
         */
>>>>>>> 0de6f5a6
		public static int parseTimeZoneOffset(byte[] b, int ptr)
		{
			int v = parseBase10(b, ptr, null);
			int tzMins = v % 100;
			int tzHours = v / 100;
			return tzHours * 60 + tzMins;
		}

		/// <summary>
		/// Locate the first position after a given character.
		/// </summary>
		/// <param name="b">buffer to scan.</param>
		/// <param name="ptr">
		/// position within buffer to start looking for <paramref name="chrA"/> at.
		/// </param>
		/// <param name="chrA">character to find.</param>
		/// <returns>New position just after <paramref name="chrA"/>.</returns>
		public static int next(char[] b, int ptr, char chrA)
		{
			int sz = b.Length;
			while (ptr < sz)
			{
				if (b[ptr++] == chrA)
					return ptr;
			}
			return ptr;
		}

		public static int next(byte[] b, int ptr, byte chrA)
		{
			int sz = b.Length;
			while (ptr < sz)
			{
				if (b[ptr++] == chrA)
					return ptr;
			}
			return ptr;
		}

		/**
         * Locate the first position After the next LF.
         * <para />
         * This method stops on the first '\n' it finds.
         *
         * @param b
         *            buffer to scan.
         * @param ptr
         *            position within buffer to start looking for LF at.
         * @return new position just After the first LF found.
         */
		public static int nextLF(char[] b, int ptr)
		{
			return next(b, ptr, '\n');
		}

		/// <summary>
		/// Locate the first position after LF.
		/// </summary>
		/// <param name="b">buffer to scan.</param>
		/// <param name="ptr">
		/// position within buffer to start looking for LF at.
		/// </param>
		/// <returns>New position just after LF.</returns>
		public static int nextLF(byte[] b, int ptr)
		{
			return next(b, ptr, (byte)'\n');
		}

		///	<summary>
		/// Locate the first position after either the given character or LF.
		///	<para />
		///	This method stops on the first match it finds from either chrA or '\n'.
		///	</summary>
		///	<param name="b">Buffer to scan.</param>
		///	<param name="ptr">
		///	Position within buffer to start looking for chrA or LF at.
		/// </param>
		///	<param name="chrA"><see cref="char"/> to find.</param>
		///	<returns>
		/// New position just after the first chrA or LF to be found.
		/// </returns>
		public static int nextLF(char[] b, int ptr, char chrA)
		{
			int sz = b.Length;
			while (ptr < sz)
			{
				char c = b[ptr++];
				if (c == chrA || c == '\n')
					return ptr;
			}
			return ptr;
		}

		/**
         * Locate the first position After either the given character or LF.
         * <para />
         * This method stops on the first match it finds from either chrA or '\n'.
         * 
         * @param b
         *            buffer to scan.
         * @param ptr
         *            position within buffer to start looking for chrA or LF at.
         * @param chrA
         *            character to find.
         * @return new position just After the first chrA or LF to be found.
         */
		public static int nextLF(byte[] b, int ptr, byte chrA)
		{
			int sz = b.Length;
			while (ptr < sz)
			{
				byte c = b[ptr++];
				if (c == chrA || c == (byte)'\n')
					return ptr;
			}
			return ptr;
		}


		/**
         * Locate the first position before a given character.
         *
         * @param b
         *            buffer to scan.
         * @param ptr
         *            position within buffer to start looking for chrA at.
         * @param chrA
         *            character to find.
         * @return new position just before chrA, -1 for not found
         */
		public static int prev(byte[] b, int ptr, char chrA)
		{
			if (ptr == b.Length)
				--ptr;
			while (ptr >= 0)
			{
				if (b[ptr--] == chrA)
					return ptr;
			}
			return ptr;
		}

		/**
         * Locate the first position before the previous LF.
         * <para />
         * This method stops on the first '\n' it finds.
         *
         * @param b
         *            buffer to scan.
         * @param ptr
         *            position within buffer to start looking for LF at.
         * @return new position just before the first LF found, -1 for not found
         */
		public static int prevLF(byte[] b, int ptr)
		{
			return prev(b, ptr, '\n');
		}

		/**
         * Locate the previous position before either the given character or LF.
         * <para />
         * This method stops on the first match it finds from either chrA or '\n'.
         *
         * @param b
         *            buffer to scan.
         * @param ptr
         *            position within buffer to start looking for chrA or LF at.
         * @param chrA
         *            character to find.
         * @return new position just before the first chrA or LF to be found, -1 for
         *         not found
         */
		public static int prevLF(byte[] b, int ptr, char chrA)
		{
			if (ptr == b.Length)
				--ptr;
			while (ptr >= 0)
			{
				byte c = b[ptr--];
				if (c == (byte)chrA || c == (byte)'\n')
					return ptr;
			}
			return ptr;
		}

		/**
         * Index the region between <code>[ptr, end)</code> to find line starts.
         * <para />
         * The returned list is 1 indexed. Index 0 contains
         * {@link Integer#MIN_VALUE} to pad the list out.
         * <para />
         * Using a 1 indexed list means that line numbers can be directly accessed
         * from the list, so <code>list.get(1)</code> (aka get line 1) returns
         * <code>ptr</code>.
         * <para />
         * The last element (index <code>map.size()-1</code>) always contains
         * <code>end</code>.
         *
         * @param buf
         *            buffer to scan.
         * @param ptr
         *            position within the buffer corresponding to the first byte of
         *            line 1.
         * @param end
         *            1 past the end of the content within <code>buf</code>.
         * @return a line map indexing the start position of each line.
         */
		public static IntList lineMap(byte[] buf, int ptr, int end)
		{
			// Experimentally derived from multiple source repositories
			// the average number of bytes/line is 36. Its a rough guess
			// to initially size our map close to the target.
			//
			IntList map = new IntList((end - ptr) / 36);
			map.fillTo(1, int.MinValue);
			for (; ptr < end; ptr = nextLF(buf, ptr))
				map.add(ptr);
			map.add(end);
			return map;
		}

		/**
         * Locate the "author " header line data.
         * 
         * @param b
         *            buffer to scan.
         * @param ptr
         *            position in buffer to start the scan at. Most callers should
         *            pass 0 to ensure the scan starts from the beginning of the
         *            commit buffer and does not accidentally look at message body.
         * @return position just After the space in "author ", so the first
         *         character of the author's name. If no author header can be
         *         located -1 is returned.
         */
		public static int author(byte[] b, int ptr)
		{
			int sz = b.Length;
			if (ptr == 0)
				ptr += 46; // skip the "tree ..." line.
			while (ptr < sz && b[ptr] == (byte)'p')
				ptr += 48; // skip this parent.
			return match(b, ptr, ObjectChecker.author_bytes);
		}

		/**
         * Locate the "committer " header line data.
         * 
         * @param b
         *            buffer to scan.
         * @param ptr
         *            position in buffer to start the scan at. Most callers should
         *            pass 0 to ensure the scan starts from the beginning of the
         *            commit buffer and does not accidentally look at message body.
         * @return position just After the space in "committer ", so the first
         *         character of the committer's name. If no committer header can be
         *         located -1 is returned.
         */
		public static int committer(byte[] b, int ptr)
		{
			int sz = b.Length;
			if (ptr == 0)
				ptr += 46; // skip the "tree ..." line.
			while (ptr < sz && b[ptr] == (byte)'p')
				ptr += 48; // skip this parent.
			if (ptr < sz && b[ptr] == (byte)'a')
				ptr = nextLF(b, ptr);
			return match(b, ptr, ObjectChecker.committer_bytes);
		}

		/**
         * Locate the "tagger " header line data.
         *
         * @param b
         *            buffer to scan.
         * @param ptr
         *            position in buffer to start the scan at. Most callers should
         *            pass 0 to ensure the scan starts from the beginning of the tag
         *            buffer and does not accidentally look at message body.
         * @return position just After the space in "tagger ", so the first
         *         character of the tagger's name. If no tagger header can be
         *         located -1 is returned.
         */
		public static int tagger(byte[] b, int ptr)
		{
			int sz = b.Length;
			if (ptr == 0)
				ptr += 48; // skip the "object ..." line.
			while (ptr < sz)
			{
				if (b[ptr] == (byte)'\n')
					return -1;
				int m = match(b, ptr, ObjectChecker.tagger_bytes);
				if (m >= 0)
					return m;
				ptr = nextLF(b, ptr);
			}
			return -1;
		}

		/**
         * Locate the "encoding " header line.
         * 
         * @param b
         *            buffer to scan.
         * @param ptr
         *            position in buffer to start the scan at. Most callers should
         *            pass 0 to ensure the scan starts from the beginning of the
         *            buffer and does not accidentally look at the message body.
         * @return position just After the space in "encoding ", so the first
         *         character of the encoding's name. If no encoding header can be
         *         located -1 is returned (and UTF-8 should be assumed).
         */
		public static int encoding(byte[] b, int ptr)
		{
			int sz = b.Length;
			while (ptr < sz)
			{
				if (b[ptr] == '\n')
					return -1;
				if (b[ptr] == 'e')
					break;
				ptr = nextLF(b, ptr);
			}
			return match(b, ptr, ObjectChecker.encoding_bytes);
		}

		/**
         * Parse the "encoding " header into a character set reference.
         * <para />
         * Locates the "encoding " header (if present) by first calling
         * {@link #encoding(byte[], int)} and then returns the proper character set
         * to Apply to this buffer to evaluate its contents as character data.
         * <para />
         * If no encoding header is present, {@link Constants#CHARSET} is assumed.
         * 
         * @param b
         *            buffer to scan.
         * @return the Java character set representation. Never null.
         */
		public static Encoding parseEncoding(byte[] b)
		{
			int enc = encoding(b, 0);
			if (enc < 0) return Constants.CHARSET;

			int lf = nextLF(b, enc);
			string encodingName = decode(Constants.CHARSET, b, enc, lf - 1).ToUpperInvariant();

			if (string.IsNullOrEmpty(encodingName)) return Constants.CHARSET;

			if (encodingName.Contains("_"))
			{
				encodingName = encodingName.Replace('_', '-');
			}

			return Encoding.GetEncoding(encodingName);
		}

		/**
         * Parse a name line (e.g. author, committer, tagger) into a PersonIdent.
         * <para />
         * When passing in a value for <code>nameB</code> callers should use the
         * return value of {@link #author(byte[], int)} or
         * {@link #committer(byte[], int)}, as these methods provide the proper
         * position within the buffer.
         * 
         * @param raw
         *            the buffer to parse character data from.
         * @param nameB
         *            first position of the identity information. This should be the
         *            first position After the space which delimits the header field
         *            name (e.g. "author" or "committer") from the rest of the
         *            identity line.
         * @return the parsed identity. Never null.
         */
		public static PersonIdent parsePersonIdent(byte[] raw, int nameB)
		{
			Encoding cs = parseEncoding(raw);
			int emailB = nextLF(raw, nameB, (byte)'<');
			int emailE = nextLF(raw, emailB, (byte)'>');

			string name = decode(cs, raw, nameB, emailB - 2);
			string email = decode(cs, raw, emailB, emailE - 1);

			var ptrout = new MutableInteger();
			long when = parseLongBase10(raw, emailE + 1, ptrout);
			int tz = parseTimeZoneOffset(raw, ptrout.value);

			return new PersonIdent(name, email, when, tz);
		}


		/**
         * Parse a name data (e.g. as within a reflog) into a PersonIdent.
         * <para />
         * When passing in a value for <code>nameB</code> callers should use the
         * return value of {@link #author(byte[], int)} or
         * {@link #committer(byte[], int)}, as these methods provide the proper
         * position within the buffer.
         *
         * @param raw
         *            the buffer to parse character data from.
         * @param nameB
         *            first position of the identity information. This should be the
         *            first position After the space which delimits the header field
         *            name (e.g. "author" or "committer") from the rest of the
         *            identity line.
         * @return the parsed identity. Never null.
         */
		public static PersonIdent parsePersonIdentOnly(byte[] raw, int nameB)
		{
			int stop = nextLF(raw, nameB);
			int emailB = nextLF(raw, nameB, (byte)'<');
			int emailE = nextLF(raw, emailB, (byte)'>');
			string name;
			string email;
			if (emailE < stop)
			{
				email = decode(raw, emailB, emailE - 1);
			}
			else
			{
				email = "invalid";
			}
			if (emailB < stop)
				name = decode(raw, nameB, emailB - 2);
			else
				name = decode(raw, nameB, stop);

			MutableInteger ptrout = new MutableInteger();
			long when;
			int tz;
			if (emailE < stop)
			{
				when = parseLongBase10(raw, emailE + 1, ptrout);
				tz = parseTimeZoneOffset(raw, ptrout.value);
			}
			else
			{
				when = 0;
				tz = 0;
			}
			return new PersonIdent(name, email, when, tz);
		}

		/**
         * Locate the end of a footer line key string.
         * <para />
         * If the region at {@code raw[ptr]} matches {@code ^[A-Za-z0-9-]+:} (e.g.
         * "Signed-off-by: A. U. Thor\n") then this method returns the position of
         * the first ':'.
         * <para />
         * If the region at {@code raw[ptr]} does not match {@code ^[A-Za-z0-9-]+:}
         * then this method returns -1.
         *
         * @param raw
         *            buffer to scan.
         * @param ptr
         *            first position within raw to consider as a footer line key.
         * @return position of the ':' which terminates the footer line key if this
         *         is otherwise a valid footer line key; otherwise -1.
         */
		public static int endOfFooterLineKey(byte[] raw, int ptr)
		{
			try
			{
				for (; ; )
				{
					byte c = raw[ptr];
					if (footerLineKeyChars[c] == 0)
					{
						if (c == (byte)':')
							return ptr;
						return -1;
					}
					ptr++;
				}
			}
			catch (IndexOutOfRangeException)
			{
				return -1;
			}
		}

		private static string decode(byte[] b, Encoding charset)
		{
			return charset.GetString(b);
		}

		/**
         * Decode a buffer under UTF-8, if possible.
         *
         * If the byte stream cannot be decoded that way, the platform default is tried
         * and if that too fails, the fail-safe ISO-8859-1 encoding is tried.
         * 
         * @param buffer
         *            buffer to pull raw bytes from.
         * @return a string representation of the range <code>[start,end)</code>,
         *         After decoding the region through the specified character set.
         */
		public static string decode(byte[] buffer)
		{
			return decode(buffer, 0, buffer.Length);
		}

		/**
         * Decode a buffer under UTF-8, if possible.
         *
         * If the byte stream cannot be decoded that way, the platform default is
         * tried and if that too fails, the fail-safe ISO-8859-1 encoding is tried.
         *
         * @param buffer
         *            buffer to pull raw bytes from.
         * @param start
         *            start position in buffer
         * @param end
         *            one position past the last location within the buffer to take
         *            data from.
         * @return a string representation of the range <code>[start,end)</code>,
         *         After decoding the region through the specified character set.
         */
		public static string decode(byte[] buffer, int start, int end)
		{
			return decode(Constants.CHARSET, buffer, start, end);
		}

		/**
         * Decode a buffer under the specified character set if possible.
         *
         * If the byte stream cannot be decoded that way, the platform default is tried
         * and if that too fails, the fail-safe ISO-8859-1 encoding is tried.
         * 
         * @param cs
         *            character set to use when decoding the buffer.
         * @param buffer
         *            buffer to pull raw bytes from.
         * @return a string representation of the range <code>[start,end)</code>,
         *         After decoding the region through the specified character set.
         */
		public static string decode(Encoding cs, byte[] buffer)
		{
			return decode(cs, buffer, 0, buffer.Length);
		}

		/**
         * Decode a region of the buffer under the specified character set if possible.
         *
         * If the byte stream cannot be decoded that way, the platform default is tried
         * and if that too fails, the fail-safe ISO-8859-1 encoding is tried.
         * 
         * @param cs
         *            character set to use when decoding the buffer.
         * @param buffer
         *            buffer to pull raw bytes from.
         * @param start
         *            first position within the buffer to take data from.
         * @param end
         *            one position past the last location within the buffer to take
         *            data from.
         * @return a string representation of the range <code>[start,end)</code>,
         *         After decoding the region through the specified character set.
         */
		public static string decode(Encoding cs, byte[] buffer, int start, int end)
		{
			try
			{
				return decodeNoFallback(cs, buffer, start, end);
			}
			catch (DecoderFallbackException)
			{
				// Fall back to an ISO-8859-1 style encoding. At least all of
				// the bytes will be present in the output.
				//
				return extractBinaryString(buffer, start, end);
			}
		}

		/**
         * Decode a region of the buffer under the specified character set if
         * possible.
         *
         * If the byte stream cannot be decoded that way, the platform default is
         * tried and if that too fails, an exception is thrown.
         *
         * @param cs
         *            character set to use when decoding the buffer.
         * @param buffer
         *            buffer to pull raw bytes from.
         * @param start
         *            first position within the buffer to take data from.
         * @param end
         *            one position past the last location within the buffer to take
         *            data from.
         * @return a string representation of the range <code>[start,end)</code>,
         *         After decoding the region through the specified character set.
         * @throws CharacterCodingException
         *             the input is not in any of the tested character sets.
         */
		public static string decodeNoFallback(Encoding cs, byte[] buffer, int start, int end)
		{
			// ByteBuffer b = ByteBuffer.wrap(buffer, start, end - start);
			//b.mark();
			byte[] b = new byte[end - start];
			for (int i = 0; i < end - start; i++)
				b[i] = buffer[start + i];


            if (cs != null)
            {
                // Try the suggested encoding, it might be right since it was
                // provided by the caller.
                //
                try
                {
                    return decode(b, cs);
                }
				catch (DecoderFallbackException)
                {
                    //b.reset();
                }
            }
            // No encoding specified or decoding failed, try default charset
            //
            try
            {
                return decode(b, Constants.CHARSET);
            }
			catch (DecoderFallbackException)
            {
                //b.reset();
            }

			throw new DecoderFallbackException("decoding failed with encoding: " + cs.HeaderName);
		}

		/**
         * Decode a region of the buffer under the ISO-8859-1 encoding.
         *
         * Each byte is treated as a single character in the 8859-1 character
         * encoding, performing a raw binary->char conversion.
         *
         * @param buffer
         *            buffer to pull raw bytes from.
         * @param start
         *            first position within the buffer to take data from.
         * @param end
         *            one position past the last location within the buffer to take
         *            data from.
         * @return a string representation of the range <code>[start,end)</code>.
         */
		public static string extractBinaryString(byte[] buffer, int start, int end)
		{
			StringBuilder r = new StringBuilder(end - start);
			for (int i = start; i < end; i++)
				r.Append((char)(buffer[i] & 0xff));
			return r.ToString();
		}

		/**
        * Locate the position of the commit message body.
        * 
        * @param b
        *            buffer to scan.
        * @param ptr
        *            position in buffer to start the scan at. Most callers should
        *            pass 0 to ensure the scan starts from the beginning of the
        *            commit buffer.
        * @return position of the user's message buffer.
        */
		public static int commitMessage(byte[] b, int ptr)
		{
			int sz = b.Length;
			if (ptr == 0)
				ptr += 46; // skip the "tree ..." line.
			while (ptr < sz && b[ptr] == (byte)'p')
				ptr += 48; // skip this parent.

			// Skip any remaining header lines, ignoring what their actual
			// header line type is. This is identical to the logic for a tag.
			//
			return tagMessage(b, ptr);
		}

		/**
         * Locate the position of the tag message body.
         *
         * @param b
         *            buffer to scan.
         * @param ptr
         *            position in buffer to start the scan at. Most callers should
         *            pass 0 to ensure the scan starts from the beginning of the tag
         *            buffer.
         * @return position of the user's message buffer.
         */
		public static int tagMessage(byte[] b, int ptr)
		{
			int sz = b.Length;
			if (ptr == 0)
				ptr += 48; // skip the "object ..." line.
			while (ptr < sz && b[ptr] != (byte)'\n')
				ptr = nextLF(b, ptr);
			if (ptr < sz && b[ptr] == (byte)'\n')
				return ptr + 1;
			return -1;
		}

		/**
         * Locate the end of a paragraph.
         * <para />
         * A paragraph is ended by two consecutive LF bytes.
         * 
         * @param b
         *            buffer to scan.
         * @param start
         *            position in buffer to start the scan at. Most callers will
         *            want to pass the first position of the commit message (as
         *            found by {@link #commitMessage(byte[], int)}.
         * @return position of the LF at the end of the paragraph;
         *         <code>b.Length</code> if no paragraph end could be located.
         */
		public static int endOfParagraph(byte[] b, int start)
		{
			int ptr = start;
			int sz = b.Length;

			while (ptr < sz && b[ptr] != (byte)'\n')
			{
				ptr = nextLF(b, ptr);
			}

			while (0 < ptr && start < ptr && b[ptr - 1] == (byte)'\n')
			{
				ptr--;
			}

			return ptr;
		}

	}
}<|MERGE_RESOLUTION|>--- conflicted
+++ resolved
@@ -479,7 +479,11 @@
 			return r;
 		}
 
-<<<<<<< HEAD
+        private static bool isHex(byte d)
+        {
+            return ((d >= '0' && d <= '9') || (d >= 'a' && d <= 'z') || (d >= 'A' && d <= 'Z'));
+        }
+
 		/// <summary>
 		/// Parse a Git style timezone string.
 		///	<para />
@@ -490,25 +494,6 @@
 		///	<param name="ptr">
 		///	Position within buffer to start parsing digits at. </param>
 		///	<returns> the timezone at this location, expressed in minutes. </returns>
-=======
-        private static bool isHex(byte d)
-        {
-            return ((d >= '0' && d <= '9') || (d >= 'a' && d <= 'z') || (d >= 'A' && d <= 'Z'));
-        }
-
-		/**
-         * Parse a Git style timezone string.
-         * <para />
-         * The sequence "-0315" will be parsed as the numeric value -195, as the
-         * lower two positions count minutes, not 100ths of an hour.
-         * 
-         * @param b
-         *            buffer to scan.
-         * @param ptr
-         *            position within buffer to start parsing digits at.
-         * @return the timezone at this location, expressed in minutes.
-         */
->>>>>>> 0de6f5a6
 		public static int parseTimeZoneOffset(byte[] b, int ptr)
 		{
 			int v = parseBase10(b, ptr, null);
