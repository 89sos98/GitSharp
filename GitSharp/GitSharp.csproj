--- conflicted
+++ resolved
@@ -1,383 +1,3 @@
-<<<<<<< HEAD
-﻿<?xml version="1.0" encoding="utf-8"?>
-<Project DefaultTargets="Build" xmlns="http://schemas.microsoft.com/developer/msbuild/2003" ToolsVersion="3.5">
-  <PropertyGroup>
-    <Configuration Condition=" '$(Configuration)' == '' ">Debug</Configuration>
-    <Platform Condition=" '$(Platform)' == '' ">AnyCPU</Platform>
-    <ProductVersion>9.0.21022</ProductVersion>
-    <SchemaVersion>2.0</SchemaVersion>
-    <ProjectGuid>{C46EDD61-C202-465A-93F1-ADE20A83BB59}</ProjectGuid>
-    <OutputType>Library</OutputType>
-    <AppDesignerFolder>Properties</AppDesignerFolder>
-    <RootNamespace>GitSharp</RootNamespace>
-    <AssemblyName>GitSharp</AssemblyName>
-    <TargetFrameworkVersion>v3.5</TargetFrameworkVersion>
-    <FileAlignment>512</FileAlignment>
-    <TargetFrameworkSubset>
-    </TargetFrameworkSubset>
-  </PropertyGroup>
-  <PropertyGroup Condition=" '$(Configuration)|$(Platform)' == 'Debug|AnyCPU' ">
-    <DebugSymbols>true</DebugSymbols>
-    <DebugType>full</DebugType>
-    <Optimize>false</Optimize>
-    <OutputPath>bin\Debug\</OutputPath>
-    <DefineConstants>DEBUG;TRACE</DefineConstants>
-    <ErrorReport>prompt</ErrorReport>
-    <WarningLevel>4</WarningLevel>
-  </PropertyGroup>
-  <PropertyGroup Condition=" '$(Configuration)|$(Platform)' == 'Release|AnyCPU' ">
-    <DebugType>pdbonly</DebugType>
-    <Optimize>true</Optimize>
-    <OutputPath>bin\Release\</OutputPath>
-    <DefineConstants>TRACE</DefineConstants>
-    <ErrorReport>prompt</ErrorReport>
-    <WarningLevel>4</WarningLevel>
-  </PropertyGroup>
-  <ItemGroup>
-    <Reference Include="ICSharpCode.SharpZipLib, Version=0.85.4.369, Culture=neutral, PublicKeyToken=null">
-      <SpecificVersion>False</SpecificVersion>
-      <HintPath>..\extern\ICSharpCode.SharpZipLib.dll</HintPath>
-    </Reference>
-    <Reference Include="System" />
-    <Reference Include="System.Data" />
-    <Reference Include="System.Xml" />
-    <Reference Include="System.Core">
-      <RequiredTargetFramework>3.5</RequiredTargetFramework>
-    </Reference>
-    <Reference Include="Tamir.SharpSSH, Version=1.1.1.13, Culture=neutral">
-      <SpecificVersion>False</SpecificVersion>
-      <HintPath>..\extern\Tamir.SharpSSH.dll</HintPath>
-    </Reference>
-    <Reference Include="Winterdom.IO.FileMap, Version=2.0.2.0, Culture=neutral, PublicKeyToken=4982617362e1edb5">
-      <SpecificVersion>False</SpecificVersion>
-      <HintPath>..\extern\FileMap\Winterdom.IO.FileMap.dll</HintPath>
-    </Reference>
-  </ItemGroup>
-  <ItemGroup>
-    <Compile Include="AbbreviatedObjectId.cs" />
-    <Compile Include="ByteArrayWindow.cs" />
-    <Compile Include="ByteBufferWindow.cs" />
-    <Compile Include="ByteWindow.cs" />
-    <Compile Include="CompleteAttribute.cs" />
-    <Compile Include="DeltaOfsPackedObjectLoader.cs" />
-    <Compile Include="DeltaPackedObjectLoader.cs">
-      <SubType>Code</SubType>
-    </Compile>
-    <Compile Include="DeltaRefPackedObjectLoader.cs" />
-    <Compile Include="DirectoryCache\DirCacheBuildIterator.cs" />
-    <Compile Include="DirectoryCache\DirCacheIterator.cs" />
-    <Compile Include="Ensure.cs" />
-    <Compile Include="Exceptions\ConfigInvalidException.cs" />
-    <Compile Include="Exceptions\GitlinksNotSupportedException.cs" />
-    <Compile Include="Exceptions\InvalidObjectIdException.cs" />
-    <Compile Include="Exceptions\NoClosingBracketException.cs" />
-    <Compile Include="Exceptions\CorruptObjectException.cs" />
-    <Compile Include="Exceptions\EntryExistsException.cs" />
-    <Compile Include="Exceptions\Exception.cs" />
-    <Compile Include="Exceptions\FileLockedException.cs" />
-    <Compile Include="Exceptions\IncorrectObjectTypeException.cs" />
-    <Compile Include="Exceptions\InvalidPackException.cs" />
-    <Compile Include="Exceptions\InvalidPatternException.cs" />
-    <Compile Include="Exceptions\MissingObjectException.cs" />
-    <Compile Include="Exceptions\ObjectWritingException.cs" />
-    <Compile Include="Exceptions\PackMismatchException.cs" />
-    <Compile Include="Exceptions\RepositoryNotFoundException.cs" />
-    <Compile Include="Exceptions\RevisionSyntaxException.cs" />
-    <Compile Include="Exceptions\SymlinksNotSupportedException.cs" />
-    <Compile Include="FnMatch\AbstractHead.cs" />
-    <Compile Include="FnMatch\CharacterHead.cs" />
-    <Compile Include="FnMatch\FileNameMatcher.cs" />
-    <Compile Include="FnMatch\GroupHead.cs" />
-    <Compile Include="FnMatch\IHead.cs" />
-    <Compile Include="FnMatch\LastHead.cs" />
-    <Compile Include="FnMatch\RestrictedWildCardHead.cs" />
-    <Compile Include="FnMatch\WildCardHead.cs" />
-    <Compile Include="Merge\Merger.cs" />
-    <Compile Include="Merge\MergeStrategy.cs" />
-    <Compile Include="Merge\StrategyOneSided.cs" />
-    <Compile Include="Merge\StrategySimpleTwoWayInCore.cs" />
-    <Compile Include="Merge\ThreeWayMerger.cs" />
-    <Compile Include="Merge\ThreeWayMergeStrategy.cs" />
-    <Compile Include="ObjectDatabase.cs" />
-    <Compile Include="ObjectDirectory.cs" />
-    <Compile Include="Transport\BundleWriter.cs" />
-    <Compile Include="Transport\DefaultSshSessionFactory.cs" />
-    <Compile Include="Transport\FetchProcess.cs" />
-    <Compile Include="Transport\OpenSshConfig.cs" />
-    <Compile Include="Transport\PushProcess.cs" />
-    <Compile Include="Transport\SideBandProgressMonitor.cs" />
-    <Compile Include="Transport\SshTransport.cs" />
-    <Compile Include="Transport\SshConfigSessionFactory.cs" />
-    <Compile Include="Transport\SshSessionFactory.cs" />
-    <Compile Include="Transport\TransportAmazonS3.cs" />
-    <Compile Include="Transport\TransportBundleStream.cs" />
-    <Compile Include="Transport\TransportGitAnon.cs" />
-    <Compile Include="Transport\TransportGitSsh.cs" />
-    <Compile Include="Transport\TransportHttp.cs" />
-    <Compile Include="Transport\TransportLocal.cs" />
-    <None Include="Transport\TransportSftp.cs" />
-    <Compile Include="Transport\WalkEncryption.cs" />
-    <Compile Include="Transport\WalkFetchConnection.cs" />
-    <Compile Include="Transport\WalkPushConnection.cs" />
-    <Compile Include="Transport\WalkRemoteObjectDatabase.cs" />
-    <Compile Include="TreeWalk\Filter\PathSuffixFilter.cs" />
-    <Compile Include="UnpackedObjectCache.cs" />
-    <Compile Include="Util\AtomicReference.cs" />
-    <Compile Include="Util\DateTime.cs" />
-    <Compile Include="Util\Extensions.cs" />
-    <Compile Include="AbstractIndexTreeVisitor.cs" />
-    <Compile Include="AnyObjectId.cs" />
-    <Compile Include="BinaryDelta.cs" />
-    <Compile Include="Codec.cs" />
-    <Compile Include="Commit.cs" />
-    <Compile Include="Constants.cs" />
-    <Compile Include="CoreConfig.cs" />
-    <Compile Include="FileMode.cs" />
-    <Compile Include="FileTreeEntry.cs" />
-    <Compile Include="ForceModified.cs" />
-    <Compile Include="GitException.cs" />
-    <Compile Include="GitIndex.cs" />
-    <Compile Include="IndexDiff.cs" />
-    <Compile Include="IndexTreeVisitor.cs" />
-    <Compile Include="IndexTreeWalker.cs" />
-    <Compile Include="InflaterCache.cs" />
-    <Compile Include="LockFile.cs" />
-    <Compile Include="MutableObjectId.cs" />
-    <Compile Include="NullProgressMonitor.cs" />
-    <Compile Include="ObjectChecker.cs" />
-    <Compile Include="ObjectId.cs" />
-    <Compile Include="ObjectIdMap.cs" />
-    <Compile Include="ObjectLoader.cs" />
-    <Compile Include="ObjectType.cs" />
-    <Compile Include="ObjectWriter.cs" />
-    <Compile Include="OffsetCache.cs" />
-    <Compile Include="PackedObjectLoader.cs" />
-    <Compile Include="PackFile.cs" />
-    <Compile Include="PackIndex.cs" />
-    <Compile Include="PackIndexV1.cs" />
-    <Compile Include="PackIndexV2.cs" />
-    <Compile Include="PackIndexWriter.cs" />
-    <Compile Include="PackIndexWriterV1.cs" />
-    <Compile Include="PackIndexWriterV2.cs" />
-    <Compile Include="PackReverseIndex.cs" />
-    <Compile Include="PersonIdent.cs" />
-    <Compile Include="ProgressMonitor.cs" />
-    <Compile Include="Ref.cs" />
-    <Compile Include="RefComparer.cs" />
-    <Compile Include="RefDatabase.cs" />
-    <Compile Include="RefLogWriter.cs" />
-    <Compile Include="RefUpdate.cs" />
-    <Compile Include="Repository.cs" />
-    <Compile Include="RepositoryConfig.cs" />
-    <Compile Include="RepositoryState.cs" />
-    <Compile Include="SymlinkTreeEntry.cs" />
-    <Compile Include="Tag.cs" />
-    <Compile Include="TextProgressMonitor.cs" />
-    <Compile Include="Transport\PackedObjectInfo.cs" />
-    <Compile Include="Tree.cs" />
-    <Compile Include="TreeEntry.cs" />
-    <Compile Include="Treeish.cs" />
-    <Compile Include="TreeIterator.cs" />
-    <Compile Include="TreeVisitor.cs" />
-    <Compile Include="TreeVisitorWithCurrentDirectory.cs" />
-    <Compile Include="UnpackedObjectLoader.cs" />
-    <Compile Include="Util\AtomicReferenceArray.cs" />
-    <Compile Include="Util\AtomicValue.cs" />
-    <Compile Include="Util\Stream.cs" />
-    <Compile Include="Util\FS.cs" />
-    <Compile Include="Util\GenericComparer.cs" />
-    <Compile Include="Util\Inspect.cs" />
-    <Compile Include="Util\Int32.cs" />
-    <Compile Include="Util\ISystemReader.cs" />
-    <Compile Include="Util\MutableInteger.cs" />
-    <Compile Include="Util\String.cs" />
-    <Compile Include="Util\CheckedOutputStream.cs" />
-    <Compile Include="Util\CRC32.cs" />
-    <Compile Include="Util\MessageDigest.cs" />
-    <Compile Include="Util\StringUtils.cs" />
-    <Compile Include="Util\WeakReference.cs" />
-    <Compile Include="WholePackedObjectLoader.cs" />
-    <Compile Include="WindowCachConfig.cs" />
-    <Compile Include="WindowCache.cs" />
-    <Compile Include="WindowCursor.cs" />
-    <Compile Include="WriteTree.cs" />
-    <Compile Include="Properties\AssemblyInfo.cs" />
-    <Compile Include="Util\BufferedReader.cs" />
-    <Compile Include="Util\Hex.cs" />
-    <Compile Include="Util\NestedDictionary.cs" />
-    <Compile Include="Util\Numbers.cs" />
-    <Compile Include="Util\PathUtil.cs" />
-    <Compile Include="Util\RawParseUtils.cs" />
-    <Compile Include="test.cs" />
-    <Compile Include="RepositoryChangedEventArgs.cs" />
-    <Compile Include="RefsChangedEventArgs.cs" />
-    <Compile Include="IndexChangedEventArgs.cs" />
-    <Compile Include="RevWalk\AbstractRevQueue.cs" />
-    <Compile Include="RevWalk\BlockObjQueue.cs" />
-    <Compile Include="RevWalk\BlockRevQueue.cs" />
-    <Compile Include="RevWalk\BoundaryGenerator.cs" />
-    <Compile Include="RevWalk\DateRevQueue.cs" />
-    <Compile Include="RevWalk\DelayRevQueue.cs" />
-    <Compile Include="RevWalk\EndGenerator.cs" />
-    <Compile Include="RevWalk\FIFORevQueue.cs" />
-    <Compile Include="RevWalk\Filter\AndRevFilter.cs" />
-    <Compile Include="RevWalk\Filter\AuthorRevFilter.cs" />
-    <Compile Include="RevWalk\Filter\CommitterRevFilter.cs" />
-    <Compile Include="RevWalk\Filter\CommitTimeRevFilter.cs" />
-    <Compile Include="RevWalk\Filter\MessageRevFilter.cs" />
-    <Compile Include="RevWalk\Filter\NotRevFilter.cs" />
-    <Compile Include="RevWalk\Filter\OrRevFilter.cs" />
-    <Compile Include="RevWalk\Filter\PatternMatchRevFilter.cs" />
-    <Compile Include="RevWalk\Filter\RevFilter.cs" />
-    <Compile Include="RevWalk\Filter\RevFlagFilter.cs" />
-    <Compile Include="RevWalk\Filter\SubStringRevFilter.cs" />
-    <Compile Include="RevWalk\FixUninterestingGenerator.cs" />
-    <Compile Include="RevWalk\Generator.cs" />
-    <Compile Include="RevWalk\LIFORevQueue.cs" />
-    <Compile Include="RevWalk\MergeBaseGenerator.cs" />
-    <Compile Include="RevWalk\ObjectWalk.cs" />
-    <Compile Include="RevWalk\PendingGenerator.cs" />
-    <Compile Include="RevWalk\RevBlob.cs" />
-    <Compile Include="RevWalk\RevCommit.cs" />
-    <Compile Include="RevWalk\RevCommitList.cs" />
-    <Compile Include="RevWalk\RevFlag.cs" />
-    <Compile Include="RevWalk\RevFlagSet.cs" />
-    <Compile Include="RevWalk\RevObject.cs" />
-    <Compile Include="RevWalk\RevObjectList.cs" />
-    <Compile Include="RevWalk\RevSort.cs" />
-    <Compile Include="RevWalk\RevTag.cs" />
-    <Compile Include="RevWalk\RevTree.cs" />
-    <Compile Include="RevWalk\RevWalk.cs" />
-    <Compile Include="RevWalk\RewriteGenerator.cs" />
-    <Compile Include="RevWalk\RewriteTreeFilter.cs" />
-    <Compile Include="RevWalk\StartGenerator.cs" />
-    <Compile Include="RevWalk\TopoSortGenerator.cs" />
-    <Compile Include="DirectoryCache\BaseDirCacheEditor.cs" />
-    <Compile Include="DirectoryCache\DirCache.cs" />
-    <Compile Include="DirectoryCache\DirCacheBuilder.cs" />
-    <Compile Include="DirectoryCache\DirCacheEditor.cs" />
-    <Compile Include="DirectoryCache\DirCacheEntry.cs" />
-    <Compile Include="DirectoryCache\DirCacheTree.cs" />
-    <Compile Include="Diff\Edit.cs" />
-    <Compile Include="Diff\EditList.cs" />
-    <Compile Include="Diff\RawText.cs" />
-    <Compile Include="Diff\Sequence.cs" />
-    <Compile Include="Exceptions\MissingBundlePrerequisiteException.cs" />
-    <Compile Include="Exceptions\NoRemoteRepositoryException.cs" />
-    <Compile Include="Exceptions\PackProtocolException.cs" />
-    <Compile Include="Exceptions\RevWalkException.cs" />
-    <Compile Include="Exceptions\StopWalkException.cs" />
-    <Compile Include="Exceptions\TransportException.cs" />
-    <Compile Include="Exceptions\UnmergedPathException.cs" />
-    <Compile Include="ObjectIdSubclassMap.cs" />
-    <Compile Include="PackLock.cs" />
-    <Compile Include="PackWriter.cs" />
-    <Compile Include="Patch\BinaryHunk.cs" />
-    <Compile Include="Patch\CombinedFileHeader.cs" />
-    <Compile Include="Patch\CombinedHunkHeader.cs" />
-    <Compile Include="Patch\FileHeader.cs" />
-    <Compile Include="Patch\FormatError.cs" />
-    <Compile Include="Patch\HunkHeader.cs" />
-    <Compile Include="Patch\Patch.cs" />
-    <Compile Include="RefComparator.cs" />
-    <Compile Include="RefWriter.cs" />
-    <Compile Include="Transport\BaseConnection.cs" />
-    <Compile Include="Transport\BaseFetchConnection.cs" />
-    <Compile Include="Transport\BasePackConnection.cs" />
-    <Compile Include="Transport\BasePackFetchConnection.cs" />
-    <Compile Include="Transport\BasePackPushConnection.cs" />
-    <Compile Include="Transport\BundleFetchConnection.cs" />
-    <Compile Include="Transport\Daemon.cs" />
-    <Compile Include="Transport\DaemonClient.cs" />
-    <Compile Include="Transport\DaemonService.cs" />
-    <Compile Include="Transport\FetchHeadRecord.cs" />
-    <Compile Include="Transport\FetchResult.cs" />
-    <Compile Include="Transport\HttpTransport.cs" />
-    <Compile Include="Transport\IFetchConnection.cs" />
-    <Compile Include="Transport\IConnection.cs" />
-    <Compile Include="Transport\IndexPack.cs" />
-    <Compile Include="Transport\IPreReceiveHook.cs" />
-    <Compile Include="Transport\IPushConnection.cs" />
-    <Compile Include="Transport\IPackTransport.cs" />
-    <Compile Include="Transport\OperationResult.cs" />
-    <Compile Include="Transport\PacketLineIn.cs" />
-    <Compile Include="Transport\PacketLineOut.cs" />
-    <Compile Include="Transport\IPostReceiveHook.cs" />
-    <Compile Include="PackOutputStream.cs" />
-    <Compile Include="Transport\PushResult.cs" />
-    <Compile Include="Transport\ReceiveCommand.cs" />
-    <Compile Include="Transport\ReceivePack.cs" />
-    <Compile Include="Transport\RefSpec.cs" />
-    <Compile Include="Transport\RemoteConfig.cs" />
-    <Compile Include="Transport\RemoteRefUpdate.cs" />
-    <Compile Include="Transport\SideBandInputStream.cs" />
-    <Compile Include="Transport\SideBandOutputStream.cs" />
-    <Compile Include="Transport\TagOpt.cs" />
-    <Compile Include="Transport\TcpTransport.cs" />
-    <Compile Include="Transport\TrackingRefUpdate.cs" />
-    <Compile Include="Transport\Transport.cs" />
-    <Compile Include="Transport\ITransportBundle.cs" />
-    <Compile Include="Transport\TransportBundleFile.cs" />
-    <Compile Include="Transport\UploadPack.cs" />
-    <Compile Include="Transport\URIish.cs" />
-    <Compile Include="Transport\IWalkTransport.cs" />
-    <Compile Include="TreeWalk\AbstractTreeIterator.cs" />
-    <Compile Include="TreeWalk\CanonicalTreeParser.cs" />
-    <Compile Include="TreeWalk\EmptyTreeIterator.cs" />
-    <Compile Include="TreeWalk\FileTreeIterator.cs" />
-    <Compile Include="TreeWalk\Filter\AndTreeFilter.cs" />
-    <Compile Include="TreeWalk\Filter\NotTreeFilter.cs" />
-    <Compile Include="TreeWalk\Filter\OrTreeFilter.cs" />
-    <Compile Include="TreeWalk\Filter\PathFilter.cs" />
-    <Compile Include="TreeWalk\Filter\PathFilterGroup.cs" />
-    <Compile Include="TreeWalk\Filter\TreeFilter.cs" />
-    <Compile Include="TreeWalk\NameConflictTreeWalk.cs" />
-    <Compile Include="TreeWalk\TreeWalk.cs" />
-    <Compile Include="TreeWalk\WorkingTreeIterator.cs" />
-    <Compile Include="Util\Arrays.cs" />
-    <Compile Include="Util\DigestOutputStream.cs" />
-    <Compile Include="Util\Array.cs" />
-    <Compile Include="Util\IListUtil.cs" />
-    <Compile Include="Util\ICharSequence.cs" />
-    <Compile Include="Util\IntList.cs" />
-    <Compile Include="Util\ListIterator.cs" />
-    <Compile Include="Util\QuotedString.cs" />
-    <Compile Include="Util\RawCharSequence.cs" />
-    <Compile Include="Util\RawSubstringPattern.cs" />
-    <Compile Include="Util\TemporaryBuffer.cs" />
-  </ItemGroup>
-  <ItemGroup>
-    <None Include="ClassDiagram.cd" />
-  </ItemGroup>
-  <Import Project="$(MSBuildToolsPath)\Microsoft.CSharp.targets" />
-  <!-- To modify your build process, add your task inside one of the targets below and uncomment it. 
-       Other similar extension points exist, see Microsoft.Common.targets.
-  <Target Name="BeforeBuild">
-  </Target>
-  <Target Name="AfterBuild">
-  </Target>
-  -->
-  <PropertyGroup>
-    <PostBuildEvent>
-    </PostBuildEvent>
-  </PropertyGroup>
-  <ProjectExtensions>
-    <MonoDevelop>
-      <Properties>
-        <MonoDevelop.Autotools.MakefileInfo RelativeMakefileName="Makefile" ExecuteTargetName="run">
-          <BuildFilesVar Sync="true" Name="SOURCES" />
-          <DeployFilesVar />
-          <ResourcesVar />
-          <OthersVar />
-          <GacRefVar />
-          <AsmRefVar />
-          <ProjectRefVar />
-        </MonoDevelop.Autotools.MakefileInfo>
-      </Properties>
-    </MonoDevelop>
-    <VisualStudio />
-  </ProjectExtensions>
-=======
 ﻿<?xml version="1.0" encoding="utf-8"?>
 <Project DefaultTargets="Build" xmlns="http://schemas.microsoft.com/developer/msbuild/2003" ToolsVersion="3.5">
   <PropertyGroup>
@@ -756,5 +376,4 @@
     </MonoDevelop>
     <VisualStudio />
   </ProjectExtensions>
->>>>>>> c2e8eeff
 </Project>