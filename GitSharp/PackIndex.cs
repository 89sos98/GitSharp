--- conflicted
+++ resolved
@@ -1,4 +1,3 @@
-<<<<<<< HEAD
 ﻿/*
  * Copyright (C) 2008, Shawn O. Pearce <spearce@spearce.org>
  * Copyright (C) 2008, Marek Zawirski <marek.zawirski@gmail.com>
@@ -206,351 +205,6 @@
 		/// </summary>
 		public abstract bool HasCRC32Support { get; }
 
-		/// <summary>
-		/// Open an existing pack <code>.idx</code> file for reading..
-		/// <para />
-		/// The format of the file will be automatically detected and a proper access
-		/// implementation for that format will be constructed and returned to the
-		/// caller. The file may or may not be held open by the returned instance.
-		/// </summary>
-		/// <param name="idxFile">existing pack .idx to read.</param>
-		/// <returns></returns>
-		public static PackIndex Open(FileInfo idxFile)
-		{
-			try
-			{
-				using (FileStream fs = idxFile.OpenRead())
-				{
-					byte[] hdr = new byte[8];
-					NB.ReadFully(fs, hdr, 0, hdr.Length);
-
-					if (IsTOC(hdr))
-					{
-						int v = NB.DecodeInt32(hdr, 4);
-						switch (v)
-						{
-							case 2:
-								return new PackIndexV2(fs);
-							default:
-								throw new IOException("Unsupported pack index version " + v);
-						}
-					}
-					return new PackIndexV1(fs, hdr);
-				}
-			}
-			catch (IOException)
-			{
-				throw new IOException("Unable to read pack index: " + idxFile.FullName);
-			}
-		}
-
-		#region Nested Types
-
-		public class MutableEntry : MutableObjectId
-		{
-			/// <summary>
-			/// Empty constructor. object fields should be filled in later.
-			/// </summary>
-			public MutableEntry()
-			{
-			}
-
-			private MutableEntry(MutableEntry src)
-				: base(src)
-			{
-				Offset = src.Offset;
-			}
-
-			/// <summary>
-			/// Returns offset for this index object entry
-			/// </summary>
-			public long Offset { get; set; }
-
-			/// <summary>
-			/// Returns mutable copy of this mutable entry.
-			/// </summary>
-			/// <returns>
-			/// Copy of this mutable entry
-			/// </returns>
-			public MutableEntry CloneEntry()
-			{
-				return new MutableEntry(this);
-			}
-		}
-
-		/// <summary>
-		/// Provide iterator that gives access to index entries. Note, that iterator
-		/// returns reference to mutable object, the same reference in each call -
-		/// for performance reason. If client needs immutable objects, it must copy
-		/// returned object on its own.
-		/// <para />
-		/// Iterator returns objects in SHA-1 lexicographical order.
-		/// </summary>
-		internal abstract class EntriesIterator : IEnumerator<MutableEntry>
-		{
-			protected long ReturnedNumber;
-
-			internal EntriesIterator()
-			{
-				Current = new MutableEntry();
-			}
-
-			#region IEnumerator<MutableEntry> Members
-
-			public MutableEntry Current { get; internal set; }
-
-			#endregion
-
-			#region IDisposable Members
-
-			public void Dispose()
-			{
-			}
-
-			#endregion
-
-			#region IEnumerator Members
-
-			object IEnumerator.Current
-			{
-				get { return Current; }
-			}
-
-			public abstract bool MoveNext();
-
-			public abstract void Reset();
-
-			#endregion
-		}
-
-		#endregion
-	}
-}
-=======
-﻿/*
- * Copyright (C) 2008, Shawn O. Pearce <spearce@spearce.org>
- * Copyright (C) 2008, Marek Zawirski <marek.zawirski@gmail.com>
- * Copyright (C) 2008, Kevin Thompson <kevin.thompson@theautomaters.com>
- * Copyright (C) 2009, Henon <meinrad.recheis@gmail.com>
- *
- * All rights reserved.
- *
- * Redistribution and use in source and binary forms, with or
- * without modification, are permitted provided that the following
- * conditions are met:
- *
- * - Redistributions of source code must retain the above copyright
- *   notice, this list of conditions and the following disclaimer.
- *
- * - Redistributions in binary form must reproduce the above
- *   copyright notice, this list of conditions and the following
- *   disclaimer in the documentation and/or other materials provided
- *   with the distribution.
- *
- * - Neither the name of the Git Development Community nor the
- *   names of its contributors may be used to endorse or promote
- *   products derived from this software without specific prior
- *   written permission.
- *
- * THIS SOFTWARE IS PROVIDED BY THE COPYRIGHT HOLDERS AND
- * CONTRIBUTORS "AS IS" AND ANY EXPRESS OR IMPLIED WARRANTIES,
- * INCLUDING, BUT NOT LIMITED TO, THE IMPLIED WARRANTIES
- * OF MERCHANTABILITY AND FITNESS FOR A PARTICULAR PURPOSE
- * ARE DISCLAIMED. IN NO EVENT SHALL THE COPYRIGHT OWNER OR
- * CONTRIBUTORS BE LIABLE FOR ANY DIRECT, INDIRECT, INCIDENTAL,
- * SPECIAL, EXEMPLARY, OR CONSEQUENTIAL DAMAGES (INCLUDING, BUT
- * NOT LIMITED TO, PROCUREMENT OF SUBSTITUTE GOODS OR SERVICES;
- * LOSS OF USE, DATA, OR PROFITS; OR BUSINESS INTERRUPTION) HOWEVER
- * CAUSED AND ON ANY THEORY OF LIABILITY, WHETHER IN CONTRACT,
- * STRICT LIABILITY, OR TORT (INCLUDING NEGLIGENCE OR OTHERWISE)
- * ARISING IN ANY WAY OUT OF THE USE OF THIS SOFTWARE, EVEN IF
- * ADVISED OF THE POSSIBILITY OF SUCH DAMAGE.
- */
-
-using System;
-using System.Collections;
-using System.Collections.Generic;
-using System.Linq;
-using System.Text;
-using System.IO;
-using GitSharp.Util;
-
-namespace GitSharp
-{
-
-    /**
-     * Access path to locate objects by {@link ObjectId} in a {@link PackFile}.
-     * <p>
-     * Indexes are strictly redundant information in that we can rebuild all of the
-     * data held in the index file from the on disk representation of the pack file
-     * itself, but it is faster to access for random requests because data is stored
-     * by ObjectId.
-     * </p>
-     */
-    public abstract class PackIndex : IEnumerable<PackIndex.MutableEntry>
-    {
-
-
-
-        /** Footer checksum applied on the bottom of the pack file. */
-        internal byte[] _packChecksum;
-
-        public byte[] packChecksum
-        {
-            get
-            {
-                return _packChecksum;
-            }
-        }
-
-        private static bool IsTOC(byte[] h)
-        {
-            byte[] toc = PackIndexWriter.TOC;
-            for (int i = 0; i < toc.Length; i++)
-                if (h[i] != toc[i])
-                    return false;
-            return true;
-        }
-
-        /**
-         * Determine if an object is contained within the pack file.
-         * 
-         * @param id
-         *            the object to look for. Must not be null.
-         * @return true if the object is listed in this index; false otherwise.
-         */
-        public bool HasObject(AnyObjectId id)
-        {
-            return FindOffset(id) != -1;
-        }
-
-        /**
-         * Provide iterator that gives access to index entries. Note, that iterator
-         * returns reference to mutable object, the same reference in each call -
-         * for performance reason. If client needs immutable objects, it must copy
-         * returned object on its own.
-         * <p>
-         * Iterator returns objects in SHA-1 lexicographical order.
-         * </p>
-         * 
-         * @return iterator over pack index entries
-         */
-
-        #region IEnumerable<MutableEntry> Members
-
-        public abstract IEnumerator<PackIndex.MutableEntry> GetEnumerator();
-
-        #endregion
-
-        #region IEnumerable Members
-
-        System.Collections.IEnumerator System.Collections.IEnumerable.GetEnumerator()
-        {
-            return this.GetEnumerator();
-        }
-
-        #endregion
-
-
-        /**
-	 * Obtain the total number of objects described by this index.
-	 * 
-	 * @return number of objects in this index, and likewise in the associated
-	 *         pack that this index was generated from.
-	 */
-        public abstract long ObjectCount { get; internal set; }
-
-        /**
-         * Obtain the total number of objects needing 64 bit offsets.
-         *
-         * @return number of objects in this index using a 64 bit offset; that is an
-         *         object positioned after the 2 GB position within the file.
-         */
-        public abstract long Offset64Count { get; }
-
-        /**
-         * Get ObjectId for the n-th object entry returned by {@link #iterator()}.
-         * <p>
-         * This method is a constant-time replacement for the following loop:
-         *
-         * <pre>
-         * Iterator&lt;MutableEntry&gt; eItr = index.iterator();
-         * int curPosition = 0;
-         * while (eItr.hasNext() &amp;&amp; curPosition++ &lt; nthPosition)
-         * 	eItr.next();
-         * ObjectId result = eItr.next().ToObjectId();
-         * </pre>
-         *
-         * @param nthPosition
-         *            position within the traversal of {@link #iterator()} that the
-         *            caller needs the object for. The first returned
-         *            {@link MutableEntry} is 0, the second is 1, etc.
-         * @return the ObjectId for the corresponding entry.
-         */
-        public abstract ObjectId GetObjectId(long nthPosition);
-
-        /**
-         * Get ObjectId for the n-th object entry returned by {@link #iterator()}.
-         * <p>
-         * This method is a constant-time replacement for the following loop:
-         *
-         * <pre>
-         * Iterator&lt;MutableEntry&gt; eItr = index.iterator();
-         * int curPosition = 0;
-         * while (eItr.hasNext() &amp;&amp; curPosition++ &lt; nthPosition)
-         * 	eItr.next();
-         * ObjectId result = eItr.next().ToObjectId();
-         * </pre>
-         *
-         * @param nthPosition
-         *            unsigned 32 bit position within the traversal of
-         *            {@link #iterator()} that the caller needs the object for. The
-         *            first returned {@link MutableEntry} is 0, the second is 1,
-         *            etc. Positions past 2**31-1 are negative, but still valid.
-         * @return the ObjectId for the corresponding entry.
-         */
-        public ObjectId GetObjectId(int nthPosition)
-        {
-            if (nthPosition >= 0)
-                return GetObjectId((long)nthPosition);
-            int u31 = nthPosition.UnsignedRightShift(1);
-            int one = nthPosition & 1;
-            return GetObjectId((((long)u31) << 1) | (uint)one);
-        }
-
-        /**
-         * Locate the file offset position for the requested object.
-         * 
-         * @param objId
-         *            name of the object to locate within the pack.
-         * @return offset of the object's header and compressed content; -1 if the
-         *         object does not exist in this index and is thus not stored in the
-         *         associated pack.
-         */
-        public abstract long FindOffset(AnyObjectId objId);
-
-        /**
-         * Retrieve stored CRC32 checksum of the requested object raw-data
-         * (including header).
-         *
-         * @param objId
-         *            id of object to look for
-         * @return CRC32 checksum of specified object (at 32 less significant bits)
-         * @throws MissingObjectException
-         *             when requested ObjectId was not found in this index
-         * @throws InvalidOperationException
-         *             when this index doesn't support CRC32 checksum
-         */
-        public abstract long FindCRC32(AnyObjectId objId);
-
-
-        /**
-         * Check whether this index supports (has) CRC32 checksums for objects.
-         *
-         * @return true if CRC32 is stored, false otherwise
-         */
-        public abstract bool HasCRC32Support { get; }
-
         public class MutableEntry
         {
             private readonly Func<MutableObjectId, MutableObjectId> _idBufferBuilder;
@@ -681,44 +335,18 @@
             }
         }
 
-        /// <summary>
-        /// Open an existing pack <code>.idx</code> file for reading..
-        /// <p>
-        /// The format of the file will be automatically detected and a proper access
-        /// implementation for that format will be constructed and returned to the
-        /// caller. The file may or may not be held open by the returned instance.
-        /// </p>
-        /// </summary>
-        /// <param name="idxFile">existing pack .idx to read.</param>
-        /// <returns></returns>
-        public static PackIndex Open(FileInfo idxFile)
-        {
-            try
-            {
-                using (FileStream fs = idxFile.OpenRead())
-                {
-                    byte[] hdr = new byte[8];
-                    NB.ReadFully(fs, hdr, 0, hdr.Length);
-
-                    if (IsTOC(hdr))
-                    {
-                        int v = NB.DecodeInt32(hdr, 4);
-                        switch (v)
-                        {
-                            case 2:
-                                return new PackIndexV2(fs);
-                            default:
-                                throw new IOException("Unsupported pack index version " + v);
-                        }
-                    }
-                    return new PackIndexV1(fs, hdr);
-                }
-            }
-            catch (IOException)
-            {
-                throw new IOException("Unable to read pack index: " + idxFile.FullName);
-            }
-        }
-    }
-}
->>>>>>> f41686a2
+			object IEnumerator.Current
+			{
+				get { return Current; }
+			}
+
+			public abstract bool MoveNext();
+
+			public abstract void Reset();
+
+			#endregion
+		}
+
+		#endregion
+	}
+}