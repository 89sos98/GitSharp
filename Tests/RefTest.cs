/*
 * Copyright (C) 2009, Robin Rosenberg
 *
 * All rights reserved.
 *
 * Redistribution and use in source and binary forms, with or
 * without modification, are permitted provided that the following
 * conditions are met:
 *
 * - Redistributions of source code must retain the above copyright
 *   notice, this list of conditions and the following disclaimer.
 *
 * - Redistributions in binary form must reproduce the above
 *   copyright notice, this list of conditions and the following
 *   disclaimer in the documentation and/or other materials provided
 *   with the distribution.
 *
 * - Neither the name of the Git Development Community nor the
 *   names of its contributors may be used to endorse or promote
 *   products derived from this software without specific prior
 *   written permission.
 *
 * THIS SOFTWARE IS PROVIDED BY THE COPYRIGHT HOLDERS AND
 * CONTRIBUTORS "AS IS" AND ANY EXPRESS OR IMPLIED WARRANTIES,
 * INCLUDING, BUT NOT LIMITED TO, THE IMPLIED WARRANTIES
 * OF MERCHANTABILITY AND FITNESS FOR A PARTICULAR PURPOSE
 * ARE DISCLAIMED. IN NO EVENT SHALL THE COPYRIGHT OWNER OR
 * CONTRIBUTORS BE LIABLE FOR ANY DIRECT, INDIRECT, INCIDENTAL,
 * SPECIAL, EXEMPLARY, OR CONSEQUENTIAL DAMAGES (INCLUDING, BUT
 * NOT LIMITED TO, PROCUREMENT OF SUBSTITUTE GOODS OR SERVICES;
 * LOSS OF USE, DATA, OR PROFITS; OR BUSINESS INTERRUPTION) HOWEVER
 * CAUSED AND ON ANY THEORY OF LIABILITY, WHETHER IN CONTRACT,
 * STRICT LIABILITY, OR TORT (INCLUDING NEGLIGENCE OR OTHERWISE)
 * ARISING IN ANY WAY OUT OF THE USE OF THIS SOFTWARE, EVEN IF
 * ADVISED OF THE POSSIBILITY OF SUCH DAMAGE.
 */

using System;
using System.Collections.Generic;
using System.IO;
using System.Text;
using NUnit.Framework;

namespace GitSharp.Tests
{
	/**
	 * Misc tests for refs. A lot of things are tested elsewhere so not having a
	 * test for a ref related method, does not mean it is untested.
	 */
	[TestFixture]
	public class RefTest : RepositoryTestCase
	{
		[Test]
		public virtual void testReadAllIncludingSymrefs()
		{
			ObjectId masterId = db.Resolve("refs/heads/master");
			RefUpdate updateRef = db.UpdateRef("refs/remotes/origin/master");
			updateRef.NewObjectId = masterId;
			updateRef.IsForceUpdate = true;
			updateRef.Update();
			db.WriteSymref("refs/remotes/origin/HEAD", "refs/remotes/origin/master");

			ObjectId r = db.Resolve("refs/remotes/origin/HEAD");
			Assert.AreEqual(masterId, r);

			IDictionary<string, Ref> allRefs = db.getAllRefs();
			Ref refHEAD = allRefs["refs/remotes/origin/HEAD"];
			Assert.IsNotNull(refHEAD);
			Assert.AreEqual(masterId, refHEAD.ObjectId);
			Assert.IsTrue(refHEAD.Peeled);
			Assert.IsNull(refHEAD.PeeledObjectId);

			Ref refmaster = allRefs["refs/remotes/origin/master"];
			Assert.AreEqual(masterId, refmaster.ObjectId);
			Assert.IsFalse(refmaster.Peeled);
			Assert.IsNull(refmaster.PeeledObjectId);
		}

		[Test]
		public virtual void testReadSymRefToPacked()
		{
			db.WriteSymref("HEAD", "refs/heads/b");
<<<<<<< HEAD
			Ref @ref = db.Head;
=======
		    Ref @ref = db.getRef("HEAD");
>>>>>>> c520b710
			Assert.AreEqual(Ref.Storage.LoosePacked, @ref.StorageFormat);
		}

		[Test]
		public void testReadSymRefToLoosePacked()
		{
			ObjectId pid = db.Resolve("refs/heads/master^");
			RefUpdate updateRef = db.UpdateRef("refs/heads/master");
			updateRef.NewObjectId = pid;
			updateRef.IsForceUpdate = true;
			RefUpdate.RefUpdateResult update = updateRef.Update();
			Assert.AreEqual(RefUpdate.RefUpdateResult.Forced, update); // internal

			db.WriteSymref("HEAD", "refs/heads/master");
<<<<<<< HEAD
			Ref @ref = db.Head;
=======
		    Ref @ref = db.getRef("HEAD");
>>>>>>> c520b710
			Assert.AreEqual(Ref.Storage.LoosePacked, @ref.StorageFormat);
		}

		[Test]
		public void testReadLooseRef()
		{
			RefUpdate updateRef = db.UpdateRef("ref/heads/new");
			updateRef.NewObjectId = db.Resolve("refs/heads/master");
			RefUpdate.RefUpdateResult update = updateRef.Update();
			Assert.AreEqual(RefUpdate.RefUpdateResult.New, update);
<<<<<<< HEAD
			Ref @ref = db.GetRef("ref/heads/new");
=======
			Ref @ref = db.getRef("ref/heads/new");
>>>>>>> c520b710
			Assert.AreEqual(Ref.Storage.Loose, @ref.StorageFormat);
		}

		/// <summary>
		/// Let an "outsider" Create a loose ref with the same name as a packed one
		/// </summary>
		[Test]
		public void testReadLoosePackedRef()
		{
		    Ref @ref = db.getRef("refs/heads/master");
			Assert.AreEqual(Ref.Storage.Packed, @ref.StorageFormat);
			string path = Path.Combine(db.Directory.FullName, "refs/heads/master");
			FileStream os = new FileStream(path, System.IO.FileMode.OpenOrCreate);
			byte[] buffer = Encoding.UTF8.GetBytes(@ref.ObjectId.Name);
			os.Write(buffer, 0, buffer.Length);
			os.WriteByte(Convert.ToByte('\n'));
			os.Close();

			@ref = db.getRef("refs/heads/master");
			Assert.AreEqual(Ref.Storage.LoosePacked, @ref.StorageFormat);
		}

		///	<summary>
		/// Modify a packed ref using the API. This creates a loose ref too, ie. LOOSE_PACKED
		///	</summary>
		[Test]
		public void testReadSimplePackedRefSameRepo()
		{
			Ref @ref = db.getRef("refs/heads/master");
			ObjectId pid = db.Resolve("refs/heads/master^");
			Assert.AreEqual(Ref.Storage.Packed, @ref.StorageFormat);
			RefUpdate updateRef = db.UpdateRef("refs/heads/master");
			updateRef.NewObjectId = pid;
			updateRef.IsForceUpdate = true;
			RefUpdate.RefUpdateResult update = updateRef.Update();
			Assert.AreEqual(RefUpdate.RefUpdateResult.Forced, update);

			@ref = db.getRef("refs/heads/master");
			Assert.AreEqual(Ref.Storage.LoosePacked, @ref.StorageFormat);
		}
	}
}<|MERGE_RESOLUTION|>--- conflicted
+++ resolved
@@ -79,12 +79,8 @@
 		[Test]
 		public virtual void testReadSymRefToPacked()
 		{
-			db.WriteSymref("HEAD", "refs/heads/b");
-<<<<<<< HEAD
-			Ref @ref = db.Head;
-=======
+			db.WriteSymref("HEAD", "refs/heads/b");
 		    Ref @ref = db.getRef("HEAD");
->>>>>>> c520b710
 			Assert.AreEqual(Ref.Storage.LoosePacked, @ref.StorageFormat);
 		}
 
@@ -98,12 +94,8 @@
 			RefUpdate.RefUpdateResult update = updateRef.Update();
 			Assert.AreEqual(RefUpdate.RefUpdateResult.Forced, update); // internal
 
-			db.WriteSymref("HEAD", "refs/heads/master");
-<<<<<<< HEAD
-			Ref @ref = db.Head;
-=======
+			db.WriteSymref("HEAD", "refs/heads/master");
 		    Ref @ref = db.getRef("HEAD");
->>>>>>> c520b710
 			Assert.AreEqual(Ref.Storage.LoosePacked, @ref.StorageFormat);
 		}
 
@@ -114,11 +106,7 @@
 			updateRef.NewObjectId = db.Resolve("refs/heads/master");
 			RefUpdate.RefUpdateResult update = updateRef.Update();
 			Assert.AreEqual(RefUpdate.RefUpdateResult.New, update);
-<<<<<<< HEAD
-			Ref @ref = db.GetRef("ref/heads/new");
-=======
 			Ref @ref = db.getRef("ref/heads/new");
->>>>>>> c520b710
 			Assert.AreEqual(Ref.Storage.Loose, @ref.StorageFormat);
 		}
 
@@ -127,7 +115,7 @@
 		/// </summary>
 		[Test]
 		public void testReadLoosePackedRef()
-		{
+		{
 		    Ref @ref = db.getRef("refs/heads/master");
 			Assert.AreEqual(Ref.Storage.Packed, @ref.StorageFormat);
 			string path = Path.Combine(db.Directory.FullName, "refs/heads/master");
@@ -159,5 +147,4 @@
 			@ref = db.getRef("refs/heads/master");
 			Assert.AreEqual(Ref.Storage.LoosePacked, @ref.StorageFormat);
 		}
-	}
-}+	}