/*
 * Copyright (C) 2008, Google Inc.
 *
 * All rights reserved.
 *
 * Redistribution and use in source and binary forms, with or
 * without modification, are permitted provided that the following
 * conditions are met:
 *
 * - Redistributions of source code must retain the above copyright
 *   notice, this list of conditions and the following disclaimer.
 *
 * - Redistributions in binary form must reproduce the above
 *   copyright notice, this list of conditions and the following
 *   disclaimer in the documentation and/or other materials provided
 *   with the distribution.
 *
 * - Neither the name of the Git Development Community nor the
 *   names of its contributors may be used to endorse or promote
 *   products derived from this software without specific prior
 *   written permission.
 *
 * THIS SOFTWARE IS PROVIDED BY THE COPYRIGHT HOLDERS AND
 * CONTRIBUTORS "AS IS" AND ANY EXPRESS OR IMPLIED WARRANTIES,
 * INCLUDING, BUT NOT LIMITED TO, THE IMPLIED WARRANTIES
 * OF MERCHANTABILITY AND FITNESS FOR A PARTICULAR PURPOSE
 * ARE DISCLAIMED. IN NO EVENT SHALL THE COPYRIGHT OWNER OR
 * CONTRIBUTORS BE LIABLE FOR ANY DIRECT, INDIRECT, INCIDENTAL,
 * SPECIAL, EXEMPLARY, OR CONSEQUENTIAL DAMAGES (INCLUDING, BUT
 * NOT LIMITED TO, PROCUREMENT OF SUBSTITUTE GOODS OR SERVICES;
 * LOSS OF USE, DATA, OR PROFITS; OR BUSINESS INTERRUPTION) HOWEVER
 * CAUSED AND ON ANY THEORY OF LIABILITY, WHETHER IN CONTRACT,
 * STRICT LIABILITY, OR TORT (INCLUDING NEGLIGENCE OR OTHERWISE)
 * ARISING IN ANY WAY OUT OF THE USE OF THIS SOFTWARE, EVEN IF
 * ADVISED OF THE POSSIBILITY OF SUCH DAMAGE.
 */

using GitSharp.Patch;
using GitSharp.Util;
using NUnit.Framework;

namespace GitSharp.Tests.Patch
{
	[TestFixture]
	public class PatchCcTest : BasePatchTest
	{
		[Test]
		public void testParse_OneFileCc()
		{
			GitSharp.Patch.Patch p = parseTestPatchFile(PATCHS_DIR + "testParse_OneFileCc.patch");
			Assert.AreEqual(1, p.getFiles().Count);
			Assert.IsTrue(p.getErrors().isEmpty());

			var cfh = (CombinedFileHeader)p.getFiles()[0];

			Assert.AreEqual("org.spearce.egit.ui/src/org/spearce/egit/ui/UIText.java", cfh.getNewName());
			Assert.AreEqual(cfh.getNewName(), cfh.getOldName());

			Assert.AreEqual(98, cfh.startOffset);

			Assert.AreEqual(2, cfh.getParentCount());
			Assert.AreSame(cfh.getOldId(0), cfh.getOldId());
			Assert.AreEqual("169356b", cfh.getOldId(0).name());
			Assert.AreEqual("dd8c317", cfh.getOldId(1).name());
			Assert.AreEqual("fd85931", cfh.getNewId().name());

<<<<<<< HEAD
			Assert.AreSame(cfh.getOldMode(0), cfh.getOldMode());
			Assert.AreSame(FileMode.RegularFile, cfh.getOldMode(0));
			Assert.AreSame(FileMode.RegularFile, cfh.getOldMode(1));
			Assert.AreSame(FileMode.ExecutableFile, cfh.getNewMode());
=======
			Assert.IsTrue(cfh.getOldMode(0) == cfh.getOldMode());
			Assert.IsTrue(FileMode.RegularFile == cfh.getOldMode(0));
			Assert.IsTrue(FileMode.RegularFile == cfh.getOldMode(1));
			Assert.IsTrue(FileMode.ExecutableFile == cfh.getNewMode());
>>>>>>> bacbaea9
			Assert.AreEqual(FileHeader.ChangeType.MODIFY, cfh.getChangeType());
			Assert.AreEqual(FileHeader.PatchType.UNIFIED, cfh.getPatchType());

			Assert.AreEqual(1, cfh.getHunks().Count);
			{
				var h = (CombinedHunkHeader)cfh.getHunks()[0];

				Assert.AreSame(cfh, h.File);
				Assert.AreEqual(346, h.StartOffset);
				Assert.AreEqual(764, h.EndOffset);

				Assert.AreSame(h.GetOldImage(0), h.OldImage);
				Assert.AreSame(cfh.getOldId(0), h.GetOldImage(0).Id);
				Assert.AreSame(cfh.getOldId(1), h.GetOldImage(1).Id);

				Assert.AreEqual(55, h.GetOldImage(0).StartLine);
				Assert.AreEqual(12, h.GetOldImage(0).LineCount);
				Assert.AreEqual(3, h.GetOldImage(0).LinesAdded);
				Assert.AreEqual(0, h.GetOldImage(0).LinesDeleted);

				Assert.AreEqual(163, h.GetOldImage(1).StartLine);
				Assert.AreEqual(13, h.GetOldImage(1).LineCount);
				Assert.AreEqual(2, h.GetOldImage(1).LinesAdded);
				Assert.AreEqual(0, h.GetOldImage(1).LinesDeleted);

				Assert.AreEqual(163, h.NewStartLine);
				Assert.AreEqual(15, h.NewLineCount);

				Assert.AreEqual(10, h.LinesContext);
			}
		}

		[Test]
		public void testParse_CcNewFile()
		{
			GitSharp.Patch.Patch p = parseTestPatchFile(PATCHS_DIR + "testParse_CcNewFile.patch");
			Assert.AreEqual(1, p.getFiles().Count);
			Assert.IsTrue(p.getErrors().isEmpty());

			var cfh = (CombinedFileHeader)p.getFiles()[0];

			Assert.AreSame(FileHeader.DEV_NULL, cfh.getOldName());
			Assert.AreEqual("d", cfh.getNewName());

			Assert.AreEqual(187, cfh.startOffset);

			Assert.AreEqual(2, cfh.getParentCount());
			Assert.AreSame(cfh.getOldId(0), cfh.getOldId());
			Assert.AreEqual("0000000", cfh.getOldId(0).name());
			Assert.AreEqual("0000000", cfh.getOldId(1).name());
			Assert.AreEqual("4bcfe98", cfh.getNewId().name());

			Assert.AreSame(cfh.getOldMode(0), cfh.getOldMode());
			Assert.AreSame(FileMode.Missing, cfh.getOldMode(0));
			Assert.AreSame(FileMode.Missing, cfh.getOldMode(1));
			Assert.AreSame(FileMode.RegularFile, cfh.getNewMode());
			Assert.AreEqual(FileHeader.ChangeType.ADD, cfh.getChangeType());
			Assert.AreEqual(FileHeader.PatchType.UNIFIED, cfh.getPatchType());

			Assert.AreEqual(1, cfh.getHunks().Count);
			{
				var h = (CombinedHunkHeader)cfh.getHunks()[0];

				Assert.AreSame(cfh, h.File);
				Assert.AreEqual(273, h.StartOffset);
				Assert.AreEqual(300, h.EndOffset);

				Assert.AreSame(h.GetOldImage(0), h.OldImage);
				Assert.AreSame(cfh.getOldId(0), h.GetOldImage(0).Id);
				Assert.AreSame(cfh.getOldId(1), h.GetOldImage(1).Id);

				Assert.AreEqual(1, h.GetOldImage(0).StartLine);
				Assert.AreEqual(0, h.GetOldImage(0).LineCount);
				Assert.AreEqual(1, h.GetOldImage(0).LinesAdded);
				Assert.AreEqual(0, h.GetOldImage(0).LinesDeleted);

				Assert.AreEqual(1, h.GetOldImage(1).StartLine);
				Assert.AreEqual(0, h.GetOldImage(1).LineCount);
				Assert.AreEqual(1, h.GetOldImage(1).LinesAdded);
				Assert.AreEqual(0, h.GetOldImage(1).LinesDeleted);

				Assert.AreEqual(1, h.NewStartLine);
				Assert.AreEqual(1, h.NewLineCount);

				Assert.AreEqual(0, h.LinesContext);
			}
		}

		[Test]
		public void testParse_CcDeleteFile()
		{
			GitSharp.Patch.Patch p = parseTestPatchFile(PATCHS_DIR + "testParse_CcDeleteFile.patch");
			Assert.AreEqual(1, p.getFiles().Count);
			Assert.IsTrue(p.getErrors().isEmpty());

			var cfh = (CombinedFileHeader)p.getFiles()[0];

			Assert.AreEqual("a", cfh.getOldName());
			Assert.AreSame(FileHeader.DEV_NULL, cfh.getNewName());

			Assert.AreEqual(187, cfh.startOffset);

			Assert.AreEqual(2, cfh.getParentCount());
			Assert.AreSame(cfh.getOldId(0), cfh.getOldId());
			Assert.AreEqual("7898192", cfh.getOldId(0).name());
			Assert.AreEqual("2e65efe", cfh.getOldId(1).name());
			Assert.AreEqual("0000000", cfh.getNewId().name());

			Assert.AreSame(cfh.getOldMode(0), cfh.getOldMode());
			Assert.AreSame(FileMode.RegularFile, cfh.getOldMode(0));
			Assert.AreSame(FileMode.RegularFile, cfh.getOldMode(1));
			Assert.AreSame(FileMode.Missing, cfh.getNewMode());
			Assert.AreEqual(FileHeader.ChangeType.DELETE, cfh.getChangeType());
			Assert.AreEqual(FileHeader.PatchType.UNIFIED, cfh.getPatchType());

			Assert.IsTrue(cfh.getHunks().isEmpty());
		}
	}
}<|MERGE_RESOLUTION|>--- conflicted
+++ resolved
@@ -1,196 +1,189 @@
-/*
- * Copyright (C) 2008, Google Inc.
- *
- * All rights reserved.
- *
- * Redistribution and use in source and binary forms, with or
- * without modification, are permitted provided that the following
- * conditions are met:
- *
- * - Redistributions of source code must retain the above copyright
- *   notice, this list of conditions and the following disclaimer.
- *
- * - Redistributions in binary form must reproduce the above
- *   copyright notice, this list of conditions and the following
- *   disclaimer in the documentation and/or other materials provided
- *   with the distribution.
- *
- * - Neither the name of the Git Development Community nor the
- *   names of its contributors may be used to endorse or promote
- *   products derived from this software without specific prior
- *   written permission.
- *
- * THIS SOFTWARE IS PROVIDED BY THE COPYRIGHT HOLDERS AND
- * CONTRIBUTORS "AS IS" AND ANY EXPRESS OR IMPLIED WARRANTIES,
- * INCLUDING, BUT NOT LIMITED TO, THE IMPLIED WARRANTIES
- * OF MERCHANTABILITY AND FITNESS FOR A PARTICULAR PURPOSE
- * ARE DISCLAIMED. IN NO EVENT SHALL THE COPYRIGHT OWNER OR
- * CONTRIBUTORS BE LIABLE FOR ANY DIRECT, INDIRECT, INCIDENTAL,
- * SPECIAL, EXEMPLARY, OR CONSEQUENTIAL DAMAGES (INCLUDING, BUT
- * NOT LIMITED TO, PROCUREMENT OF SUBSTITUTE GOODS OR SERVICES;
- * LOSS OF USE, DATA, OR PROFITS; OR BUSINESS INTERRUPTION) HOWEVER
- * CAUSED AND ON ANY THEORY OF LIABILITY, WHETHER IN CONTRACT,
- * STRICT LIABILITY, OR TORT (INCLUDING NEGLIGENCE OR OTHERWISE)
- * ARISING IN ANY WAY OUT OF THE USE OF THIS SOFTWARE, EVEN IF
- * ADVISED OF THE POSSIBILITY OF SUCH DAMAGE.
- */
-
-using GitSharp.Patch;
-using GitSharp.Util;
-using NUnit.Framework;
-
-namespace GitSharp.Tests.Patch
-{
-	[TestFixture]
-	public class PatchCcTest : BasePatchTest
-	{
-		[Test]
-		public void testParse_OneFileCc()
-		{
-			GitSharp.Patch.Patch p = parseTestPatchFile(PATCHS_DIR + "testParse_OneFileCc.patch");
-			Assert.AreEqual(1, p.getFiles().Count);
-			Assert.IsTrue(p.getErrors().isEmpty());
-
-			var cfh = (CombinedFileHeader)p.getFiles()[0];
-
-			Assert.AreEqual("org.spearce.egit.ui/src/org/spearce/egit/ui/UIText.java", cfh.getNewName());
-			Assert.AreEqual(cfh.getNewName(), cfh.getOldName());
-
-			Assert.AreEqual(98, cfh.startOffset);
-
-			Assert.AreEqual(2, cfh.getParentCount());
-			Assert.AreSame(cfh.getOldId(0), cfh.getOldId());
-			Assert.AreEqual("169356b", cfh.getOldId(0).name());
-			Assert.AreEqual("dd8c317", cfh.getOldId(1).name());
-			Assert.AreEqual("fd85931", cfh.getNewId().name());
-
-<<<<<<< HEAD
-			Assert.AreSame(cfh.getOldMode(0), cfh.getOldMode());
-			Assert.AreSame(FileMode.RegularFile, cfh.getOldMode(0));
-			Assert.AreSame(FileMode.RegularFile, cfh.getOldMode(1));
-			Assert.AreSame(FileMode.ExecutableFile, cfh.getNewMode());
-=======
-			Assert.IsTrue(cfh.getOldMode(0) == cfh.getOldMode());
-			Assert.IsTrue(FileMode.RegularFile == cfh.getOldMode(0));
-			Assert.IsTrue(FileMode.RegularFile == cfh.getOldMode(1));
-			Assert.IsTrue(FileMode.ExecutableFile == cfh.getNewMode());
->>>>>>> bacbaea9
-			Assert.AreEqual(FileHeader.ChangeType.MODIFY, cfh.getChangeType());
-			Assert.AreEqual(FileHeader.PatchType.UNIFIED, cfh.getPatchType());
-
-			Assert.AreEqual(1, cfh.getHunks().Count);
-			{
-				var h = (CombinedHunkHeader)cfh.getHunks()[0];
-
-				Assert.AreSame(cfh, h.File);
-				Assert.AreEqual(346, h.StartOffset);
-				Assert.AreEqual(764, h.EndOffset);
-
-				Assert.AreSame(h.GetOldImage(0), h.OldImage);
-				Assert.AreSame(cfh.getOldId(0), h.GetOldImage(0).Id);
-				Assert.AreSame(cfh.getOldId(1), h.GetOldImage(1).Id);
-
-				Assert.AreEqual(55, h.GetOldImage(0).StartLine);
-				Assert.AreEqual(12, h.GetOldImage(0).LineCount);
-				Assert.AreEqual(3, h.GetOldImage(0).LinesAdded);
-				Assert.AreEqual(0, h.GetOldImage(0).LinesDeleted);
-
-				Assert.AreEqual(163, h.GetOldImage(1).StartLine);
-				Assert.AreEqual(13, h.GetOldImage(1).LineCount);
-				Assert.AreEqual(2, h.GetOldImage(1).LinesAdded);
-				Assert.AreEqual(0, h.GetOldImage(1).LinesDeleted);
-
-				Assert.AreEqual(163, h.NewStartLine);
-				Assert.AreEqual(15, h.NewLineCount);
-
-				Assert.AreEqual(10, h.LinesContext);
-			}
-		}
-
-		[Test]
-		public void testParse_CcNewFile()
-		{
-			GitSharp.Patch.Patch p = parseTestPatchFile(PATCHS_DIR + "testParse_CcNewFile.patch");
-			Assert.AreEqual(1, p.getFiles().Count);
-			Assert.IsTrue(p.getErrors().isEmpty());
-
-			var cfh = (CombinedFileHeader)p.getFiles()[0];
-
-			Assert.AreSame(FileHeader.DEV_NULL, cfh.getOldName());
-			Assert.AreEqual("d", cfh.getNewName());
-
-			Assert.AreEqual(187, cfh.startOffset);
-
-			Assert.AreEqual(2, cfh.getParentCount());
-			Assert.AreSame(cfh.getOldId(0), cfh.getOldId());
-			Assert.AreEqual("0000000", cfh.getOldId(0).name());
-			Assert.AreEqual("0000000", cfh.getOldId(1).name());
-			Assert.AreEqual("4bcfe98", cfh.getNewId().name());
-
-			Assert.AreSame(cfh.getOldMode(0), cfh.getOldMode());
-			Assert.AreSame(FileMode.Missing, cfh.getOldMode(0));
-			Assert.AreSame(FileMode.Missing, cfh.getOldMode(1));
-			Assert.AreSame(FileMode.RegularFile, cfh.getNewMode());
-			Assert.AreEqual(FileHeader.ChangeType.ADD, cfh.getChangeType());
-			Assert.AreEqual(FileHeader.PatchType.UNIFIED, cfh.getPatchType());
-
-			Assert.AreEqual(1, cfh.getHunks().Count);
-			{
-				var h = (CombinedHunkHeader)cfh.getHunks()[0];
-
-				Assert.AreSame(cfh, h.File);
-				Assert.AreEqual(273, h.StartOffset);
-				Assert.AreEqual(300, h.EndOffset);
-
-				Assert.AreSame(h.GetOldImage(0), h.OldImage);
-				Assert.AreSame(cfh.getOldId(0), h.GetOldImage(0).Id);
-				Assert.AreSame(cfh.getOldId(1), h.GetOldImage(1).Id);
-
-				Assert.AreEqual(1, h.GetOldImage(0).StartLine);
-				Assert.AreEqual(0, h.GetOldImage(0).LineCount);
-				Assert.AreEqual(1, h.GetOldImage(0).LinesAdded);
-				Assert.AreEqual(0, h.GetOldImage(0).LinesDeleted);
-
-				Assert.AreEqual(1, h.GetOldImage(1).StartLine);
-				Assert.AreEqual(0, h.GetOldImage(1).LineCount);
-				Assert.AreEqual(1, h.GetOldImage(1).LinesAdded);
-				Assert.AreEqual(0, h.GetOldImage(1).LinesDeleted);
-
-				Assert.AreEqual(1, h.NewStartLine);
-				Assert.AreEqual(1, h.NewLineCount);
-
-				Assert.AreEqual(0, h.LinesContext);
-			}
-		}
-
-		[Test]
-		public void testParse_CcDeleteFile()
-		{
-			GitSharp.Patch.Patch p = parseTestPatchFile(PATCHS_DIR + "testParse_CcDeleteFile.patch");
-			Assert.AreEqual(1, p.getFiles().Count);
-			Assert.IsTrue(p.getErrors().isEmpty());
-
-			var cfh = (CombinedFileHeader)p.getFiles()[0];
-
-			Assert.AreEqual("a", cfh.getOldName());
-			Assert.AreSame(FileHeader.DEV_NULL, cfh.getNewName());
-
-			Assert.AreEqual(187, cfh.startOffset);
-
-			Assert.AreEqual(2, cfh.getParentCount());
-			Assert.AreSame(cfh.getOldId(0), cfh.getOldId());
-			Assert.AreEqual("7898192", cfh.getOldId(0).name());
-			Assert.AreEqual("2e65efe", cfh.getOldId(1).name());
-			Assert.AreEqual("0000000", cfh.getNewId().name());
-
-			Assert.AreSame(cfh.getOldMode(0), cfh.getOldMode());
-			Assert.AreSame(FileMode.RegularFile, cfh.getOldMode(0));
-			Assert.AreSame(FileMode.RegularFile, cfh.getOldMode(1));
-			Assert.AreSame(FileMode.Missing, cfh.getNewMode());
-			Assert.AreEqual(FileHeader.ChangeType.DELETE, cfh.getChangeType());
-			Assert.AreEqual(FileHeader.PatchType.UNIFIED, cfh.getPatchType());
-
-			Assert.IsTrue(cfh.getHunks().isEmpty());
-		}
-	}
+/*
+ * Copyright (C) 2008, Google Inc.
+ *
+ * All rights reserved.
+ *
+ * Redistribution and use in source and binary forms, with or
+ * without modification, are permitted provided that the following
+ * conditions are met:
+ *
+ * - Redistributions of source code must retain the above copyright
+ *   notice, this list of conditions and the following disclaimer.
+ *
+ * - Redistributions in binary form must reproduce the above
+ *   copyright notice, this list of conditions and the following
+ *   disclaimer in the documentation and/or other materials provided
+ *   with the distribution.
+ *
+ * - Neither the name of the Git Development Community nor the
+ *   names of its contributors may be used to endorse or promote
+ *   products derived from this software without specific prior
+ *   written permission.
+ *
+ * THIS SOFTWARE IS PROVIDED BY THE COPYRIGHT HOLDERS AND
+ * CONTRIBUTORS "AS IS" AND ANY EXPRESS OR IMPLIED WARRANTIES,
+ * INCLUDING, BUT NOT LIMITED TO, THE IMPLIED WARRANTIES
+ * OF MERCHANTABILITY AND FITNESS FOR A PARTICULAR PURPOSE
+ * ARE DISCLAIMED. IN NO EVENT SHALL THE COPYRIGHT OWNER OR
+ * CONTRIBUTORS BE LIABLE FOR ANY DIRECT, INDIRECT, INCIDENTAL,
+ * SPECIAL, EXEMPLARY, OR CONSEQUENTIAL DAMAGES (INCLUDING, BUT
+ * NOT LIMITED TO, PROCUREMENT OF SUBSTITUTE GOODS OR SERVICES;
+ * LOSS OF USE, DATA, OR PROFITS; OR BUSINESS INTERRUPTION) HOWEVER
+ * CAUSED AND ON ANY THEORY OF LIABILITY, WHETHER IN CONTRACT,
+ * STRICT LIABILITY, OR TORT (INCLUDING NEGLIGENCE OR OTHERWISE)
+ * ARISING IN ANY WAY OUT OF THE USE OF THIS SOFTWARE, EVEN IF
+ * ADVISED OF THE POSSIBILITY OF SUCH DAMAGE.
+ */
+
+using GitSharp.Patch;
+using GitSharp.Util;
+using NUnit.Framework;
+
+namespace GitSharp.Tests.Patch
+{
+	[TestFixture]
+	public class PatchCcTest : BasePatchTest
+	{
+		[Test]
+		public void testParse_OneFileCc()
+		{
+			GitSharp.Patch.Patch p = parseTestPatchFile(PATCHS_DIR + "testParse_OneFileCc.patch");
+			Assert.AreEqual(1, p.getFiles().Count);
+			Assert.IsTrue(p.getErrors().isEmpty());
+
+			var cfh = (CombinedFileHeader)p.getFiles()[0];
+
+			Assert.AreEqual("org.spearce.egit.ui/src/org/spearce/egit/ui/UIText.java", cfh.getNewName());
+			Assert.AreEqual(cfh.getNewName(), cfh.getOldName());
+
+			Assert.AreEqual(98, cfh.startOffset);
+
+			Assert.AreEqual(2, cfh.getParentCount());
+			Assert.AreSame(cfh.getOldId(0), cfh.getOldId());
+			Assert.AreEqual("169356b", cfh.getOldId(0).name());
+			Assert.AreEqual("dd8c317", cfh.getOldId(1).name());
+			Assert.AreEqual("fd85931", cfh.getNewId().name());
+
+			Assert.IsTrue(cfh.getOldMode(0) == cfh.getOldMode());
+			Assert.IsTrue(FileMode.RegularFile == cfh.getOldMode(0));
+			Assert.IsTrue(FileMode.RegularFile == cfh.getOldMode(1));
+			Assert.IsTrue(FileMode.ExecutableFile == cfh.getNewMode());
+			Assert.AreEqual(FileHeader.ChangeType.MODIFY, cfh.getChangeType());
+			Assert.AreEqual(FileHeader.PatchType.UNIFIED, cfh.getPatchType());
+
+			Assert.AreEqual(1, cfh.getHunks().Count);
+			{
+				var h = (CombinedHunkHeader)cfh.getHunks()[0];
+
+				Assert.AreSame(cfh, h.File);
+				Assert.AreEqual(346, h.StartOffset);
+				Assert.AreEqual(764, h.EndOffset);
+
+				Assert.AreSame(h.GetOldImage(0), h.OldImage);
+				Assert.AreSame(cfh.getOldId(0), h.GetOldImage(0).Id);
+				Assert.AreSame(cfh.getOldId(1), h.GetOldImage(1).Id);
+
+				Assert.AreEqual(55, h.GetOldImage(0).StartLine);
+				Assert.AreEqual(12, h.GetOldImage(0).LineCount);
+				Assert.AreEqual(3, h.GetOldImage(0).LinesAdded);
+				Assert.AreEqual(0, h.GetOldImage(0).LinesDeleted);
+
+				Assert.AreEqual(163, h.GetOldImage(1).StartLine);
+				Assert.AreEqual(13, h.GetOldImage(1).LineCount);
+				Assert.AreEqual(2, h.GetOldImage(1).LinesAdded);
+				Assert.AreEqual(0, h.GetOldImage(1).LinesDeleted);
+
+				Assert.AreEqual(163, h.NewStartLine);
+				Assert.AreEqual(15, h.NewLineCount);
+
+				Assert.AreEqual(10, h.LinesContext);
+			}
+		}
+
+		[Test]
+		public void testParse_CcNewFile()
+		{
+			GitSharp.Patch.Patch p = parseTestPatchFile(PATCHS_DIR + "testParse_CcNewFile.patch");
+			Assert.AreEqual(1, p.getFiles().Count);
+			Assert.IsTrue(p.getErrors().isEmpty());
+
+			var cfh = (CombinedFileHeader)p.getFiles()[0];
+
+			Assert.AreSame(FileHeader.DEV_NULL, cfh.getOldName());
+			Assert.AreEqual("d", cfh.getNewName());
+
+			Assert.AreEqual(187, cfh.startOffset);
+
+			Assert.AreEqual(2, cfh.getParentCount());
+			Assert.AreSame(cfh.getOldId(0), cfh.getOldId());
+			Assert.AreEqual("0000000", cfh.getOldId(0).name());
+			Assert.AreEqual("0000000", cfh.getOldId(1).name());
+			Assert.AreEqual("4bcfe98", cfh.getNewId().name());
+
+			Assert.AreSame(cfh.getOldMode(0), cfh.getOldMode());
+			Assert.AreSame(FileMode.Missing, cfh.getOldMode(0));
+			Assert.AreSame(FileMode.Missing, cfh.getOldMode(1));
+			Assert.AreSame(FileMode.RegularFile, cfh.getNewMode());
+			Assert.AreEqual(FileHeader.ChangeType.ADD, cfh.getChangeType());
+			Assert.AreEqual(FileHeader.PatchType.UNIFIED, cfh.getPatchType());
+
+			Assert.AreEqual(1, cfh.getHunks().Count);
+			{
+				var h = (CombinedHunkHeader)cfh.getHunks()[0];
+
+				Assert.AreSame(cfh, h.File);
+				Assert.AreEqual(273, h.StartOffset);
+				Assert.AreEqual(300, h.EndOffset);
+
+				Assert.AreSame(h.GetOldImage(0), h.OldImage);
+				Assert.AreSame(cfh.getOldId(0), h.GetOldImage(0).Id);
+				Assert.AreSame(cfh.getOldId(1), h.GetOldImage(1).Id);
+
+				Assert.AreEqual(1, h.GetOldImage(0).StartLine);
+				Assert.AreEqual(0, h.GetOldImage(0).LineCount);
+				Assert.AreEqual(1, h.GetOldImage(0).LinesAdded);
+				Assert.AreEqual(0, h.GetOldImage(0).LinesDeleted);
+
+				Assert.AreEqual(1, h.GetOldImage(1).StartLine);
+				Assert.AreEqual(0, h.GetOldImage(1).LineCount);
+				Assert.AreEqual(1, h.GetOldImage(1).LinesAdded);
+				Assert.AreEqual(0, h.GetOldImage(1).LinesDeleted);
+
+				Assert.AreEqual(1, h.NewStartLine);
+				Assert.AreEqual(1, h.NewLineCount);
+
+				Assert.AreEqual(0, h.LinesContext);
+			}
+		}
+
+		[Test]
+		public void testParse_CcDeleteFile()
+		{
+			GitSharp.Patch.Patch p = parseTestPatchFile(PATCHS_DIR + "testParse_CcDeleteFile.patch");
+			Assert.AreEqual(1, p.getFiles().Count);
+			Assert.IsTrue(p.getErrors().isEmpty());
+
+			var cfh = (CombinedFileHeader)p.getFiles()[0];
+
+			Assert.AreEqual("a", cfh.getOldName());
+			Assert.AreSame(FileHeader.DEV_NULL, cfh.getNewName());
+
+			Assert.AreEqual(187, cfh.startOffset);
+
+			Assert.AreEqual(2, cfh.getParentCount());
+			Assert.AreSame(cfh.getOldId(0), cfh.getOldId());
+			Assert.AreEqual("7898192", cfh.getOldId(0).name());
+			Assert.AreEqual("2e65efe", cfh.getOldId(1).name());
+			Assert.AreEqual("0000000", cfh.getNewId().name());
+
+			Assert.AreSame(cfh.getOldMode(0), cfh.getOldMode());
+			Assert.AreSame(FileMode.RegularFile, cfh.getOldMode(0));
+			Assert.AreSame(FileMode.RegularFile, cfh.getOldMode(1));
+			Assert.AreSame(FileMode.Missing, cfh.getNewMode());
+			Assert.AreEqual(FileHeader.ChangeType.DELETE, cfh.getChangeType());
+			Assert.AreEqual(FileHeader.PatchType.UNIFIED, cfh.getPatchType());
+
+			Assert.IsTrue(cfh.getHunks().isEmpty());
+		}
+	}
 }