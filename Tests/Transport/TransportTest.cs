<<<<<<< HEAD
/*
 * Copyright (C) 2008, Marek Zawirski <marek.zawirski@gmail.com>
 *
 * All rights reserved.
 *
 * Redistribution and use in source and binary forms, with or
 * without modification, are permitted provided that the following
 * conditions are met:
 *
 * - Redistributions of source code must retain the above copyright
 *   notice, this list of conditions and the following disclaimer.
 *
 * - Redistributions in binary form must reproduce the above
 *   copyright notice, this list of conditions and the following
 *   disclaimer in the documentation and/or other materials provided
 *   with the distribution.
 *
 * - Neither the name of the Git Development Community nor the
 *   names of its contributors may be used to endorse or promote
 *   products derived from this software without specific prior
 *   written permission.
 *
 * THIS SOFTWARE IS PROVIDED BY THE COPYRIGHT HOLDERS AND
 * CONTRIBUTORS "AS IS" AND ANY EXPRESS OR IMPLIED WARRANTIES,
 * INCLUDING, BUT NOT LIMITED TO, THE IMPLIED WARRANTIES
 * OF MERCHANTABILITY AND FITNESS FOR A PARTICULAR PURPOSE
 * ARE DISCLAIMED. IN NO EVENT SHALL THE COPYRIGHT OWNER OR
 * CONTRIBUTORS BE LIABLE FOR ANY DIRECT, INDIRECT, INCIDENTAL,
 * SPECIAL, EXEMPLARY, OR CONSEQUENTIAL DAMAGES (INCLUDING, BUT
 * NOT LIMITED TO, PROCUREMENT OF SUBSTITUTE GOODS OR SERVICES;
 * LOSS OF USE, DATA, OR PROFITS; OR BUSINESS INTERRUPTION) HOWEVER
 * CAUSED AND ON ANY THEORY OF LIABILITY, WHETHER IN CONTRACT,
 * STRICT LIABILITY, OR TORT (INCLUDING NEGLIGENCE OR OTHERWISE)
 * ARISING IN ANY WAY OUT OF THE USE OF THIS SOFTWARE, EVEN IF
 * ADVISED OF THE POSSIBILITY OF SUCH DAMAGE.
 */

using NUnit.Framework;

using System;
using System.Collections.Generic;
using System.Linq;
using System.Text;

namespace GitSharp.Tests.Transport
{
    [TestFixture]
    public class TransportTest : RepositoryTestCase
    {
#if false
	private Transport transport;

	private RemoteConfig remoteConfig;

	@Override
	public void setUp() throws Exception {
		super.setUp();
		final RepositoryConfig config = db.getConfig();
		remoteConfig = new RemoteConfig(config, "test");
		remoteConfig.addURI(new URIish("http://everyones.loves.git/u/2"));
		transport = null;
	}

	@Override
	protected void tearDown() throws Exception {
		if (transport != null) {
			transport.close();
			transport = null;
		}
		super.tearDown();
	}

	/**
	 * Test RefSpec to RemoteRefUpdate conversion with simple RefSpec - no
	 * wildcard, no tracking ref in repo configuration.
	 *
	 * @throws IOException
	 */
	public void testFindRemoteRefUpdatesNoWildcardNoTracking()
			throws IOException {
		transport = Transport.open(db, remoteConfig);
		final Collection<RemoteRefUpdate> result = transport
				.findRemoteRefUpdatesFor(Collections.nCopies(1, new RefSpec(
						"refs/heads/master:refs/heads/x")));

		assertEquals(1, result.size());
		final RemoteRefUpdate rru = result.iterator().next();
		assertNull(rru.getExpectedOldObjectId());
		assertFalse(rru.isForceUpdate());
		assertEquals("refs/heads/master", rru.getSrcRef());
		assertEquals(db.resolve("refs/heads/master"), rru.getNewObjectId());
		assertEquals("refs/heads/x", rru.getRemoteName());
	}

	/**
	 * Test RefSpec to RemoteRefUpdate conversion with no-destination RefSpec
	 * (destination should be set up for the same name as source).
	 *
	 * @throws IOException
	 */
	public void testFindRemoteRefUpdatesNoWildcardNoDestination()
			throws IOException {
		transport = Transport.open(db, remoteConfig);
		final Collection<RemoteRefUpdate> result = transport
				.findRemoteRefUpdatesFor(Collections.nCopies(1, new RefSpec(
						"+refs/heads/master")));

		assertEquals(1, result.size());
		final RemoteRefUpdate rru = result.iterator().next();
		assertNull(rru.getExpectedOldObjectId());
		assertTrue(rru.isForceUpdate());
		assertEquals("refs/heads/master", rru.getSrcRef());
		assertEquals(db.resolve("refs/heads/master"), rru.getNewObjectId());
		assertEquals("refs/heads/master", rru.getRemoteName());
	}

	/**
	 * Test RefSpec to RemoteRefUpdate conversion with wildcard RefSpec.
	 *
	 * @throws IOException
	 */
	public void testFindRemoteRefUpdatesWildcardNoTracking() throws IOException {
		transport = Transport.open(db, remoteConfig);
		final Collection<RemoteRefUpdate> result = transport
				.findRemoteRefUpdatesFor(Collections.nCopies(1, new RefSpec(
						"+refs/heads/*:refs/heads/test/*")));

		assertEquals(9, result.size());
		boolean foundA = false;
		boolean foundB = false;
		for (final RemoteRefUpdate rru : result) {
			if ("refs/heads/a".equals(rru.getSrcRef())
					&& "refs/heads/test/a".equals(rru.getRemoteName()))
				foundA = true;
			if ("refs/heads/b".equals(rru.getSrcRef())
					&& "refs/heads/test/b".equals(rru.getRemoteName()))
				foundB = true;
		}
		assertTrue(foundA);
		assertTrue(foundB);
	}

	/**
	 * Test RefSpec to RemoteRefUpdate conversion for more than one RefSpecs
	 * handling.
	 *
	 * @throws IOException
	 */
	public void testFindRemoteRefUpdatesTwoRefSpecs() throws IOException {
		transport = Transport.open(db, remoteConfig);
		final RefSpec specA = new RefSpec("+refs/heads/a:refs/heads/b");
		final RefSpec specC = new RefSpec("+refs/heads/c:refs/heads/d");
		final Collection<RefSpec> specs = Arrays.asList(specA, specC);
		final Collection<RemoteRefUpdate> result = transport
				.findRemoteRefUpdatesFor(specs);

		assertEquals(2, result.size());
		boolean foundA = false;
		boolean foundC = false;
		for (final RemoteRefUpdate rru : result) {
			if ("refs/heads/a".equals(rru.getSrcRef())
					&& "refs/heads/b".equals(rru.getRemoteName()))
				foundA = true;
			if ("refs/heads/c".equals(rru.getSrcRef())
					&& "refs/heads/d".equals(rru.getRemoteName()))
				foundC = true;
		}
		assertTrue(foundA);
		assertTrue(foundC);
	}

	/**
	 * Test RefSpec to RemoteRefUpdate conversion for tracking ref search.
	 *
	 * @throws IOException
	 */
	public void testFindRemoteRefUpdatesTrackingRef() throws IOException {
		remoteConfig.addFetchRefSpec(new RefSpec(
				"refs/heads/*:refs/remotes/test/*"));
		transport = Transport.open(db, remoteConfig);
		final Collection<RemoteRefUpdate> result = transport
				.findRemoteRefUpdatesFor(Collections.nCopies(1, new RefSpec(
						"+refs/heads/a:refs/heads/a")));

		assertEquals(1, result.size());
		final TrackingRefUpdate tru = result.iterator().next()
				.getTrackingRefUpdate();
		assertEquals("refs/remotes/test/a", tru.getLocalName());
		assertEquals("refs/heads/a", tru.getRemoteName());
		assertEquals(db.resolve("refs/heads/a"), tru.getNewObjectId());
		assertNull(tru.getOldObjectId());
	}
#endif
    }
}
=======
/*
 * Copyright (C) 2008, Marek Zawirski <marek.zawirski@gmail.com>
 *
 * All rights reserved.
 *
 * Redistribution and use in source and binary forms, with or
 * without modification, are permitted provided that the following
 * conditions are met:
 *
 * - Redistributions of source code must retain the above copyright
 *   notice, this list of conditions and the following disclaimer.
 *
 * - Redistributions in binary form must reproduce the above
 *   copyright notice, this list of conditions and the following
 *   disclaimer in the documentation and/or other materials provided
 *   with the distribution.
 *
 * - Neither the name of the Git Development Community nor the
 *   names of its contributors may be used to endorse or promote
 *   products derived from this software without specific prior
 *   written permission.
 *
 * THIS SOFTWARE IS PROVIDED BY THE COPYRIGHT HOLDERS AND
 * CONTRIBUTORS "AS IS" AND ANY EXPRESS OR IMPLIED WARRANTIES,
 * INCLUDING, BUT NOT LIMITED TO, THE IMPLIED WARRANTIES
 * OF MERCHANTABILITY AND FITNESS FOR A PARTICULAR PURPOSE
 * ARE DISCLAIMED. IN NO EVENT SHALL THE COPYRIGHT OWNER OR
 * CONTRIBUTORS BE LIABLE FOR ANY DIRECT, INDIRECT, INCIDENTAL,
 * SPECIAL, EXEMPLARY, OR CONSEQUENTIAL DAMAGES (INCLUDING, BUT
 * NOT LIMITED TO, PROCUREMENT OF SUBSTITUTE GOODS OR SERVICES;
 * LOSS OF USE, DATA, OR PROFITS; OR BUSINESS INTERRUPTION) HOWEVER
 * CAUSED AND ON ANY THEORY OF LIABILITY, WHETHER IN CONTRACT,
 * STRICT LIABILITY, OR TORT (INCLUDING NEGLIGENCE OR OTHERWISE)
 * ARISING IN ANY WAY OUT OF THE USE OF THIS SOFTWARE, EVEN IF
 * ADVISED OF THE POSSIBILITY OF SUCH DAMAGE.
 */

using GitSharp.Transport;
using NUnit.Framework;
using System.Collections.Generic;

namespace GitSharp.Tests.Transport
{
    [TestFixture]
    public class TransportTest : RepositoryTestCase
    {
        private GitSharp.Transport.Transport transport;
        private RemoteConfig remoteConfig;

        public override void setUp()
        {
            base.setUp();
            RepositoryConfig config = db.Config;
            remoteConfig = new RemoteConfig(config, "test");
            remoteConfig.AddURI(new URIish("http://everyones.loves.git/u/2"));
            transport = null;
        }

        protected new void tearDown()
        {
            if (transport != null)
            {
                transport.close();
                transport = null;
            }
            base.tearDown();
        }

        [Test]
        public void testFindRemoteRefUpdatesNoWilcardNoTracking()
        {
            transport = GitSharp.Transport.Transport.Open(db, remoteConfig);
            List<RemoteRefUpdate> result =
                transport.findRemoteRefUpdatesFor(new List<RefSpec> {new RefSpec("refs/heads/master:refs/heads/x")});

            Assert.AreEqual(1, result.Count);
            RemoteRefUpdate rru = result[0];
            Assert.AreEqual(null, rru.ExpectedOldObjectId);
            Assert.IsFalse(rru.ForceUpdate);
            Assert.AreEqual("refs/heads/master", rru.SourceRef);
            Assert.AreEqual(db.Resolve("refs/heads/master"), rru.NewObjectId);
            Assert.AreEqual("refs/heads/x", rru.RemoteName);
        }

        [Test]
        public void testFindRemoteRefUpdatesNoWildcardNoDestination()
        {
            transport = GitSharp.Transport.Transport.Open(db, remoteConfig);
            List<RemoteRefUpdate> result =
                transport.findRemoteRefUpdatesFor(new List<RefSpec> {new RefSpec("+refs/heads/master")});

            Assert.AreEqual(1, result.Count);
            RemoteRefUpdate rru = result[0];
            Assert.AreEqual(null, rru.ExpectedOldObjectId);
            Assert.IsTrue(rru.ForceUpdate);
            Assert.AreEqual("refs/heads/master", rru.SourceRef);
            Assert.AreEqual(db.Resolve("refs/heads/master"), rru.NewObjectId);
            Assert.AreEqual("refs/heads/master", rru.RemoteName);
        }

        [Test]
        public void testFindRemoteRefUpdatesWildcardNoTracking()
        {
            transport = GitSharp.Transport.Transport.Open(db, remoteConfig);
            List<RemoteRefUpdate> result =
                transport.findRemoteRefUpdatesFor(new List<RefSpec> { new RefSpec("+refs/heads/*:refs/heads/test/*") });

            Assert.AreEqual(9, result.Count);
            bool foundA = false;
            bool foundB = false;
            foreach (RemoteRefUpdate rru in result)
            {
                if ("refs/heads/a".Equals(rru.SourceRef) && "refs/heads/test/a".Equals(rru.RemoteName))
                    foundA = true;
                if ("refs/heads/b".Equals(rru.SourceRef) && "refs/heads/test/b".Equals(rru.RemoteName))
                    foundB = true;
            }
            Assert.IsTrue(foundA);
            Assert.IsTrue(foundB);
        }

        [Test]
        public void testFindRemoteRefUpdatesTwoRefSpecs()
        {
            transport = GitSharp.Transport.Transport.Open(db, remoteConfig);
            RefSpec specA = new RefSpec("+refs/heads/a:refs/heads/b");
            RefSpec specC = new RefSpec("+refs/heads/c:refs/heads/d");
            List<RefSpec> specs = new List<RefSpec>{specA, specC};
            List<RemoteRefUpdate> result = transport.findRemoteRefUpdatesFor(specs);

            Assert.AreEqual(2, result.Count);
            bool foundA = false;
            bool foundC = false;
            foreach (RemoteRefUpdate rru in result)
            {
                if ("refs/heads/a".Equals(rru.SourceRef) && "refs/heads/b".Equals(rru.RemoteName))
                    foundA = true;
                if ("refs/heads/c".Equals(rru.SourceRef) && "refs/heads/d".Equals(rru.RemoteName))
                    foundC = true;
            }
            Assert.IsTrue(foundA);
            Assert.IsTrue(foundC);
        }

        [Test]
        public void testFindRemoteRefUpdatesTrackingRef()
        {
            remoteConfig.AddFetchRefSpec(new RefSpec("refs/heads/*:refs/remotes/test/*"));
            transport = GitSharp.Transport.Transport.Open(db, remoteConfig);
            List<RemoteRefUpdate> result =
                transport.findRemoteRefUpdatesFor(new List<RefSpec> {new RefSpec("+refs/heads/a:refs/heads/a")});

            Assert.AreEqual(1, result.Count);
            TrackingRefUpdate tru = result[0].TrackingRefUpdate;
            Assert.AreEqual("refs/remotes/test/a", tru.LocalName);
            Assert.AreEqual("refs/heads/a", tru.RemoteName);
            Assert.AreEqual(db.Resolve("refs/heads/a"), tru.NewObjectId);
            Assert.AreEqual(null, tru.OldObjectId);
        }
    }
}
>>>>>>> 1ea81d46
<|MERGE_RESOLUTION|>--- conflicted
+++ resolved
@@ -1,200 +1,3 @@
-<<<<<<< HEAD
-/*
- * Copyright (C) 2008, Marek Zawirski <marek.zawirski@gmail.com>
- *
- * All rights reserved.
- *
- * Redistribution and use in source and binary forms, with or
- * without modification, are permitted provided that the following
- * conditions are met:
- *
- * - Redistributions of source code must retain the above copyright
- *   notice, this list of conditions and the following disclaimer.
- *
- * - Redistributions in binary form must reproduce the above
- *   copyright notice, this list of conditions and the following
- *   disclaimer in the documentation and/or other materials provided
- *   with the distribution.
- *
- * - Neither the name of the Git Development Community nor the
- *   names of its contributors may be used to endorse or promote
- *   products derived from this software without specific prior
- *   written permission.
- *
- * THIS SOFTWARE IS PROVIDED BY THE COPYRIGHT HOLDERS AND
- * CONTRIBUTORS "AS IS" AND ANY EXPRESS OR IMPLIED WARRANTIES,
- * INCLUDING, BUT NOT LIMITED TO, THE IMPLIED WARRANTIES
- * OF MERCHANTABILITY AND FITNESS FOR A PARTICULAR PURPOSE
- * ARE DISCLAIMED. IN NO EVENT SHALL THE COPYRIGHT OWNER OR
- * CONTRIBUTORS BE LIABLE FOR ANY DIRECT, INDIRECT, INCIDENTAL,
- * SPECIAL, EXEMPLARY, OR CONSEQUENTIAL DAMAGES (INCLUDING, BUT
- * NOT LIMITED TO, PROCUREMENT OF SUBSTITUTE GOODS OR SERVICES;
- * LOSS OF USE, DATA, OR PROFITS; OR BUSINESS INTERRUPTION) HOWEVER
- * CAUSED AND ON ANY THEORY OF LIABILITY, WHETHER IN CONTRACT,
- * STRICT LIABILITY, OR TORT (INCLUDING NEGLIGENCE OR OTHERWISE)
- * ARISING IN ANY WAY OUT OF THE USE OF THIS SOFTWARE, EVEN IF
- * ADVISED OF THE POSSIBILITY OF SUCH DAMAGE.
- */
-
-using NUnit.Framework;
-
-using System;
-using System.Collections.Generic;
-using System.Linq;
-using System.Text;
-
-namespace GitSharp.Tests.Transport
-{
-    [TestFixture]
-    public class TransportTest : RepositoryTestCase
-    {
-#if false
-	private Transport transport;
-
-	private RemoteConfig remoteConfig;
-
-	@Override
-	public void setUp() throws Exception {
-		super.setUp();
-		final RepositoryConfig config = db.getConfig();
-		remoteConfig = new RemoteConfig(config, "test");
-		remoteConfig.addURI(new URIish("http://everyones.loves.git/u/2"));
-		transport = null;
-	}
-
-	@Override
-	protected void tearDown() throws Exception {
-		if (transport != null) {
-			transport.close();
-			transport = null;
-		}
-		super.tearDown();
-	}
-
-	/**
-	 * Test RefSpec to RemoteRefUpdate conversion with simple RefSpec - no
-	 * wildcard, no tracking ref in repo configuration.
-	 *
-	 * @throws IOException
-	 */
-	public void testFindRemoteRefUpdatesNoWildcardNoTracking()
-			throws IOException {
-		transport = Transport.open(db, remoteConfig);
-		final Collection<RemoteRefUpdate> result = transport
-				.findRemoteRefUpdatesFor(Collections.nCopies(1, new RefSpec(
-						"refs/heads/master:refs/heads/x")));
-
-		assertEquals(1, result.size());
-		final RemoteRefUpdate rru = result.iterator().next();
-		assertNull(rru.getExpectedOldObjectId());
-		assertFalse(rru.isForceUpdate());
-		assertEquals("refs/heads/master", rru.getSrcRef());
-		assertEquals(db.resolve("refs/heads/master"), rru.getNewObjectId());
-		assertEquals("refs/heads/x", rru.getRemoteName());
-	}
-
-	/**
-	 * Test RefSpec to RemoteRefUpdate conversion with no-destination RefSpec
-	 * (destination should be set up for the same name as source).
-	 *
-	 * @throws IOException
-	 */
-	public void testFindRemoteRefUpdatesNoWildcardNoDestination()
-			throws IOException {
-		transport = Transport.open(db, remoteConfig);
-		final Collection<RemoteRefUpdate> result = transport
-				.findRemoteRefUpdatesFor(Collections.nCopies(1, new RefSpec(
-						"+refs/heads/master")));
-
-		assertEquals(1, result.size());
-		final RemoteRefUpdate rru = result.iterator().next();
-		assertNull(rru.getExpectedOldObjectId());
-		assertTrue(rru.isForceUpdate());
-		assertEquals("refs/heads/master", rru.getSrcRef());
-		assertEquals(db.resolve("refs/heads/master"), rru.getNewObjectId());
-		assertEquals("refs/heads/master", rru.getRemoteName());
-	}
-
-	/**
-	 * Test RefSpec to RemoteRefUpdate conversion with wildcard RefSpec.
-	 *
-	 * @throws IOException
-	 */
-	public void testFindRemoteRefUpdatesWildcardNoTracking() throws IOException {
-		transport = Transport.open(db, remoteConfig);
-		final Collection<RemoteRefUpdate> result = transport
-				.findRemoteRefUpdatesFor(Collections.nCopies(1, new RefSpec(
-						"+refs/heads/*:refs/heads/test/*")));
-
-		assertEquals(9, result.size());
-		boolean foundA = false;
-		boolean foundB = false;
-		for (final RemoteRefUpdate rru : result) {
-			if ("refs/heads/a".equals(rru.getSrcRef())
-					&& "refs/heads/test/a".equals(rru.getRemoteName()))
-				foundA = true;
-			if ("refs/heads/b".equals(rru.getSrcRef())
-					&& "refs/heads/test/b".equals(rru.getRemoteName()))
-				foundB = true;
-		}
-		assertTrue(foundA);
-		assertTrue(foundB);
-	}
-
-	/**
-	 * Test RefSpec to RemoteRefUpdate conversion for more than one RefSpecs
-	 * handling.
-	 *
-	 * @throws IOException
-	 */
-	public void testFindRemoteRefUpdatesTwoRefSpecs() throws IOException {
-		transport = Transport.open(db, remoteConfig);
-		final RefSpec specA = new RefSpec("+refs/heads/a:refs/heads/b");
-		final RefSpec specC = new RefSpec("+refs/heads/c:refs/heads/d");
-		final Collection<RefSpec> specs = Arrays.asList(specA, specC);
-		final Collection<RemoteRefUpdate> result = transport
-				.findRemoteRefUpdatesFor(specs);
-
-		assertEquals(2, result.size());
-		boolean foundA = false;
-		boolean foundC = false;
-		for (final RemoteRefUpdate rru : result) {
-			if ("refs/heads/a".equals(rru.getSrcRef())
-					&& "refs/heads/b".equals(rru.getRemoteName()))
-				foundA = true;
-			if ("refs/heads/c".equals(rru.getSrcRef())
-					&& "refs/heads/d".equals(rru.getRemoteName()))
-				foundC = true;
-		}
-		assertTrue(foundA);
-		assertTrue(foundC);
-	}
-
-	/**
-	 * Test RefSpec to RemoteRefUpdate conversion for tracking ref search.
-	 *
-	 * @throws IOException
-	 */
-	public void testFindRemoteRefUpdatesTrackingRef() throws IOException {
-		remoteConfig.addFetchRefSpec(new RefSpec(
-				"refs/heads/*:refs/remotes/test/*"));
-		transport = Transport.open(db, remoteConfig);
-		final Collection<RemoteRefUpdate> result = transport
-				.findRemoteRefUpdatesFor(Collections.nCopies(1, new RefSpec(
-						"+refs/heads/a:refs/heads/a")));
-
-		assertEquals(1, result.size());
-		final TrackingRefUpdate tru = result.iterator().next()
-				.getTrackingRefUpdate();
-		assertEquals("refs/remotes/test/a", tru.getLocalName());
-		assertEquals("refs/heads/a", tru.getRemoteName());
-		assertEquals(db.resolve("refs/heads/a"), tru.getNewObjectId());
-		assertNull(tru.getOldObjectId());
-	}
-#endif
-    }
-}
-=======
 /*
  * Copyright (C) 2008, Marek Zawirski <marek.zawirski@gmail.com>
  *
@@ -355,5 +158,4 @@
             Assert.AreEqual(null, tru.OldObjectId);
         }
     }
-}
->>>>>>> 1ea81d46
+}