<<<<<<< HEAD
/*
 * Copyright (C) 2007, Dave Watson <dwatson@mimvista.com>
 * Copyright (C) 2006, Shawn O. Pearce <spearce@spearce.org>
 *
 * All rights reserved.
 *
 * Redistribution and use in source and binary forms, with or
 * without modification, are permitted provided that the following
 * conditions are met:
 *
 * - Redistributions of source code must retain the above copyright
 *   notice, this list of conditions and the following disclaimer.
 *
 * - Redistributions in binary form must reproduce the above
 *   copyright notice, this list of conditions and the following
 *   disclaimer in the documentation and/or other materials provided
 *   with the distribution.
 *
 * - Neither the name of the Git Development Community nor the
 *   names of its contributors may be used to endorse or promote
 *   products derived from this software without specific prior
 *   written permission.
 *
 * THIS SOFTWARE IS PROVIDED BY THE COPYRIGHT HOLDERS AND
 * CONTRIBUTORS "AS IS" AND ANY EXPRESS OR IMPLIED WARRANTIES,
 * INCLUDING, BUT NOT LIMITED TO, THE IMPLIED WARRANTIES
 * OF MERCHANTABILITY AND FITNESS FOR A PARTICULAR PURPOSE
 * ARE DISCLAIMED. IN NO EVENT SHALL THE COPYRIGHT OWNER OR
 * CONTRIBUTORS BE LIABLE FOR ANY DIRECT, INDIRECT, INCIDENTAL,
 * SPECIAL, EXEMPLARY, OR CONSEQUENTIAL DAMAGES (INCLUDING, BUT
 * NOT LIMITED TO, PROCUREMENT OF SUBSTITUTE GOODS OR SERVICES;
 * LOSS OF USE, DATA, OR PROFITS; OR BUSINESS INTERRUPTION) HOWEVER
 * CAUSED AND ON ANY THEORY OF LIABILITY, WHETHER IN CONTRACT,
 * STRICT LIABILITY, OR TORT (INCLUDING NEGLIGENCE OR OTHERWISE)
 * ARISING IN ANY WAY OUT OF THE USE OF THIS SOFTWARE, EVEN IF
 * ADVISED OF THE POSSIBILITY OF SUCH DAMAGE.
 */

using System.Collections.Generic;
using System.IO;
using NUnit.Framework;

namespace GitSharp.Tests
{
    [TestFixture]
    public class IndexTreeWalkerTest : RepositoryTestCase
    {
        // Fields
        private static readonly List<string> BothVisited = new List<string>();
        private static readonly List<string> IndexOnlyEntriesVisited = new List<string>();
        private static readonly AbstractIndexTreeVisitor TestIndexTreeVisitor;
        private static readonly AbstractIndexTreeVisitor TestTreeOnlyOneLevelTreeVisitor;
        private static readonly List<string> TreeOnlyEntriesVisited = new List<string>();

        // Methods
        static IndexTreeWalkerTest()
        {
            TestIndexTreeVisitor = new AbstractIndexTreeVisitor
                          	{
                          		VisitEntry = delegate(TreeEntry treeEntry, GitIndex.Entry indexEntry, FileInfo file)
                          		             	{
                          		             		if (treeEntry == null)
                          		             		{
                          		             			IndexOnlyEntriesVisited.Add(indexEntry.Name);
                          		             		}
                          		             		else if (indexEntry == null)
                          		             		{
                          		             			TreeOnlyEntriesVisited.Add(treeEntry.FullName);
                          		             		}
                          		             		else
                          		             		{
                          		             			BothVisited.Add(indexEntry.Name);
                          		             		}
                          		             	}
                          	};

			TestTreeOnlyOneLevelTreeVisitor = new AbstractIndexTreeVisitor
                           	{
                           		VisitEntry = delegate(TreeEntry entry, GitIndex.Entry indexEntry, FileInfo f)
                           		             	{
                           		             		if ((entry == null) || (indexEntry == null))
                           		             		{
                           		             			Assert.Fail();
                           		             		}
                           		             	},
                           		FinishVisitTreeByIndex = delegate(Tree tree, int i, string curDir)
                           		                         	{
                           		                         		if (tree.MemberCount == 0)
                           		                         		{
                           		                         			Assert.Fail();
                           		                         		}
                           		                         		if (i == 0)
                           		                         		{
                           		                         			Assert.Fail();
                           		                         		}
                           		                         	}
                           	};
        }

        public override void tearDown()
        {
            TreeOnlyEntriesVisited.Clear();
            BothVisited.Clear();
            IndexOnlyEntriesVisited.Clear();
        }

        [Test]
        public void testBoth()
        {
            var index = new GitIndex(db);
            var mainTree = new Tree(db);
            index.add(trash, writeTrashFile("a", "a"));
            mainTree.AddFile("b/b");
            index.add(trash, writeTrashFile("c", "c"));
            mainTree.AddFile("c");
            new IndexTreeWalker(index, mainTree, trash, TestIndexTreeVisitor).Walk();
            Assert.IsTrue(IndexOnlyEntriesVisited.Contains("a"));
            Assert.IsTrue(TreeOnlyEntriesVisited.Contains("b/b"));
            Assert.IsTrue(BothVisited.Contains("c"));
        }

        [Test]
        public void testIndexOnlyOneLevel()
        {
            var index = new GitIndex(db);
            var mainTree = new Tree(db);
            index.add(trash, writeTrashFile("foo", "foo"));
            index.add(trash, writeTrashFile("bar", "bar"));
            new IndexTreeWalker(index, mainTree, trash, TestIndexTreeVisitor).Walk();
            Assert.IsTrue(IndexOnlyEntriesVisited[0].Equals("bar"));
            Assert.IsTrue(IndexOnlyEntriesVisited[1].Equals("foo"));
        }

        [Test]
        public void testIndexOnlySubDirs()
        {
            var index = new GitIndex(db);
            var mainTree = new Tree(db);
            index.add(trash, writeTrashFile("foo/bar/baz", "foobar"));
            index.add(trash, writeTrashFile("asdf", "asdf"));
            new IndexTreeWalker(index, mainTree, trash, TestIndexTreeVisitor).Walk();
            Assert.AreEqual("asdf", IndexOnlyEntriesVisited[0]);
            Assert.AreEqual("foo/bar/baz", IndexOnlyEntriesVisited[1]);
        }

        [Test]
        public void testLeavingTree()
        {
            var index = new GitIndex(db);
            index.add(trash, writeTrashFile("foo/bar", "foo/bar"));
            index.add(trash, writeTrashFile("foobar", "foobar"));
            new IndexTreeWalker(index, db.MapTree(index.writeTree()), trash, TestTreeOnlyOneLevelTreeVisitor).Walk();
        }

        [Test]
        public void testTreeOnlyOneLevel()
        {
            var index = new GitIndex(db);
            var mainTree = new Tree(db);
            mainTree.AddFile("foo");
            mainTree.AddFile("bar");
            new IndexTreeWalker(index, mainTree, trash, TestTreeOnlyOneLevelTreeVisitor).Walk();
            Assert.IsTrue(TreeOnlyEntriesVisited[0].Equals("bar"));
            Assert.IsTrue(TreeOnlyEntriesVisited[1].Equals("foo"));
        }
    }
=======
/*
 * Copyright (C) 2007, Dave Watson <dwatson@mimvista.com>
 * Copyright (C) 2006, Shawn O. Pearce <spearce@spearce.org>
 *
 * All rights reserved.
 *
 * Redistribution and use in source and binary forms, with or
 * without modification, are permitted provided that the following
 * conditions are met:
 *
 * - Redistributions of source code must retain the above copyright
 *   notice, this list of conditions and the following disclaimer.
 *
 * - Redistributions in binary form must reproduce the above
 *   copyright notice, this list of conditions and the following
 *   disclaimer in the documentation and/or other materials provided
 *   with the distribution.
 *
 * - Neither the name of the Git Development Community nor the
 *   names of its contributors may be used to endorse or promote
 *   products derived from this software without specific prior
 *   written permission.
 *
 * THIS SOFTWARE IS PROVIDED BY THE COPYRIGHT HOLDERS AND
 * CONTRIBUTORS "AS IS" AND ANY EXPRESS OR IMPLIED WARRANTIES,
 * INCLUDING, BUT NOT LIMITED TO, THE IMPLIED WARRANTIES
 * OF MERCHANTABILITY AND FITNESS FOR A PARTICULAR PURPOSE
 * ARE DISCLAIMED. IN NO EVENT SHALL THE COPYRIGHT OWNER OR
 * CONTRIBUTORS BE LIABLE FOR ANY DIRECT, INDIRECT, INCIDENTAL,
 * SPECIAL, EXEMPLARY, OR CONSEQUENTIAL DAMAGES (INCLUDING, BUT
 * NOT LIMITED TO, PROCUREMENT OF SUBSTITUTE GOODS OR SERVICES;
 * LOSS OF USE, DATA, OR PROFITS; OR BUSINESS INTERRUPTION) HOWEVER
 * CAUSED AND ON ANY THEORY OF LIABILITY, WHETHER IN CONTRACT,
 * STRICT LIABILITY, OR TORT (INCLUDING NEGLIGENCE OR OTHERWISE)
 * ARISING IN ANY WAY OUT OF THE USE OF THIS SOFTWARE, EVEN IF
 * ADVISED OF THE POSSIBILITY OF SUCH DAMAGE.
 */

using System.Collections.Generic;
using System.IO;
using NUnit.Framework;

namespace GitSharp.Tests
{
    [TestFixture]
    public class IndexTreeWalkerTest : RepositoryTestCase
    {
        // Fields
        private static readonly List<string> BothVisited = new List<string>();
        private static readonly List<string> IndexOnlyEntriesVisited = new List<string>();
        private static readonly AbstractIndexTreeVisitor TestIndexTreeVisitor;
        private static readonly AbstractIndexTreeVisitor TestTreeOnlyOneLevelTreeVisitor;
        private static readonly List<string> TreeOnlyEntriesVisited = new List<string>();

        // Methods
        static IndexTreeWalkerTest()
        {
            TestIndexTreeVisitor = new AbstractIndexTreeVisitor
                          	{
                          		VisitEntry = delegate(TreeEntry treeEntry, GitIndex.Entry indexEntry, FileInfo file)
                          		             	{
                          		             		if (treeEntry == null)
                          		             		{
                          		             			IndexOnlyEntriesVisited.Add(indexEntry.Name);
                          		             		}
                          		             		else if (indexEntry == null)
                          		             		{
                          		             			TreeOnlyEntriesVisited.Add(treeEntry.FullName);
                          		             		}
                          		             		else
                          		             		{
                          		             			BothVisited.Add(indexEntry.Name);
                          		             		}
                          		             	}
                          	};

			TestTreeOnlyOneLevelTreeVisitor = new AbstractIndexTreeVisitor
                           	{
                           		VisitEntry = delegate(TreeEntry entry, GitIndex.Entry indexEntry, FileInfo f)
                           		             	{
                           		             		if ((entry == null) || (indexEntry == null))
                           		             		{
                           		             			Assert.Fail();
                           		             		}
                           		             	},
                           		FinishVisitTreeByIndex = delegate(Tree tree, int i, string curDir)
                           		                         	{
                           		                         		if (tree.MemberCount == 0)
                           		                         		{
                           		                         			Assert.Fail();
                           		                         		}
                           		                         		if (i == 0)
                           		                         		{
                           		                         			Assert.Fail();
                           		                         		}
                           		                         	}
                           	};
        }

        public override void tearDown()
        {
            TreeOnlyEntriesVisited.Clear();
            BothVisited.Clear();
            IndexOnlyEntriesVisited.Clear();
        }

        [Test]
        public void testBoth()
        {
            var index = new GitIndex(db);
            var mainTree = new Tree(db);
            index.add(trash, writeTrashFile("a", "a"));
            mainTree.AddFile("b/b");
            index.add(trash, writeTrashFile("c", "c"));
            mainTree.AddFile("c");
            new IndexTreeWalker(index, mainTree, trash, TestIndexTreeVisitor).Walk();
            Assert.IsTrue(IndexOnlyEntriesVisited.Contains("a"));
            Assert.IsTrue(TreeOnlyEntriesVisited.Contains("b/b"));
            Assert.IsTrue(BothVisited.Contains("c"));
        }

        [Test]
        public void testIndexOnlyOneLevel()
        {
            var index = new GitIndex(db);
            var mainTree = new Tree(db);
            index.add(trash, writeTrashFile("foo", "foo"));
            index.add(trash, writeTrashFile("bar", "bar"));
            new IndexTreeWalker(index, mainTree, trash, TestIndexTreeVisitor).Walk();
            Assert.AreEqual(2, IndexOnlyEntriesVisited.Count);
            Assert.IsTrue(IndexOnlyEntriesVisited[0].Equals("bar"));
            Assert.IsTrue(IndexOnlyEntriesVisited[1].Equals("foo"));
        }

        [Test]
        public void testIndexOnlySubDirs()
        {
            var index = new GitIndex(db);
            var mainTree = new Tree(db);
            index.add(trash, writeTrashFile("foo/bar/baz", "foobar"));
            index.add(trash, writeTrashFile("asdf", "asdf"));
            new IndexTreeWalker(index, mainTree, trash, TestIndexTreeVisitor).Walk();
            Assert.AreEqual("asdf", IndexOnlyEntriesVisited[0]);
            Assert.AreEqual("foo/bar/baz", IndexOnlyEntriesVisited[1]);
        }

        [Test]
        public void testLeavingTree()
        {
            var index = new GitIndex(db);
            index.add(trash, writeTrashFile("foo/bar", "foo/bar"));
            index.add(trash, writeTrashFile("foobar", "foobar"));
            new IndexTreeWalker(index, db.MapTree(index.writeTree()), trash, TestTreeOnlyOneLevelTreeVisitor).Walk();
        }

        [Test]
        public void testTreeOnlyOneLevel()
        {
            var index = new GitIndex(db);
            var mainTree = new Tree(db);
            mainTree.AddFile("foo");
            mainTree.AddFile("bar");
            new IndexTreeWalker(index, mainTree, trash, TestTreeOnlyOneLevelTreeVisitor).Walk();
            Assert.IsTrue(TreeOnlyEntriesVisited[0].Equals("bar"));
            Assert.IsTrue(TreeOnlyEntriesVisited[1].Equals("foo"));
        }
    }
>>>>>>> 30a92a20
}<|MERGE_RESOLUTION|>--- conflicted
+++ resolved
@@ -1,171 +1,3 @@
-<<<<<<< HEAD
-/*
- * Copyright (C) 2007, Dave Watson <dwatson@mimvista.com>
- * Copyright (C) 2006, Shawn O. Pearce <spearce@spearce.org>
- *
- * All rights reserved.
- *
- * Redistribution and use in source and binary forms, with or
- * without modification, are permitted provided that the following
- * conditions are met:
- *
- * - Redistributions of source code must retain the above copyright
- *   notice, this list of conditions and the following disclaimer.
- *
- * - Redistributions in binary form must reproduce the above
- *   copyright notice, this list of conditions and the following
- *   disclaimer in the documentation and/or other materials provided
- *   with the distribution.
- *
- * - Neither the name of the Git Development Community nor the
- *   names of its contributors may be used to endorse or promote
- *   products derived from this software without specific prior
- *   written permission.
- *
- * THIS SOFTWARE IS PROVIDED BY THE COPYRIGHT HOLDERS AND
- * CONTRIBUTORS "AS IS" AND ANY EXPRESS OR IMPLIED WARRANTIES,
- * INCLUDING, BUT NOT LIMITED TO, THE IMPLIED WARRANTIES
- * OF MERCHANTABILITY AND FITNESS FOR A PARTICULAR PURPOSE
- * ARE DISCLAIMED. IN NO EVENT SHALL THE COPYRIGHT OWNER OR
- * CONTRIBUTORS BE LIABLE FOR ANY DIRECT, INDIRECT, INCIDENTAL,
- * SPECIAL, EXEMPLARY, OR CONSEQUENTIAL DAMAGES (INCLUDING, BUT
- * NOT LIMITED TO, PROCUREMENT OF SUBSTITUTE GOODS OR SERVICES;
- * LOSS OF USE, DATA, OR PROFITS; OR BUSINESS INTERRUPTION) HOWEVER
- * CAUSED AND ON ANY THEORY OF LIABILITY, WHETHER IN CONTRACT,
- * STRICT LIABILITY, OR TORT (INCLUDING NEGLIGENCE OR OTHERWISE)
- * ARISING IN ANY WAY OUT OF THE USE OF THIS SOFTWARE, EVEN IF
- * ADVISED OF THE POSSIBILITY OF SUCH DAMAGE.
- */
-
-using System.Collections.Generic;
-using System.IO;
-using NUnit.Framework;
-
-namespace GitSharp.Tests
-{
-    [TestFixture]
-    public class IndexTreeWalkerTest : RepositoryTestCase
-    {
-        // Fields
-        private static readonly List<string> BothVisited = new List<string>();
-        private static readonly List<string> IndexOnlyEntriesVisited = new List<string>();
-        private static readonly AbstractIndexTreeVisitor TestIndexTreeVisitor;
-        private static readonly AbstractIndexTreeVisitor TestTreeOnlyOneLevelTreeVisitor;
-        private static readonly List<string> TreeOnlyEntriesVisited = new List<string>();
-
-        // Methods
-        static IndexTreeWalkerTest()
-        {
-            TestIndexTreeVisitor = new AbstractIndexTreeVisitor
-                          	{
-                          		VisitEntry = delegate(TreeEntry treeEntry, GitIndex.Entry indexEntry, FileInfo file)
-                          		             	{
-                          		             		if (treeEntry == null)
-                          		             		{
-                          		             			IndexOnlyEntriesVisited.Add(indexEntry.Name);
-                          		             		}
-                          		             		else if (indexEntry == null)
-                          		             		{
-                          		             			TreeOnlyEntriesVisited.Add(treeEntry.FullName);
-                          		             		}
-                          		             		else
-                          		             		{
-                          		             			BothVisited.Add(indexEntry.Name);
-                          		             		}
-                          		             	}
-                          	};
-
-			TestTreeOnlyOneLevelTreeVisitor = new AbstractIndexTreeVisitor
-                           	{
-                           		VisitEntry = delegate(TreeEntry entry, GitIndex.Entry indexEntry, FileInfo f)
-                           		             	{
-                           		             		if ((entry == null) || (indexEntry == null))
-                           		             		{
-                           		             			Assert.Fail();
-                           		             		}
-                           		             	},
-                           		FinishVisitTreeByIndex = delegate(Tree tree, int i, string curDir)
-                           		                         	{
-                           		                         		if (tree.MemberCount == 0)
-                           		                         		{
-                           		                         			Assert.Fail();
-                           		                         		}
-                           		                         		if (i == 0)
-                           		                         		{
-                           		                         			Assert.Fail();
-                           		                         		}
-                           		                         	}
-                           	};
-        }
-
-        public override void tearDown()
-        {
-            TreeOnlyEntriesVisited.Clear();
-            BothVisited.Clear();
-            IndexOnlyEntriesVisited.Clear();
-        }
-
-        [Test]
-        public void testBoth()
-        {
-            var index = new GitIndex(db);
-            var mainTree = new Tree(db);
-            index.add(trash, writeTrashFile("a", "a"));
-            mainTree.AddFile("b/b");
-            index.add(trash, writeTrashFile("c", "c"));
-            mainTree.AddFile("c");
-            new IndexTreeWalker(index, mainTree, trash, TestIndexTreeVisitor).Walk();
-            Assert.IsTrue(IndexOnlyEntriesVisited.Contains("a"));
-            Assert.IsTrue(TreeOnlyEntriesVisited.Contains("b/b"));
-            Assert.IsTrue(BothVisited.Contains("c"));
-        }
-
-        [Test]
-        public void testIndexOnlyOneLevel()
-        {
-            var index = new GitIndex(db);
-            var mainTree = new Tree(db);
-            index.add(trash, writeTrashFile("foo", "foo"));
-            index.add(trash, writeTrashFile("bar", "bar"));
-            new IndexTreeWalker(index, mainTree, trash, TestIndexTreeVisitor).Walk();
-            Assert.IsTrue(IndexOnlyEntriesVisited[0].Equals("bar"));
-            Assert.IsTrue(IndexOnlyEntriesVisited[1].Equals("foo"));
-        }
-
-        [Test]
-        public void testIndexOnlySubDirs()
-        {
-            var index = new GitIndex(db);
-            var mainTree = new Tree(db);
-            index.add(trash, writeTrashFile("foo/bar/baz", "foobar"));
-            index.add(trash, writeTrashFile("asdf", "asdf"));
-            new IndexTreeWalker(index, mainTree, trash, TestIndexTreeVisitor).Walk();
-            Assert.AreEqual("asdf", IndexOnlyEntriesVisited[0]);
-            Assert.AreEqual("foo/bar/baz", IndexOnlyEntriesVisited[1]);
-        }
-
-        [Test]
-        public void testLeavingTree()
-        {
-            var index = new GitIndex(db);
-            index.add(trash, writeTrashFile("foo/bar", "foo/bar"));
-            index.add(trash, writeTrashFile("foobar", "foobar"));
-            new IndexTreeWalker(index, db.MapTree(index.writeTree()), trash, TestTreeOnlyOneLevelTreeVisitor).Walk();
-        }
-
-        [Test]
-        public void testTreeOnlyOneLevel()
-        {
-            var index = new GitIndex(db);
-            var mainTree = new Tree(db);
-            mainTree.AddFile("foo");
-            mainTree.AddFile("bar");
-            new IndexTreeWalker(index, mainTree, trash, TestTreeOnlyOneLevelTreeVisitor).Walk();
-            Assert.IsTrue(TreeOnlyEntriesVisited[0].Equals("bar"));
-            Assert.IsTrue(TreeOnlyEntriesVisited[1].Equals("foo"));
-        }
-    }
-=======
 /*
  * Copyright (C) 2007, Dave Watson <dwatson@mimvista.com>
  * Copyright (C) 2006, Shawn O. Pearce <spearce@spearce.org>
@@ -333,5 +165,4 @@
             Assert.IsTrue(TreeOnlyEntriesVisited[1].Equals("foo"));
         }
     }
->>>>>>> 30a92a20
 }