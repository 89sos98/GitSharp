--- conflicted
+++ resolved
@@ -1,81 +1,70 @@
-﻿/*
- * Copyright (C) 2009, Henon <meinrad.recheis@gmail.com>
- *
- * All rights reserved.
- *
- * Redistribution and use in source and binary forms, with or
- * without modification, are permitted provided that the following
- * conditions are met:
- *
- * - Redistributions of source code must retain the above copyright
- *   notice, this list of conditions and the following disclaimer.
- *
- * - Redistributions in binary form must reproduce the above
- *   copyright notice, this list of conditions and the following
- *   disclaimer in the documentation and/or other materials provided
- *   with the distribution.
- *
- * - Neither the name of the Git Development Community nor the
- *   names of its contributors may be used to endorse or promote
- *   products derived from this software without specific prior
- *   written permission.
- *
- * THIS SOFTWARE IS PROVIDED BY THE COPYRIGHT HOLDERS AND
- * CONTRIBUTORS "AS IS" AND ANY EXPRESS OR IMPLIED WARRANTIES,
- * INCLUDING, BUT NOT LIMITED TO, THE IMPLIED WARRANTIES
- * OF MERCHANTABILITY AND FITNESS FOR A PARTICULAR PURPOSE
- * ARE DISCLAIMED. IN NO EVENT SHALL THE COPYRIGHT OWNER OR
- * CONTRIBUTORS BE LIABLE FOR ANY DIRECT, INDIRECT, INCIDENTAL,
- * SPECIAL, EXEMPLARY, OR CONSEQUENTIAL DAMAGES (INCLUDING, BUT
- * NOT LIMITED TO, PROCUREMENT OF SUBSTITUTE GOODS OR SERVICES;
- * LOSS OF USE, DATA, OR PROFITS; OR BUSINESS INTERRUPTION) HOWEVER
- * CAUSED AND ON ANY THEORY OF LIABILITY, WHETHER IN CONTRACT,
- * STRICT LIABILITY, OR TORT (INCLUDING NEGLIGENCE OR OTHERWISE)
- * ARISING IN ANY WAY OUT OF THE USE OF THIS SOFTWARE, EVEN IF
- * ADVISED OF THE POSSIBILITY OF SUCH DAMAGE.
- */
-
-using System;
-using System.Collections.Generic;
-using System.Linq;
-using System.Text;
-using NUnit.Framework;
-
-using System.IO;
-
-namespace Git.Tests
-{
-    [TestFixture]
-    public class CloneTests : GitSharp.Tests.RepositoryTestCase
-    {
-    	[Test]
-        public void IsLocalValid()
-        {
-        	Assert.Ignore("This test has not been implemented yet.");
-        }
-        
-        [Test]
-<<<<<<< HEAD
-        public void CloneJGit()
-        {
-           string toPath = Path.Combine(trash.FullName, "test");
-           string fromUrl = "git://github.com/henon/test.git";
-           var repo=Git.Commands.Clone(fromUrl, toPath);
-           Assert.IsTrue(Repository.IsValid(repo.Directory));
-           //Todo: Assert.IsTrue(Verify Repository against fromUrl)
-           
-=======
-        public void IsRemoteValid()
-        {
-           string toPath = Path.Combine(trash.FullName, "test");
-           string fromUrl = "git://github.com/henon/jgit.git";
-           Git.Commands.Clone(fromUrl, toPath, false, true);
-           Assert.IsTrue(Repository.IsValid(Git.Commands.GitDirectory.FullName, false));
-           //Verify content is in the proper location
-           FileInfo fileInfo = new FileInfo(Path.Combine(Git.Commands.GitDirectory.FullName, "README"));
-           Assert.IsTrue(fileInfo.Exists);
->>>>>>> 9b8d2cb4
-        }
-        
-	}
-}
+﻿/*
+ * Copyright (C) 2009, Henon <meinrad.recheis@gmail.com>
+ * Copyright (C) 2009, Rolenun <rolenun@gmail.com>
+ *
+ * All rights reserved.
+ *
+ * Redistribution and use in source and binary forms, with or
+ * without modification, are permitted provided that the following
+ * conditions are met:
+ *
+ * - Redistributions of source code must retain the above copyright
+ *   notice, this list of conditions and the following disclaimer.
+ *
+ * - Redistributions in binary form must reproduce the above
+ *   copyright notice, this list of conditions and the following
+ *   disclaimer in the documentation and/or other materials provided
+ *   with the distribution.
+ *
+ * - Neither the name of the Git Development Community nor the
+ *   names of its contributors may be used to endorse or promote
+ *   products derived from this software without specific prior
+ *   written permission.
+ *
+ * THIS SOFTWARE IS PROVIDED BY THE COPYRIGHT HOLDERS AND
+ * CONTRIBUTORS "AS IS" AND ANY EXPRESS OR IMPLIED WARRANTIES,
+ * INCLUDING, BUT NOT LIMITED TO, THE IMPLIED WARRANTIES
+ * OF MERCHANTABILITY AND FITNESS FOR A PARTICULAR PURPOSE
+ * ARE DISCLAIMED. IN NO EVENT SHALL THE COPYRIGHT OWNER OR
+ * CONTRIBUTORS BE LIABLE FOR ANY DIRECT, INDIRECT, INCIDENTAL,
+ * SPECIAL, EXEMPLARY, OR CONSEQUENTIAL DAMAGES (INCLUDING, BUT
+ * NOT LIMITED TO, PROCUREMENT OF SUBSTITUTE GOODS OR SERVICES;
+ * LOSS OF USE, DATA, OR PROFITS; OR BUSINESS INTERRUPTION) HOWEVER
+ * CAUSED AND ON ANY THEORY OF LIABILITY, WHETHER IN CONTRACT,
+ * STRICT LIABILITY, OR TORT (INCLUDING NEGLIGENCE OR OTHERWISE)
+ * ARISING IN ANY WAY OUT OF THE USE OF THIS SOFTWARE, EVEN IF
+ * ADVISED OF THE POSSIBILITY OF SUCH DAMAGE.
+ */
+
+using System;
+using System.Collections.Generic;
+using System.Linq;
+using System.Text;
+using NUnit.Framework;
+
+using System.IO;
+
+namespace Git.Tests
+{
+    [TestFixture]
+    public class CloneTests : GitSharp.Tests.RepositoryTestCase
+    {
+        [Test]
+		public void Check_cloned_bare_repo()        {
+        	Assert.Ignore("This test has not been implemented yet.");
+        }
+        
+        [Test]
+        public void Check_cloned_repo()
+        {
+           string toPath = Path.Combine(trash.FullName, "test");
+           string fromUrl = "git://github.com/henon/test.git";
+           var repo=Git.Commands.Clone(fromUrl, toPath);
+           Assert.IsTrue(Repository.IsValid(repo.Directory));
+           //Verify content is in the proper location
+           var readme = Path.Combine(repo.WorkingDirectory, "README.txt");
+           Assert.IsTrue(new FileInfo(readme).Exists);
+        }
+           
+        }
+}