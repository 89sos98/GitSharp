--- conflicted
+++ resolved
@@ -1,180 +1,166 @@
-/*
- * Copyright (C) 2009, Henon <meinrad.recheis@gmail.com>
- *
- * All rights reserved.
- *
- * Redistribution and use in source and binary forms, with or
- * without modification, are permitted provided that the following
- * conditions are met:
- *
- * - Redistributions of source code must retain the above copyright
- *   notice, this list of conditions and the following disclaimer.
- *
- * - Redistributions in binary form must reproduce the above
- *   copyright notice, this list of conditions and the following
- *   disclaimer in the documentation and/or other materials provided
- *   with the distribution.
- *
- * - Neither the name of the Git Development Community nor the
- *   names of its contributors may be used to endorse or promote
- *   products derived from this software without specific prior
- *   written permission.
- *
- * THIS SOFTWARE IS PROVIDED BY THE COPYRIGHT HOLDERS AND
- * CONTRIBUTORS "AS IS" AND ANY EXPRESS OR IMPLIED WARRANTIES,
- * INCLUDING, BUT NOT LIMITED TO, THE IMPLIED WARRANTIES
- * OF MERCHANTABILITY AND FITNESS FOR A PARTICULAR PURPOSE
- * ARE DISCLAIMED. IN NO EVENT SHALL THE COPYRIGHT OWNER OR
- * CONTRIBUTORS BE LIABLE FOR ANY DIRECT, INDIRECT, INCIDENTAL,
- * SPECIAL, EXEMPLARY, OR CONSEQUENTIAL DAMAGES (INCLUDING, BUT
- * NOT LIMITED TO, PROCUREMENT OF SUBSTITUTE GOODS OR SERVICES;
- * LOSS OF USE, DATA, OR PROFITS; OR BUSINESS INTERRUPTION) HOWEVER
- * CAUSED AND ON ANY THEORY OF LIABILITY, WHETHER IN CONTRACT,
- * STRICT LIABILITY, OR TORT (INCLUDING NEGLIGENCE OR OTHERWISE)
- * ARISING IN ANY WAY OUT OF THE USE OF THIS SOFTWARE, EVEN IF
- * ADVISED OF THE POSSIBILITY OF SUCH DAMAGE.
- */
-
-using System;
-using System.Collections.Generic;
-using System.Linq;
-using System.Text;
-using NUnit.Framework;
-
-using System.IO;
-
-namespace Git.Tests
-{
-    [TestFixture]
-    public class InitTests : GitSharp.Tests.RepositoryTestCase
-    {
-<<<<<<< HEAD
-        [Test]
-        public void Init_honors_environment_variable_GIT_DIR()
-        {
-            //Store GIT_DIR value temporarily
-            string tempGitDir = System.Environment.GetEnvironmentVariable("GIT_DIR");
-            try
-            {
-                var path = Path.Combine(Directory.GetCurrentDirectory(), "test1");
-                System.Environment.SetEnvironmentVariable("GIT_DIR", path);
-                var init = new InitCommand();
-                Commands.GitDirectory = null; // override fallback
-                Assert.AreEqual(Path.Combine(path, ".git"), init.ActualDirectory);
-            }
-            finally
-            {
-                //Reset GIT_DIR value to initial value before the test
-                System.Environment.SetEnvironmentVariable("GIT_DIR", tempGitDir);
-            }
-        }
-
-        [Test]
-        public void Init_honors_global_fallback_gitdir()
-        {
-            //Verify specified directory
-            var path = Path.Combine(Directory.GetCurrentDirectory(), "test");
-            Git.Commands.GitDirectory = path; // <--- cli option --git_dir sets this global variable. it is a fallback value for all commands
-            var init = new InitCommand();
-            Assert.AreEqual(Path.Combine(path, ".git"), init.ActualDirectory);
-        }
-
-        [Test]
-        public void Init_Honors_CurrentDirectory()
-        {
-            string tempGitDir = System.Environment.GetEnvironmentVariable("GIT_DIR");
-            try
-            {
-                //current directory is returned only if global fallback and envvar are null
-                Git.Commands.GitDirectory = null; // override fallback
-                System.Environment.SetEnvironmentVariable("GIT_DIR", null); // override environment
-                var path = Directory.GetCurrentDirectory();
-                var init = new InitCommand();
-                Assert.AreEqual(Path.Combine(Directory.GetCurrentDirectory(), ".git"), init.ActualDirectory);
-            }
-            finally
-            {
-                System.Environment.SetEnvironmentVariable("GIT_DIR", tempGitDir);
-            }
-        }
-
-        [Test]
-        public void Explicit_path_is_preferred()
-        {
-            // it should override global fallback
-            Git.Commands.GitDirectory = "abc/def/ghi";
-            var init = new InitCommand() { GitDirectory = "xyz" };
-            Assert.AreEqual(Path.GetFullPath(Path.Combine(init.GitDirectory, ".git")), init.ActualDirectory);
-
-            // it should override env var
-            Git.Commands.GitDirectory = null;
-            string tempGitDir = System.Environment.GetEnvironmentVariable("GIT_DIR");
-            try
-            {
-                System.Environment.SetEnvironmentVariable("GIT_DIR", "uvw");
-                Assert.AreEqual(Path.GetFullPath(Path.Combine(init.GitDirectory, ".git")), init.ActualDirectory);
-            }
-            finally
-            {
-                System.Environment.SetEnvironmentVariable("GIT_DIR", tempGitDir);
-            }
-        }
-
-        [Test]
-        public void IsBare()
-        {
-            //Test bare repository
-            bool bare = true;
-            var path = Path.Combine(trash.FullName, "test.git");
-            var repo = Repository.Init(path, bare);
-            Assert.IsTrue(repo.IsBare);
-        }
-
-        [Test]
-        public void IsNonBare()
-        {
-            //Test non-bare repository
-            bool bare = false;
-            var path = Path.Combine(trash.FullName, "test");
-            var repo = Repository.Init(path, bare);
-            Assert.IsFalse(repo.IsBare);
-        }
-
-
-        [Test]
-=======
-
-    	[Test]
->>>>>>> 9b8d2cb4
-        public void IsBareValid()
-        {
-            //Test bare repository
-            bool bare = true;
-            var path = Path.Combine(trash.FullName, "test.git");
-            var repo = Repository.Init(path, bare);
-            Assert.IsTrue(repo.IsBare);
-<<<<<<< HEAD
-            Assert.IsTrue(Repository.IsValid(repo.Directory, bare));
-=======
-            Assert.IsTrue(Repository.IsValid(Git.Commands.GitDirectory.FullName, bare));
-            Git.Commands.GitDirectory = null;
->>>>>>> 9b8d2cb4
-        }
-
-        [Test]
-        public void IsNonBareValid()
-        {
-            //Test non-bare repository
-            bool bare = false;
-            var path = Path.Combine(trash.FullName, "test");
-            var repo = Repository.Init(path, bare);
-            Assert.IsFalse(repo.IsBare);
-<<<<<<< HEAD
-            Assert.IsTrue(Repository.IsValid(repo.Directory, bare));
-=======
-            Assert.IsTrue(Repository.IsValid(Git.Commands.GitDirectory.FullName, bare));
-            Git.Commands.GitDirectory = null;
->>>>>>> 9b8d2cb4
-        }
-    }
-}
+/*
+ * Copyright (C) 2009, Henon <meinrad.recheis@gmail.com>
+ * Copyright (C) 2009, Rolenun <rolenun@gmail.com>
+ *
+ * All rights reserved.
+ *
+ * Redistribution and use in source and binary forms, with or
+ * without modification, are permitted provided that the following
+ * conditions are met:
+ *
+ * - Redistributions of source code must retain the above copyright
+ *   notice, this list of conditions and the following disclaimer.
+ *
+ * - Redistributions in binary form must reproduce the above
+ *   copyright notice, this list of conditions and the following
+ *   disclaimer in the documentation and/or other materials provided
+ *   with the distribution.
+ *
+ * - Neither the name of the Git Development Community nor the
+ *   names of its contributors may be used to endorse or promote
+ *   products derived from this software without specific prior
+ *   written permission.
+ *
+ * THIS SOFTWARE IS PROVIDED BY THE COPYRIGHT HOLDERS AND
+ * CONTRIBUTORS "AS IS" AND ANY EXPRESS OR IMPLIED WARRANTIES,
+ * INCLUDING, BUT NOT LIMITED TO, THE IMPLIED WARRANTIES
+ * OF MERCHANTABILITY AND FITNESS FOR A PARTICULAR PURPOSE
+ * ARE DISCLAIMED. IN NO EVENT SHALL THE COPYRIGHT OWNER OR
+ * CONTRIBUTORS BE LIABLE FOR ANY DIRECT, INDIRECT, INCIDENTAL,
+ * SPECIAL, EXEMPLARY, OR CONSEQUENTIAL DAMAGES (INCLUDING, BUT
+ * NOT LIMITED TO, PROCUREMENT OF SUBSTITUTE GOODS OR SERVICES;
+ * LOSS OF USE, DATA, OR PROFITS; OR BUSINESS INTERRUPTION) HOWEVER
+ * CAUSED AND ON ANY THEORY OF LIABILITY, WHETHER IN CONTRACT,
+ * STRICT LIABILITY, OR TORT (INCLUDING NEGLIGENCE OR OTHERWISE)
+ * ARISING IN ANY WAY OUT OF THE USE OF THIS SOFTWARE, EVEN IF
+ * ADVISED OF THE POSSIBILITY OF SUCH DAMAGE.
+ */
+
+using System;
+using System.Collections.Generic;
+using System.Linq;
+using System.Text;
+using NUnit.Framework;
+
+using System.IO;
+
+namespace Git.Tests
+{
+    [TestFixture]
+    public class InitTests : GitSharp.Tests.RepositoryTestCase
+    {
+        [Test]
+        public void Init_honors_environment_variable_GIT_DIR()
+        {
+            //Store GIT_DIR value temporarily
+            string tempGitDir = System.Environment.GetEnvironmentVariable("GIT_DIR");
+            try
+            {
+                var path = Path.Combine(Directory.GetCurrentDirectory(), "test1");
+                System.Environment.SetEnvironmentVariable("GIT_DIR", path);
+                var init = new InitCommand();
+                Commands.GitDirectory = null; // override fallback
+                Assert.AreEqual(Path.Combine(path, ".git"), init.ActualDirectory);
+            }
+            finally
+            {
+                //Reset GIT_DIR value to initial value before the test
+                System.Environment.SetEnvironmentVariable("GIT_DIR", tempGitDir);
+            }
+        }
+
+        [Test]
+        public void Init_honors_global_fallback_gitdir()
+        {
+            //Verify specified directory
+            var path = Path.Combine(Directory.GetCurrentDirectory(), "test");
+            Git.Commands.GitDirectory = path; // <--- cli option --git_dir sets this global variable. it is a fallback value for all commands
+            var init = new InitCommand();
+            Assert.AreEqual(Path.Combine(path, ".git"), init.ActualDirectory);
+        }
+
+        [Test]
+        public void Init_Honors_CurrentDirectory()
+        {
+            string tempGitDir = System.Environment.GetEnvironmentVariable("GIT_DIR");
+            try
+            {
+                //current directory is returned only if global fallback and envvar are null
+                Git.Commands.GitDirectory = null; // override fallback
+                System.Environment.SetEnvironmentVariable("GIT_DIR", null); // override environment
+                var path = Directory.GetCurrentDirectory();
+                var init = new InitCommand();
+                Assert.AreEqual(Path.Combine(Directory.GetCurrentDirectory(), ".git"), init.ActualDirectory);
+            }
+            finally
+            {
+                System.Environment.SetEnvironmentVariable("GIT_DIR", tempGitDir);
+            }
+        }
+
+        [Test]
+        public void Explicit_path_is_preferred()
+        {
+            // it should override global fallback
+            Git.Commands.GitDirectory = "abc/def/ghi";
+            var init = new InitCommand() { GitDirectory = "xyz" };
+            Assert.AreEqual(Path.GetFullPath(Path.Combine(init.GitDirectory, ".git")), init.ActualDirectory);
+
+            // it should override env var
+            Git.Commands.GitDirectory = null;
+            string tempGitDir = System.Environment.GetEnvironmentVariable("GIT_DIR");
+            try
+            {
+                System.Environment.SetEnvironmentVariable("GIT_DIR", "uvw");
+                Assert.AreEqual(Path.GetFullPath(Path.Combine(init.GitDirectory, ".git")), init.ActualDirectory);
+            }
+            finally
+            {
+                System.Environment.SetEnvironmentVariable("GIT_DIR", tempGitDir);
+            }
+        }
+
+        [Test]
+        public void IsBare()
+        {
+            //Test bare repository
+            bool bare = true;
+            var path = Path.Combine(trash.FullName, "test.git");
+            var repo = Repository.Init(path, bare);
+            Assert.IsTrue(repo.IsBare);
+        }
+
+        [Test]
+        public void IsNonBare()
+        {
+            //Test non-bare repository
+            bool bare = false;
+            var path = Path.Combine(trash.FullName, "test");
+            var repo = Repository.Init(path, bare);
+            Assert.IsFalse(repo.IsBare);
+        }
+
+
+        [Test]
+        public void IsBareValid()
+        {
+            //Test bare repository
+            bool bare = true;
+            var path = Path.Combine(trash.FullName, "test.git");
+            var repo = Repository.Init(path, bare);
+            Assert.IsTrue(repo.IsBare);
+            Assert.IsTrue(Repository.IsValid(repo.Directory, bare));
+        }
+
+        [Test]
+        public void IsNonBareValid()
+        {
+            //Test non-bare repository
+            bool bare = false;
+            var path = Path.Combine(trash.FullName, "test");
+            var repo = Repository.Init(path, bare);
+            Assert.IsFalse(repo.IsBare);
+            Assert.IsTrue(Repository.IsValid(repo.Directory, bare));
+        }
+    }
+}