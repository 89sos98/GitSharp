--- conflicted
+++ resolved
@@ -1,4 +1,3 @@
-<<<<<<< HEAD
 ﻿/*
  * Copyright (C) 2007, Shawn O. Pearce <spearce@spearce.org>
  * Copyright (C) 2008, Robin Rosenberg <robin.rosenberg@dewire.com>
@@ -224,13 +223,11 @@
               return silent;
           }
 
-          if(!fs.IsDirectory())
-            return silent;
-
-          var dir = new DirectoryInfo(fs.FullName);
+          var dir = new DirectoryInfo(fs.FullName);
+          if (!dir.Exists) return silent;
+          
           try
           {
-            if (!dir.Exists) return silent;
 
             FileSystemInfo[] ls = dir.GetFileSystemInfos();
 
@@ -241,7 +238,7 @@
             
               dir.Delete();
           }
-          catch (Exception e)
+          catch (IOException e)
           {
             //ReportDeleteFailure(name, failOnError, fs);
             Console.WriteLine(name + ": " + e.Message);
@@ -375,382 +372,4 @@
 
         #endregion
     }
-=======
-﻿/*
- * Copyright (C) 2007, Shawn O. Pearce <spearce@spearce.org>
- * Copyright (C) 2008, Robin Rosenberg <robin.rosenberg@dewire.com>
- * Copyright (C) 2009, Henon <meinrad.recheis@gmail.com>
- *
- * All rights reserved.
- *
- * Redistribution and use in source and binary forms, with or
- * without modification, are permitted provided that the following
- * conditions are met:
- *
- * - Redistributions of source code must retain the above copyright
- *   notice, this list of conditions and the following disclaimer.
- *
- * - Redistributions in binary form must reproduce the above
- *   copyright notice, this list of conditions and the following
- *   disclaimer in the documentation and/or other materials provided
- *   with the distribution.
- *
- * - Neither the name of the Git Development Community nor the
- *   names of its contributors may be used to endorse or promote
- *   products derived from this software without specific prior
- *   written permission.
- *
- * THIS SOFTWARE IS PROVIDED BY THE COPYRIGHT HOLDERS AND
- * CONTRIBUTORS "AS IS" AND ANY EXPRESS OR IMPLIED WARRANTIES,
- * INCLUDING, BUT NOT LIMITED TO, THE IMPLIED WARRANTIES
- * OF MERCHANTABILITY AND FITNESS FOR A PARTICULAR PURPOSE
- * ARE DISCLAIMED. IN NO EVENT SHALL THE COPYRIGHT OWNER OR
- * CONTRIBUTORS BE LIABLE FOR ANY DIRECT, INDIRECT, INCIDENTAL,
- * SPECIAL, EXEMPLARY, OR CONSEQUENTIAL DAMAGES (INCLUDING, BUT
- * NOT LIMITED TO, PROCUREMENT OF SUBSTITUTE GOODS OR SERVICES;
- * LOSS OF USE, DATA, OR PROFITS; OR BUSINESS INTERRUPTION) HOWEVER
- * CAUSED AND ON ANY THEORY OF LIABILITY, WHETHER IN CONTRACT,
- * STRICT LIABILITY, OR TORT (INCLUDING NEGLIGENCE OR OTHERWISE)
- * ARISING IN ANY WAY OUT OF THE USE OF THIS SOFTWARE, EVEN IF
- * ADVISED OF THE POSSIBILITY OF SUCH DAMAGE.
- */
-
-using System;
-using System.Collections.Generic;
-using System.Net;
-using System.Text;
-using System.IO;
-using NUnit.Framework;
-using System.Diagnostics;
-using GitSharp.Util;
-
-namespace GitSharp.Tests
-{
-
-    /**
-     * Base class for most unit tests.
-     *
-     * Sets up a predefined test repository and has support for creating additional
-     * repositories and destroying them when the tests are finished.
-     *
-     * A system property <em>jgit.junit.usemmap</em> defines whether memory mapping
-     * is used. Memory mapping has an effect on the file system, in that memory
-     * mapped files in java cannot be deleted as long as they mapped arrays have not
-     * been reclaimed by the garbage collector. The programmer cannot control this
-     * with precision, though hinting using <em><see cref="java.lang.System#gc}</em>
-     * often helps.
-     */
-    public abstract class RepositoryTestCase
-    {
-        /// <summary>
-        /// Simulates the reading of system variables and properties.
-        /// Unit test can control the returned values by manipulating
-        /// <see cref="FakeSystemReader.Values"/>
-        /// </summary>
-        private static readonly FakeSystemReader SystemReader = new FakeSystemReader();
-
-        private int _testcount;
-        private readonly List<Repository> _repositoriesToClose;
-
-        protected static DirectoryInfo trashParent = new DirectoryInfo("trash");
-        protected static PersonIdent jauthor = new PersonIdent("J. Author", "jauthor@example.com");
-        protected static PersonIdent jcommitter = new PersonIdent("J. Committer", "jcommitter@example.com");
-
-        protected DirectoryInfo trash;
-        protected DirectoryInfo trash_git;
-        protected bool packedGitMMAP;
-        protected Repository db;
-
-        static RepositoryTestCase()
-        {
-            GitSharpSystemReader.SetInstance(SystemReader);
-            Microsoft.Win32.SystemEvents.SessionEnded += (o, args) => // cleanup
-                                                         recursiveDelete(new DirectoryInfo(trashParent.FullName), false, null, false);
-        }
-
-        protected RepositoryTestCase()
-        {
-            _repositoriesToClose = new List<Repository>();
-        }
-
-        /// <summary>
-        /// Configure Git before setting up test repositories.
-        /// </summary>
-        protected void Configure()  // [henon] reading performance can be implemented later
-        {
-            //var c = new WindowCacheConfig
-            //                          {
-            //                              PackedGitLimit = 128 * WindowCacheConfig.Kb,
-            //                              PackedGitWindowSize = 8 * WindowCacheConfig.Kb,
-            //                              PackedGitMMAP = "true".equals(System.getProperty("jgit.junit.usemmap")),
-            //                              DeltaBaseCacheLimit = 8 * WindowCacheConfig.Kb
-            //                          };
-            //WindowCache.reconfigure(c);
-        }
-
-        #region Test setup / teardown
-
-        [SetUp]
-        public virtual void setUp()
-        {
-            Configure();
-
-            string name = GetType().Name + "." + System.Reflection.MethodBase.GetCurrentMethod().Name;
-
-            // Cleanup old failed stuff
-            recursiveDelete(new DirectoryInfo(trashParent.FullName), true, name, false);
-
-            trash = new DirectoryInfo(trashParent + "/trash" + DateTime.Now.Ticks + "." + (_testcount++));
-            trash_git = new DirectoryInfo(trash + "/.git");
-
-            var gitConfigFile = new FileInfo(trash_git + "/usergitconfig").FullName;
-            var gitConfig = new RepositoryConfig(null, new FileInfo(gitConfigFile));
-
-            SystemReader.setUserGitConfig(gitConfig);
-
-            db = new Repository(trash_git);
-            db.Create();
-
-            string[] packs = {
-				"pack-34be9032ac282b11fa9babdc2b2a93ca996c9c2f",
-				"pack-df2982f284bbabb6bdb59ee3fcc6eb0983e20371",
-				"pack-9fb5b411fe6dfa89cc2e6b89d2bd8e5de02b5745",
-				"pack-546ff360fe3488adb20860ce3436a2d6373d2796",
-				"pack-e6d07037cbcf13376308a0a995d1fa48f8f76aaa",
-				"pack-3280af9c07ee18a87705ef50b0cc4cd20266cf12"
-		    };
-
-            var packDir = new DirectoryInfo(db.ObjectsDirectory + "/pack");
-
-            foreach (var packname in packs)
-            {
-				new FileInfo("Resources/" + GitSharp.Transport.IndexPack.GetPackFileName(packname)).CopyTo(packDir + "/" + GitSharp.Transport.IndexPack.GetPackFileName(packname), true);
-				new FileInfo("Resources/" + GitSharp.Transport.IndexPack.GetIndexFileName(packname)).CopyTo(packDir + "/" + GitSharp.Transport.IndexPack.GetIndexFileName(packname), true);
-            }
-
-            new FileInfo("Resources/packed-refs").CopyTo(trash_git.FullName + "/packed-refs", true);
-
-            // Read fake user configuration values
-            SystemReader.Values.Clear();
-            SystemReader.Values[Constants.OS_USER_NAME_KEY] = Constants.OS_USER_NAME_KEY;
-            SystemReader.Values[Constants.GIT_AUTHOR_NAME_KEY] = Constants.GIT_AUTHOR_NAME_KEY;
-            SystemReader.Values[Constants.GIT_AUTHOR_EMAIL_KEY] = Constants.GIT_AUTHOR_EMAIL_KEY;
-            SystemReader.Values[Constants.GIT_COMMITTER_NAME_KEY] = Constants.GIT_COMMITTER_NAME_KEY;
-            SystemReader.Values[Constants.GIT_COMMITTER_EMAIL_KEY] = Constants.GIT_COMMITTER_EMAIL_KEY;
-        }
-
-        [TearDown]
-        public virtual void tearDown()
-        {
-            db.Close();
-            foreach (var r in _repositoriesToClose)
-            {
-                r.Close();
-            }
-
-            // Since memory mapping is controlled by the GC we need to
-            // tell it this is a good time to clean up and unlock
-            // memory mapped files.
-            if (packedGitMMAP)
-            {
-                GC.Collect();
-            }
-
-            string name = GetType().Name + "." + System.Reflection.MethodBase.GetCurrentMethod().Name;
-            recursiveDelete(new DirectoryInfo(trash.FullName), false, name, true);
-            foreach (var r in _repositoriesToClose)
-            {
-              recursiveDelete(new DirectoryInfo(r.WorkingDirectory.FullName), false, name, true);
-            }
-
-            _repositoriesToClose.Clear();
-        }
-
-        #endregion
-
-        #region --> Recursive deletion utility
-
-          /// <summary>
-        /// Utility method to delete a directory recursively. It is
-        /// also used internally. If a file or directory cannot be removed
-        /// it throws an AssertionFailure.
-        /// </summary>
-        /// <param name="dir"></param>
-        protected void recursiveDelete(FileSystemInfo fs)
-        {
-          if (fs.IsFile())
-          {
-            fs.DeleteFile();
-            return;
-          }
-          recursiveDelete(fs, false, GetType().Name + "." + ToString(), true);
-        }
-
-        /// <summary>
-        /// Utility method to delete a directory recursively. It is
-        /// also used internally. If a file or directory cannot be removed
-        /// it throws an AssertionFailure.
-        /// </summary>
-        /// <param name="fs"></param>
-        /// <param name="silent"></param>
-        /// <param name="name"></param>
-        /// <param name="failOnError"></param>
-        /// <returns></returns>
-        protected static bool recursiveDelete(FileSystemInfo fs, bool silent, string name, bool failOnError)
-        {
-          Debug.Assert(!(silent && failOnError));
-          if(!fs.IsDirectory())
-            return silent;
-
-          var dir = new DirectoryInfo(fs.FullName);
-          try
-          {
-            if (!dir.Exists) return silent;
-
-            FileSystemInfo[] ls = dir.GetFileSystemInfos();
-
-            foreach (var e in ls)
-            {
-              if (e.IsFile())
-                e.DeleteFile();
-              else
-                silent = recursiveDelete(e, silent, name, failOnError);
-            }
-            fs.Delete();
-          }
-          catch (IOException e)
-          {
-            //ReportDeleteFailure(name, failOnError, fs);
-            Console.WriteLine(name + ": " + e.Message);
-          }
-
-          return silent;
-        }
- 
-        private static void ReportDeleteFailure(string name, bool failOnError, FileSystemInfo fsi)
-        {
-            string severity = failOnError ? "Error" : "Warning";
-            string msg = severity + ": Failed to delete " + fsi;
- 
-            if (name != null)
-            {
-                msg += " in " + name;
-            }
- 
-            if (failOnError)
-            {
-                Assert.Fail(msg);
-            }
-            else
-            {
-                Console.WriteLine(msg);
-            }
-        }
-
-       
-
-
-             
-         
-              
-
-        #endregion
-
-        /// <summary>
-        /// mock user's global configuration used instead ~/.gitconfig.
-        /// This configuration can be modified by the tests without any
-        /// effect for ~/.gitconfig.
-        /// </summary>
-        protected RepositoryConfig userGitConfig;
-
-        protected FileInfo writeTrashFile(string name, string data)
-        {
-            var tf = new FileInfo(Path.Combine(trash.FullName, name).Replace('/', Path.DirectorySeparatorChar));
-            var tfp = tf.Directory;
-            if (!tfp.Exists && !tfp.Mkdirs())
-            {
-                if (!tfp.Exists)
-                {
-                    throw new IOException("Could not create directory " + tfp.FullName);
-                }
-            }
-            File.WriteAllText(tf.FullName, data, Encoding.UTF8);
-            return tf;
-        }
-
-        protected static void checkFile(FileInfo f, string checkData)
-        {
-            var readData = File.ReadAllText(f.FullName, Encoding.GetEncoding("ISO-8859-1"));
-
-            if (checkData.Length != readData.Length)
-            {
-                throw new IOException("Internal error reading file data from " + f);
-            }
-
-            Assert.AreEqual(checkData, readData);
-        }
-
-        /// <summary>
-        /// Helper for creating extra empty repos
-        /// </summary>
-        /// <returns>
-        /// A new empty git repository for testing purposes
-        /// </returns>
-        protected Repository createNewEmptyRepo()
-        {
-            var newTestRepo = new DirectoryInfo(trashParent + "/new" + DateTime.Now.Ticks + "." + (_testcount++) + "/.git");
-            Assert.IsFalse(newTestRepo.Exists);
-            var newRepo = new Repository(newTestRepo);
-            newRepo.Create();
-            string name = GetType().Name + "." + System.Reflection.MethodBase.GetCurrentMethod().Name;
-            _repositoriesToClose.Add(newRepo);
-            return newRepo;
-        }
-
-        #region Nested Types
-
-        internal class FakeSystemReader : ISystemReader
-        {
-            private RepositoryConfig _userGitConfig;
-
-            public FakeSystemReader()
-            {
-                Values = new Dictionary<string, string>();
-            }
-
-            public Dictionary<string, string> Values { get; private set; }
-
-            #region Implementation of ISystemReader
-
-            public string getHostname()
-            {
-                return Dns.GetHostName();
-            }
-
-            public string getenv(string variable)
-            {
-                return Values[variable];
-            }
-
-            public string getProperty(string key)
-            {
-                return Values[key];
-            }
-
-            public RepositoryConfig openUserConfig()
-            {
-                return _userGitConfig;
-            }
-
-            #endregion
-
-            public void setUserGitConfig(RepositoryConfig userGitConfig)
-            {
-                _userGitConfig = userGitConfig;
-            }
-        }
-
-        #endregion
-    }
->>>>>>> e85cf42e
 }