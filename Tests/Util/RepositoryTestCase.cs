﻿/*
 * Copyright (C) 2007, Shawn O. Pearce <spearce@spearce.org>
 * Copyright (C) 2008, Robin Rosenberg <robin.rosenberg@dewire.com>
 * Copyright (C) 2009, Henon <meinrad.recheis@gmail.com>
 *
 * All rights reserved.
 *
 * Redistribution and use in source and binary forms, with or
 * without modification, are permitted provided that the following
 * conditions are met:
 *
 * - Redistributions of source code must retain the above copyright
 *   notice, this list of conditions and the following disclaimer.
 *
 * - Redistributions in binary form must reproduce the above
 *   copyright notice, this list of conditions and the following
 *   disclaimer in the documentation and/or other materials provided
 *   with the distribution.
 *
 * - Neither the name of the Git Development Community nor the
 *   names of its contributors may be used to endorse or promote
 *   products derived from this software without specific prior
 *   written permission.
 *
 * THIS SOFTWARE IS PROVIDED BY THE COPYRIGHT HOLDERS AND
 * CONTRIBUTORS "AS IS" AND ANY EXPRESS OR IMPLIED WARRANTIES,
 * INCLUDING, BUT NOT LIMITED TO, THE IMPLIED WARRANTIES
 * OF MERCHANTABILITY AND FITNESS FOR A PARTICULAR PURPOSE
 * ARE DISCLAIMED. IN NO EVENT SHALL THE COPYRIGHT OWNER OR
 * CONTRIBUTORS BE LIABLE FOR ANY DIRECT, INDIRECT, INCIDENTAL,
 * SPECIAL, EXEMPLARY, OR CONSEQUENTIAL DAMAGES (INCLUDING, BUT
 * NOT LIMITED TO, PROCUREMENT OF SUBSTITUTE GOODS OR SERVICES;
 * LOSS OF USE, DATA, OR PROFITS; OR BUSINESS INTERRUPTION) HOWEVER
 * CAUSED AND ON ANY THEORY OF LIABILITY, WHETHER IN CONTRACT,
 * STRICT LIABILITY, OR TORT (INCLUDING NEGLIGENCE OR OTHERWISE)
 * ARISING IN ANY WAY OUT OF THE USE OF THIS SOFTWARE, EVEN IF
 * ADVISED OF THE POSSIBILITY OF SUCH DAMAGE.
 */

using System;
using System.Collections.Generic;
using System.Net;
using System.Text;
using System.IO;
using NUnit.Framework;
using System.Diagnostics;
using GitSharp.Util;

namespace GitSharp.Tests
{

    /**
     * Base class for most unit tests.
     *
     * Sets up a predefined test repository and has support for creating additional
     * repositories and destroying them when the tests are finished.
     *
     * A system property <em>jgit.junit.usemmap</em> defines whether memory mapping
     * is used. Memory mapping has an effect on the file system, in that memory
     * mapped files in java cannot be deleted as long as they mapped arrays have not
     * been reclaimed by the garbage collector. The programmer cannot control this
     * with precision, though hinting using <em><see cref="java.lang.System#gc}</em>
     * often helps.
     */
    public abstract class RepositoryTestCase
    {
        /// <summary>
        /// Simulates the reading of system variables and properties.
        /// Unit test can control the returned values by manipulating
        /// <see cref="FakeSystemReader.Values"/>
        /// </summary>
        private static readonly FakeSystemReader SystemReader = new FakeSystemReader();

        private int _testcount;
        private readonly List<Repository> _repositoriesToClose;

        protected static DirectoryInfo trashParent = new DirectoryInfo("trash");
        protected static PersonIdent jauthor = new PersonIdent("J. Author", "jauthor@example.com");
        protected static PersonIdent jcommitter = new PersonIdent("J. Committer", "jcommitter@example.com");

        protected DirectoryInfo trash;
        protected DirectoryInfo trash_git;
        protected bool packedGitMMAP;
        protected Repository db;

        static RepositoryTestCase()
        {
            GitSharpSystemReader.SetInstance(SystemReader);
            Microsoft.Win32.SystemEvents.SessionEnded += (o, args) => // cleanup
                                                         recursiveDelete(new DirectoryInfo(trashParent.FullName), false, null, false);
        }

        protected RepositoryTestCase()
        {
            _repositoriesToClose = new List<Repository>();
        }

        /// <summary>
        /// Configure Git before setting up test repositories.
        /// </summary>
        protected void Configure()  // [henon] reading performance can be implemented later
        {
            //var c = new WindowCacheConfig
            //                          {
            //                              PackedGitLimit = 128 * WindowCacheConfig.Kb,
            //                              PackedGitWindowSize = 8 * WindowCacheConfig.Kb,
            //                              PackedGitMMAP = "true".equals(System.getProperty("jgit.junit.usemmap")),
            //                              DeltaBaseCacheLimit = 8 * WindowCacheConfig.Kb
            //                          };
            //WindowCache.reconfigure(c);
        }

        #region Test setup / teardown

        [SetUp]
        public virtual void setUp()
        {
            Configure();

            string name = GetType().Name + "." + System.Reflection.MethodBase.GetCurrentMethod().Name;

            // Cleanup old failed stuff
            recursiveDelete(new DirectoryInfo(trashParent.FullName), true, name, false);

            trash = new DirectoryInfo(trashParent + "/trash" + DateTime.Now.Ticks + "." + (_testcount++));
            trash_git = new DirectoryInfo(trash + "/.git");

            var gitConfigFile = new FileInfo(trash_git + "/usergitconfig").FullName;
            var gitConfig = new RepositoryConfig(null, new FileInfo(gitConfigFile));

            SystemReader.setUserGitConfig(gitConfig);

            db = new Repository(trash_git);
            db.Create();

            string[] packs = {
				"pack-34be9032ac282b11fa9babdc2b2a93ca996c9c2f",
				"pack-df2982f284bbabb6bdb59ee3fcc6eb0983e20371",
				"pack-9fb5b411fe6dfa89cc2e6b89d2bd8e5de02b5745",
				"pack-546ff360fe3488adb20860ce3436a2d6373d2796",
				"pack-e6d07037cbcf13376308a0a995d1fa48f8f76aaa",
				"pack-3280af9c07ee18a87705ef50b0cc4cd20266cf12"
		    };

            var packDir = new DirectoryInfo(db.ObjectsDirectory + "/pack");

            foreach (var packname in packs)
            {
				new FileInfo("Resources/" + GitSharp.Transport.IndexPack.GetPackFileName(packname)).CopyTo(packDir + "/" + GitSharp.Transport.IndexPack.GetPackFileName(packname), true);
				new FileInfo("Resources/" + GitSharp.Transport.IndexPack.GetIndexFileName(packname)).CopyTo(packDir + "/" + GitSharp.Transport.IndexPack.GetIndexFileName(packname), true);
            }

            new FileInfo("Resources/packed-refs").CopyTo(trash_git.FullName + "/packed-refs", true);

            // Read fake user configuration values
            SystemReader.Values.Clear();
            SystemReader.Values[Constants.OS_USER_NAME_KEY] = Constants.OS_USER_NAME_KEY;
            SystemReader.Values[Constants.GIT_AUTHOR_NAME_KEY] = Constants.GIT_AUTHOR_NAME_KEY;
            SystemReader.Values[Constants.GIT_AUTHOR_EMAIL_KEY] = Constants.GIT_AUTHOR_EMAIL_KEY;
            SystemReader.Values[Constants.GIT_COMMITTER_NAME_KEY] = Constants.GIT_COMMITTER_NAME_KEY;
            SystemReader.Values[Constants.GIT_COMMITTER_EMAIL_KEY] = Constants.GIT_COMMITTER_EMAIL_KEY;
        }

        [TearDown]
        public virtual void tearDown()
        {
            db.Close();
            foreach (var r in _repositoriesToClose)
            {
                r.Close();
            }

            // Since memory mapping is controlled by the GC we need to
            // tell it this is a good time to clean up and unlock
            // memory mapped files.
            if (packedGitMMAP)
            {
                GC.Collect();
            }

            string name = GetType().Name + "." + System.Reflection.MethodBase.GetCurrentMethod().Name;
            recursiveDelete(new DirectoryInfo(trash.FullName), false, name, true);
            foreach (var r in _repositoriesToClose)
            {
              recursiveDelete(new DirectoryInfo(r.WorkingDirectory.FullName), false, name, true);
            }

            _repositoriesToClose.Clear();
        }

        #endregion

        #region --> Recursive deletion utility

          /// <summary>
        /// Utility method to delete a directory recursively. It is
        /// also used internally. If a file or directory cannot be removed
        /// it throws an AssertionFailure.
        /// </summary>
        /// <param name="dir"></param>
        protected void recursiveDelete(FileSystemInfo fs)
        {
          recursiveDelete(fs, false, GetType().Name + "." + ToString(), true);
        }

        /// <summary>
        /// Utility method to delete a directory recursively. It is
        /// also used internally. If a file or directory cannot be removed
        /// it throws an AssertionFailure.
        /// </summary>
        /// <param name="fs"></param>
        /// <param name="silent"></param>
        /// <param name="name"></param>
        /// <param name="failOnError"></param>
        /// <returns></returns>
        protected static bool recursiveDelete(FileSystemInfo fs, bool silent, string name, bool failOnError)
        {
<<<<<<< HEAD
          Debug.Assert(!(silent && failOnError));

          if (fs.IsFile())
          {
              fs.DeleteFile();
              return silent;
          }
=======
          Debug.Assert(!(silent && failOnError));
          Debug.Assert(fs is DirectoryInfo);
          if(!fs.IsDirectory())
            return silent;
>>>>>>> 5dcd2dd0

          var dir = new DirectoryInfo(fs.FullName);
          if (!dir.Exists) return silent;
          
          try
          {

            FileSystemInfo[] ls = dir.GetFileSystemInfos();

            foreach (var e in ls)
            {
              silent = recursiveDelete(e, silent, name, failOnError);
            }
            
              dir.Delete();
          }
          catch (IOException e)
          {
            //ReportDeleteFailure(name, failOnError, fs);
            Console.WriteLine(name + ": " + e.Message);
          }

          return silent;
        }
 
        private static void ReportDeleteFailure(string name, bool failOnError, FileSystemInfo fsi)
        {
            string severity = failOnError ? "Error" : "Warning";
            string msg = severity + ": Failed to delete " + fsi;
 
            if (name != null)
            {
                msg += " in " + name;
            }
 
            if (failOnError)
            {
                Assert.Fail(msg);
            }
            else
            {
                Console.WriteLine(msg);
            }
        }

       


             
         
              

        #endregion

        /// <summary>
        /// mock user's global configuration used instead ~/.gitconfig.
        /// This configuration can be modified by the tests without any
        /// effect for ~/.gitconfig.
        /// </summary>
        protected RepositoryConfig userGitConfig;

        protected FileInfo writeTrashFile(string name, string data)
        {
            var tf = new FileInfo(Path.Combine(trash.FullName, name).Replace('/', Path.DirectorySeparatorChar));
            var tfp = tf.Directory;
            if (!tfp.Exists && !tfp.Mkdirs())
            {
                if (!tfp.Exists)
                {
                    throw new IOException("Could not create directory " + tfp.FullName);
                }
            }

			File.WriteAllText(tf.FullName, data);

            return tf;
        }

        protected static void checkFile(FileInfo f, string checkData)
        {
            var readData = File.ReadAllText(f.FullName, Encoding.GetEncoding("ISO-8859-1"));

            if (checkData.Length != readData.Length)
            {
                throw new IOException("Internal error reading file data from " + f);
            }

            Assert.AreEqual(checkData, readData);
        }

        /// <summary>
        /// Helper for creating extra empty repos
        /// </summary>
        /// <returns>
        /// A new empty git repository for testing purposes
        /// </returns>
        protected Repository createNewEmptyRepo()
        {
            var newTestRepo = new DirectoryInfo(trashParent + "/new" + DateTime.Now.Ticks + "." + (_testcount++) + "/.git");
            Assert.IsFalse(newTestRepo.Exists);
            var newRepo = new Repository(newTestRepo);
            newRepo.Create();
            string name = GetType().Name + "." + System.Reflection.MethodBase.GetCurrentMethod().Name;
            _repositoriesToClose.Add(newRepo);
            return newRepo;
        }

        #region Nested Types

        internal class FakeSystemReader : ISystemReader
        {
            private RepositoryConfig _userGitConfig;

            public FakeSystemReader()
            {
                Values = new Dictionary<string, string>();
            }

            public Dictionary<string, string> Values { get; private set; }

            #region Implementation of ISystemReader

            public string getHostname()
            {
                return Dns.GetHostName();
            }

            public string getenv(string variable)
            {
                return Values[variable];
            }

            public string getProperty(string key)
            {
                return Values[key];
            }

            public RepositoryConfig openUserConfig()
            {
                return _userGitConfig;
            }

            #endregion

            public void setUserGitConfig(RepositoryConfig userGitConfig)
            {
                _userGitConfig = userGitConfig;
            }
        }

        #endregion
    }
}<|MERGE_RESOLUTION|>--- conflicted
+++ resolved
@@ -215,20 +215,16 @@
         /// <returns></returns>
         protected static bool recursiveDelete(FileSystemInfo fs, bool silent, string name, bool failOnError)
         {
-<<<<<<< HEAD
           Debug.Assert(!(silent && failOnError));
+          Debug.Assert(fs is DirectoryInfo);
+          if(!fs.IsDirectory())
+            return silent;
 
           if (fs.IsFile())
           {
               fs.DeleteFile();
               return silent;
           }
-=======
-          Debug.Assert(!(silent && failOnError));
-          Debug.Assert(fs is DirectoryInfo);
-          if(!fs.IsDirectory())
-            return silent;
->>>>>>> 5dcd2dd0
 
           var dir = new DirectoryInfo(fs.FullName);
           if (!dir.Exists) return silent;
