--- conflicted
+++ resolved
@@ -1,179 +1,150 @@
-/*
- * Copyright (C) 2009, Google Inc.
- *
- * All rights reserved.
- *
- * Redistribution and use in source and binary forms, with or
- * without modification, are permitted provided that the following
- * conditions are met:
- *
- * - Redistributions of source code must retain the above copyright
- *   notice, this list of conditions and the following disclaimer.
- *
- * - Redistributions in binary form must reproduce the above
- *   copyright notice, this list of conditions and the following
- *   disclaimer in the documentation and/or other materials provided
- *   with the distribution.
- *
- * - Neither the name of the Git Development Community nor the
- *   names of its contributors may be used to endorse or promote
- *   products derived from this software without specific prior
- *   written permission.
- *
- * THIS SOFTWARE IS PROVIDED BY THE COPYRIGHT HOLDERS AND
- * CONTRIBUTORS "AS IS" AND ANY EXPRESS OR IMPLIED WARRANTIES,
- * INCLUDING, BUT NOT LIMITED TO, THE IMPLIED WARRANTIES
- * OF MERCHANTABILITY AND FITNESS FOR A PARTICULAR PURPOSE
- * ARE DISCLAIMED. IN NO EVENT SHALL THE COPYRIGHT OWNER OR
- * CONTRIBUTORS BE LIABLE FOR ANY DIRECT, INDIRECT, INCIDENTAL,
- * SPECIAL, EXEMPLARY, OR CONSEQUENTIAL DAMAGES (INCLUDING, BUT
- * NOT LIMITED TO, PROCUREMENT OF SUBSTITUTE GOODS OR SERVICES;
- * LOSS OF USE, DATA, OR PROFITS; OR BUSINESS INTERRUPTION) HOWEVER
- * CAUSED AND ON ANY THEORY OF LIABILITY, WHETHER IN CONTRACT,
- * STRICT LIABILITY, OR TORT (INCLUDING NEGLIGENCE OR OTHERWISE)
- * ARISING IN ANY WAY OUT OF THE USE OF THIS SOFTWARE, EVEN IF
- * ADVISED OF THE POSSIBILITY OF SUCH DAMAGE.
- */
-
-using System;
-using GitSharp.RevWalk.Filter;
-using GitSharp.Tests.Util;
-using GitSharp.RevWalk;
-using GitSharp.TreeWalk.Filter;
-using NUnit.Framework;
-
-namespace GitSharp.Tests.RevWalk
-{
-    [TestFixture]
-    public class RevWalkMergeBaseTest : RevWalkTestCase
-    {
-        [Test]
-        public void testNone()
-        {
-            RevCommit c1 = commit(commit(commit()));
-            RevCommit c2 = commit(commit(commit()));
-<<<<<<< HEAD
-
-            rw.setRevFilter(RevFilter.MERGE_BASE);
-            markStart(c1);
-            markStart(c2);
-            Assert.IsNull(rw.next());
-        }
-
-        [Test]
-        public void testDisallowTreeFilter()
-        {
-            RevCommit c1 = commit();
-            RevCommit c2 = commit();
-
-            rw.setRevFilter(RevFilter.MERGE_BASE);
-            rw.setTreeFilter(TreeFilter.ANY_DIFF);
-            markStart(c1);
-            markStart(c2);
-            try
-            {
-                Assert.IsNull(rw.next());
-                Assert.Fail("did not throw InvalidOperationException");
-            }
-            catch (InvalidOperationException ise)
-            {
-                // expected result
-            }
-=======
-
-            rw.setRevFilter(RevFilter.MERGE_BASE);
-            markStart(c1);
-            markStart(c2);
-            Assert.IsNull(rw.next());
-        }
-
-        [Test]
-		[ExpectedException(typeof(InvalidOperationException))]
-        public void testDisallowTreeFilter()
-        {
-            RevCommit c1 = commit();
-            RevCommit c2 = commit();
-
-            rw.setRevFilter(RevFilter.MERGE_BASE);
-            rw.setTreeFilter(TreeFilter.ANY_DIFF);
-            markStart(c1);
-            markStart(c2);
-
-			Assert.IsNull(rw.next());
-			Assert.Fail("did not throw InvalidOperationException");
->>>>>>> e497f33b
-        }
-
-        [Test]
-        public void testSimple()
-        {
-            RevCommit a = commit();
-            RevCommit b = commit(a);
-            RevCommit c1 = commit(commit(commit(commit(commit(b)))));
-            RevCommit c2 = commit(commit(commit(commit(commit(b)))));
-
-            rw.setRevFilter(RevFilter.MERGE_BASE);
-            markStart(c1);
-            markStart(c2);
-            assertCommit(b, rw.next());
-            Assert.IsNull(rw.next());
-        }
-
-        [Test]
-        public void testMultipleHeads_SameBase1()
-        {
-            RevCommit a = commit();
-            RevCommit b = commit(a);
-            RevCommit c1 = commit(commit(commit(commit(commit(b)))));
-            RevCommit c2 = commit(commit(commit(commit(commit(b)))));
-            RevCommit c3 = commit(commit(commit(b)));
-
-            rw.setRevFilter(RevFilter.MERGE_BASE);
-            markStart(c1);
-            markStart(c2);
-            markStart(c3);
-            assertCommit(b, rw.next());
-            Assert.IsNull(rw.next());
-        }
-
-        [Test]
-        public void testMultipleHeads_SameBase2()
-        {
-            RevCommit a = commit();
-            RevCommit b = commit(a);
-            RevCommit c = commit(b);
-            RevCommit d1 = commit(commit(commit(commit(commit(b)))));
-            RevCommit d2 = commit(commit(commit(commit(commit(c)))));
-            RevCommit d3 = commit(commit(commit(c)));
-
-            rw.setRevFilter(RevFilter.MERGE_BASE);
-            markStart(d1);
-            markStart(d2);
-            markStart(d3);
-            assertCommit(b, rw.next());
-            Assert.IsNull(rw.next());
-        }
-
-        [Test]
-        public void testCrissCross()
-        {
-            // See http://marc.info/?l=git&m=111463358500362&w=2 for a nice
-            // description of what this test is creating. We don't have a
-            // clean merge base for d,e as they each merged the parents b,c
-            // in different orders.
-            //
-            RevCommit a = commit();
-            RevCommit b = commit(a);
-            RevCommit c = commit(a);
-            RevCommit d = commit(b, c);
-            RevCommit e = commit(c, b);
-
-            rw.setRevFilter(RevFilter.MERGE_BASE);
-            markStart(d);
-            markStart(e);
-            assertCommit(c, rw.next());
-            assertCommit(b, rw.next());
-            Assert.IsNull(rw.next());
-        }
-    }
-}
+/*
+ * Copyright (C) 2009, Google Inc.
+ *
+ * All rights reserved.
+ *
+ * Redistribution and use in source and binary forms, with or
+ * without modification, are permitted provided that the following
+ * conditions are met:
+ *
+ * - Redistributions of source code must retain the above copyright
+ *   notice, this list of conditions and the following disclaimer.
+ *
+ * - Redistributions in binary form must reproduce the above
+ *   copyright notice, this list of conditions and the following
+ *   disclaimer in the documentation and/or other materials provided
+ *   with the distribution.
+ *
+ * - Neither the name of the Git Development Community nor the
+ *   names of its contributors may be used to endorse or promote
+ *   products derived from this software without specific prior
+ *   written permission.
+ *
+ * THIS SOFTWARE IS PROVIDED BY THE COPYRIGHT HOLDERS AND
+ * CONTRIBUTORS "AS IS" AND ANY EXPRESS OR IMPLIED WARRANTIES,
+ * INCLUDING, BUT NOT LIMITED TO, THE IMPLIED WARRANTIES
+ * OF MERCHANTABILITY AND FITNESS FOR A PARTICULAR PURPOSE
+ * ARE DISCLAIMED. IN NO EVENT SHALL THE COPYRIGHT OWNER OR
+ * CONTRIBUTORS BE LIABLE FOR ANY DIRECT, INDIRECT, INCIDENTAL,
+ * SPECIAL, EXEMPLARY, OR CONSEQUENTIAL DAMAGES (INCLUDING, BUT
+ * NOT LIMITED TO, PROCUREMENT OF SUBSTITUTE GOODS OR SERVICES;
+ * LOSS OF USE, DATA, OR PROFITS; OR BUSINESS INTERRUPTION) HOWEVER
+ * CAUSED AND ON ANY THEORY OF LIABILITY, WHETHER IN CONTRACT,
+ * STRICT LIABILITY, OR TORT (INCLUDING NEGLIGENCE OR OTHERWISE)
+ * ARISING IN ANY WAY OUT OF THE USE OF THIS SOFTWARE, EVEN IF
+ * ADVISED OF THE POSSIBILITY OF SUCH DAMAGE.
+ */
+
+using System;
+using GitSharp.RevWalk.Filter;
+using GitSharp.Tests.Util;
+using GitSharp.RevWalk;
+using GitSharp.TreeWalk.Filter;
+using NUnit.Framework;
+
+namespace GitSharp.Tests.RevWalk
+{
+    [TestFixture]
+    public class RevWalkMergeBaseTest : RevWalkTestCase
+    {
+        [Test]
+        public void testNone()
+        {
+            RevCommit c1 = commit(commit(commit()));
+            RevCommit c2 = commit(commit(commit()));
+
+            rw.setRevFilter(RevFilter.MERGE_BASE);
+            markStart(c1);
+            markStart(c2);
+            Assert.IsNull(rw.next());
+        }
+
+        [Test]
+		[ExpectedException(typeof(InvalidOperationException))]
+        public void testDisallowTreeFilter()
+        {
+            RevCommit c1 = commit();
+            RevCommit c2 = commit();
+
+            rw.setRevFilter(RevFilter.MERGE_BASE);
+            rw.setTreeFilter(TreeFilter.ANY_DIFF);
+            markStart(c1);
+            markStart(c2);
+
+			Assert.IsNull(rw.next());
+			Assert.Fail("did not throw InvalidOperationException");
+        }
+
+        [Test]
+        public void testSimple()
+        {
+            RevCommit a = commit();
+            RevCommit b = commit(a);
+            RevCommit c1 = commit(commit(commit(commit(commit(b)))));
+            RevCommit c2 = commit(commit(commit(commit(commit(b)))));
+
+            rw.setRevFilter(RevFilter.MERGE_BASE);
+            markStart(c1);
+            markStart(c2);
+            assertCommit(b, rw.next());
+            Assert.IsNull(rw.next());
+        }
+
+        [Test]
+        public void testMultipleHeads_SameBase1()
+        {
+            RevCommit a = commit();
+            RevCommit b = commit(a);
+            RevCommit c1 = commit(commit(commit(commit(commit(b)))));
+            RevCommit c2 = commit(commit(commit(commit(commit(b)))));
+            RevCommit c3 = commit(commit(commit(b)));
+
+            rw.setRevFilter(RevFilter.MERGE_BASE);
+            markStart(c1);
+            markStart(c2);
+            markStart(c3);
+            assertCommit(b, rw.next());
+            Assert.IsNull(rw.next());
+        }
+
+        [Test]
+        public void testMultipleHeads_SameBase2()
+        {
+            RevCommit a = commit();
+            RevCommit b = commit(a);
+            RevCommit c = commit(b);
+            RevCommit d1 = commit(commit(commit(commit(commit(b)))));
+            RevCommit d2 = commit(commit(commit(commit(commit(c)))));
+            RevCommit d3 = commit(commit(commit(c)));
+
+            rw.setRevFilter(RevFilter.MERGE_BASE);
+            markStart(d1);
+            markStart(d2);
+            markStart(d3);
+            assertCommit(b, rw.next());
+            Assert.IsNull(rw.next());
+        }
+
+        [Test]
+        public void testCrissCross()
+        {
+            // See http://marc.info/?l=git&m=111463358500362&w=2 for a nice
+            // description of what this test is creating. We don't have a
+            // clean merge base for d,e as they each merged the parents b,c
+            // in different orders.
+            //
+            RevCommit a = commit();
+            RevCommit b = commit(a);
+            RevCommit c = commit(a);
+            RevCommit d = commit(b, c);
+            RevCommit e = commit(c, b);
+
+            rw.setRevFilter(RevFilter.MERGE_BASE);
+            markStart(d);
+            markStart(e);
+            assertCommit(c, rw.next());
+            assertCommit(b, rw.next());
+            Assert.IsNull(rw.next());
+        }
+    }
+}