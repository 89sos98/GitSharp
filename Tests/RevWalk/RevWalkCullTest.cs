/*
 * Copyright (C) 2009, Google Inc.
 *
 * All rights reserved.
 *
 * Redistribution and use in source and binary forms, with or
 * without modification, are permitted provided that the following
 * conditions are met:
 *
 * - Redistributions of source code must retain the above copyright
 *   notice, this list of conditions and the following disclaimer.
 *
 * - Redistributions in binary form must reproduce the above
 *   copyright notice, this list of conditions and the following
 *   disclaimer in the documentation and/or other materials provided
 *   with the distribution.
 *
 * - Neither the name of the Git Development Community nor the
 *   names of its contributors may be used to endorse or promote
 *   products derived from this software without specific prior
 *   written permission.
 *
 * THIS SOFTWARE IS PROVIDED BY THE COPYRIGHT HOLDERS AND
 * CONTRIBUTORS "AS IS" AND ANY EXPRESS OR IMPLIED WARRANTIES,
 * INCLUDING, BUT NOT LIMITED TO, THE IMPLIED WARRANTIES
 * OF MERCHANTABILITY AND FITNESS FOR A PARTICULAR PURPOSE
 * ARE DISCLAIMED. IN NO EVENT SHALL THE COPYRIGHT OWNER OR
 * CONTRIBUTORS BE LIABLE FOR ANY DIRECT, INDIRECT, INCIDENTAL,
 * SPECIAL, EXEMPLARY, OR CONSEQUENTIAL DAMAGES (INCLUDING, BUT
 * NOT LIMITED TO, PROCUREMENT OF SUBSTITUTE GOODS OR SERVICES;
 * LOSS OF USE, DATA, OR PROFITS; OR BUSINESS INTERRUPTION) HOWEVER
 * CAUSED AND ON ANY THEORY OF LIABILITY, WHETHER IN CONTRACT,
 * STRICT LIABILITY, OR TORT (INCLUDING NEGLIGENCE OR OTHERWISE)
 * ARISING IN ANY WAY OUT OF THE USE OF THIS SOFTWARE, EVEN IF
 * ADVISED OF THE POSSIBILITY OF SUCH DAMAGE.
 */

using GitSharp.Tests.Util;
using GitSharp.RevWalk;
using NUnit.Framework;

namespace GitSharp.Tests.RevWalk
{
    [TestFixture]
    public class RevWalkCullTest : RevWalkTestCase
    {
        [Test]
        public void testProperlyCullAllAncestors1()
        {
            // Credit goes to Junio C Hamano <gitster@pobox.com> for this
            // test case in git-core (t/t6009-rev-list-parent.sh)
            //
            // We induce a clock skew so two is dated before one.
            //
            RevCommit a = commit();
            RevCommit b = commit(-2400, a);
            RevCommit c = commit(b);
            RevCommit d = commit(c);

            markStart(a);
            markUninteresting(d);
            Assert.IsNull(rw.next());
        }

        [Test]
        public void testProperlyCullAllAncestors2()
        {
            // Despite clock skew on c1 being very old it should not
            // produce, neither should a or b, or any part of that chain.
            //
            RevCommit a = commit();
            RevCommit b = commit(a);
            RevCommit c1 = commit(-5, b);
            RevCommit c2 = commit(10, b);
            RevCommit d = commit(c1, c2);

            markStart(d);
            markUninteresting(c1);
            assertCommit(d, rw.next());
            assertCommit(c2, rw.next());
            Assert.IsNull(rw.next());
        }

        [Test]
        public void testProperlyCullAllAncestors_LongHistory()
        {
            RevCommit a = commit();
            RevCommit b = commit(a);
            for (int i = 0; i < 24; i++)
            {
                b = commit(b);
                if ((i & 2) == 0)
                    markUninteresting(b);
            }
            RevCommit c = commit(b);

            markStart(c);
            markUninteresting(b);
            assertCommit(c, rw.next());
            Assert.IsNull(rw.next());

            // We should have aborted before we got back so far that "a"
            // would be parsed. Thus, its parents shouldn't be allocated.
            //
<<<<<<< HEAD
            Assert.IsNull(a.parents);
=======
            Assert.IsNull(a.Parents);
>>>>>>> e497f33b
        }
    }
}<|MERGE_RESOLUTION|>--- conflicted
+++ resolved
@@ -1,112 +1,108 @@
-/*
- * Copyright (C) 2009, Google Inc.
- *
- * All rights reserved.
- *
- * Redistribution and use in source and binary forms, with or
- * without modification, are permitted provided that the following
- * conditions are met:
- *
- * - Redistributions of source code must retain the above copyright
- *   notice, this list of conditions and the following disclaimer.
- *
- * - Redistributions in binary form must reproduce the above
- *   copyright notice, this list of conditions and the following
- *   disclaimer in the documentation and/or other materials provided
- *   with the distribution.
- *
- * - Neither the name of the Git Development Community nor the
- *   names of its contributors may be used to endorse or promote
- *   products derived from this software without specific prior
- *   written permission.
- *
- * THIS SOFTWARE IS PROVIDED BY THE COPYRIGHT HOLDERS AND
- * CONTRIBUTORS "AS IS" AND ANY EXPRESS OR IMPLIED WARRANTIES,
- * INCLUDING, BUT NOT LIMITED TO, THE IMPLIED WARRANTIES
- * OF MERCHANTABILITY AND FITNESS FOR A PARTICULAR PURPOSE
- * ARE DISCLAIMED. IN NO EVENT SHALL THE COPYRIGHT OWNER OR
- * CONTRIBUTORS BE LIABLE FOR ANY DIRECT, INDIRECT, INCIDENTAL,
- * SPECIAL, EXEMPLARY, OR CONSEQUENTIAL DAMAGES (INCLUDING, BUT
- * NOT LIMITED TO, PROCUREMENT OF SUBSTITUTE GOODS OR SERVICES;
- * LOSS OF USE, DATA, OR PROFITS; OR BUSINESS INTERRUPTION) HOWEVER
- * CAUSED AND ON ANY THEORY OF LIABILITY, WHETHER IN CONTRACT,
- * STRICT LIABILITY, OR TORT (INCLUDING NEGLIGENCE OR OTHERWISE)
- * ARISING IN ANY WAY OUT OF THE USE OF THIS SOFTWARE, EVEN IF
- * ADVISED OF THE POSSIBILITY OF SUCH DAMAGE.
- */
-
-using GitSharp.Tests.Util;
-using GitSharp.RevWalk;
-using NUnit.Framework;
-
-namespace GitSharp.Tests.RevWalk
-{
-    [TestFixture]
-    public class RevWalkCullTest : RevWalkTestCase
-    {
-        [Test]
-        public void testProperlyCullAllAncestors1()
-        {
-            // Credit goes to Junio C Hamano <gitster@pobox.com> for this
-            // test case in git-core (t/t6009-rev-list-parent.sh)
-            //
-            // We induce a clock skew so two is dated before one.
-            //
-            RevCommit a = commit();
-            RevCommit b = commit(-2400, a);
-            RevCommit c = commit(b);
-            RevCommit d = commit(c);
-
-            markStart(a);
-            markUninteresting(d);
-            Assert.IsNull(rw.next());
-        }
-
-        [Test]
-        public void testProperlyCullAllAncestors2()
-        {
-            // Despite clock skew on c1 being very old it should not
-            // produce, neither should a or b, or any part of that chain.
-            //
-            RevCommit a = commit();
-            RevCommit b = commit(a);
-            RevCommit c1 = commit(-5, b);
-            RevCommit c2 = commit(10, b);
-            RevCommit d = commit(c1, c2);
-
-            markStart(d);
-            markUninteresting(c1);
-            assertCommit(d, rw.next());
-            assertCommit(c2, rw.next());
-            Assert.IsNull(rw.next());
-        }
-
-        [Test]
-        public void testProperlyCullAllAncestors_LongHistory()
-        {
-            RevCommit a = commit();
-            RevCommit b = commit(a);
-            for (int i = 0; i < 24; i++)
-            {
-                b = commit(b);
-                if ((i & 2) == 0)
-                    markUninteresting(b);
-            }
-            RevCommit c = commit(b);
-
-            markStart(c);
-            markUninteresting(b);
-            assertCommit(c, rw.next());
-            Assert.IsNull(rw.next());
-
-            // We should have aborted before we got back so far that "a"
-            // would be parsed. Thus, its parents shouldn't be allocated.
-            //
-<<<<<<< HEAD
-            Assert.IsNull(a.parents);
-=======
-            Assert.IsNull(a.Parents);
->>>>>>> e497f33b
-        }
-    }
+/*
+ * Copyright (C) 2009, Google Inc.
+ *
+ * All rights reserved.
+ *
+ * Redistribution and use in source and binary forms, with or
+ * without modification, are permitted provided that the following
+ * conditions are met:
+ *
+ * - Redistributions of source code must retain the above copyright
+ *   notice, this list of conditions and the following disclaimer.
+ *
+ * - Redistributions in binary form must reproduce the above
+ *   copyright notice, this list of conditions and the following
+ *   disclaimer in the documentation and/or other materials provided
+ *   with the distribution.
+ *
+ * - Neither the name of the Git Development Community nor the
+ *   names of its contributors may be used to endorse or promote
+ *   products derived from this software without specific prior
+ *   written permission.
+ *
+ * THIS SOFTWARE IS PROVIDED BY THE COPYRIGHT HOLDERS AND
+ * CONTRIBUTORS "AS IS" AND ANY EXPRESS OR IMPLIED WARRANTIES,
+ * INCLUDING, BUT NOT LIMITED TO, THE IMPLIED WARRANTIES
+ * OF MERCHANTABILITY AND FITNESS FOR A PARTICULAR PURPOSE
+ * ARE DISCLAIMED. IN NO EVENT SHALL THE COPYRIGHT OWNER OR
+ * CONTRIBUTORS BE LIABLE FOR ANY DIRECT, INDIRECT, INCIDENTAL,
+ * SPECIAL, EXEMPLARY, OR CONSEQUENTIAL DAMAGES (INCLUDING, BUT
+ * NOT LIMITED TO, PROCUREMENT OF SUBSTITUTE GOODS OR SERVICES;
+ * LOSS OF USE, DATA, OR PROFITS; OR BUSINESS INTERRUPTION) HOWEVER
+ * CAUSED AND ON ANY THEORY OF LIABILITY, WHETHER IN CONTRACT,
+ * STRICT LIABILITY, OR TORT (INCLUDING NEGLIGENCE OR OTHERWISE)
+ * ARISING IN ANY WAY OUT OF THE USE OF THIS SOFTWARE, EVEN IF
+ * ADVISED OF THE POSSIBILITY OF SUCH DAMAGE.
+ */
+
+using GitSharp.Tests.Util;
+using GitSharp.RevWalk;
+using NUnit.Framework;
+
+namespace GitSharp.Tests.RevWalk
+{
+    [TestFixture]
+    public class RevWalkCullTest : RevWalkTestCase
+    {
+        [Test]
+        public void testProperlyCullAllAncestors1()
+        {
+            // Credit goes to Junio C Hamano <gitster@pobox.com> for this
+            // test case in git-core (t/t6009-rev-list-parent.sh)
+            //
+            // We induce a clock skew so two is dated before one.
+            //
+            RevCommit a = commit();
+            RevCommit b = commit(-2400, a);
+            RevCommit c = commit(b);
+            RevCommit d = commit(c);
+
+            markStart(a);
+            markUninteresting(d);
+            Assert.IsNull(rw.next());
+        }
+
+        [Test]
+        public void testProperlyCullAllAncestors2()
+        {
+            // Despite clock skew on c1 being very old it should not
+            // produce, neither should a or b, or any part of that chain.
+            //
+            RevCommit a = commit();
+            RevCommit b = commit(a);
+            RevCommit c1 = commit(-5, b);
+            RevCommit c2 = commit(10, b);
+            RevCommit d = commit(c1, c2);
+
+            markStart(d);
+            markUninteresting(c1);
+            assertCommit(d, rw.next());
+            assertCommit(c2, rw.next());
+            Assert.IsNull(rw.next());
+        }
+
+        [Test]
+        public void testProperlyCullAllAncestors_LongHistory()
+        {
+            RevCommit a = commit();
+            RevCommit b = commit(a);
+            for (int i = 0; i < 24; i++)
+            {
+                b = commit(b);
+                if ((i & 2) == 0)
+                    markUninteresting(b);
+            }
+            RevCommit c = commit(b);
+
+            markStart(c);
+            markUninteresting(b);
+            assertCommit(c, rw.next());
+            Assert.IsNull(rw.next());
+
+            // We should have aborted before we got back so far that "a"
+            // would be parsed. Thus, its parents shouldn't be allocated.
+            //
+            Assert.IsNull(a.Parents);
+        }
+    }
 }