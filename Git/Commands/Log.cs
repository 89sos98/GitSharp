/*
 * Copyright (C) 2010, Dominique van de Vorle <dvdvorle@gmail.com>
 * Copyright (C) 2010, Andrew Cooper <andymancooper@gmail.com>
 *
 * All rights reserved.
 *
 * Redistribution and use in source and binary forms, with or
 * without modification, are permitted provided that the following
 * conditions are met:
 *
 * - Redistributions of source code must retain the above copyright
 *   notice, this list of conditions and the following disclaimer.
 *
 * - Redistributions in binary form must reproduce the above
 *   copyright notice, this list of conditions and the following
 *   disclaimer in the documentation and/or other materials provided
 *   with the distribution.
 *
 * - Neither the name of the Git Development Community nor the
 *   names of its contributors may be used to endorse or promote
 *   products derived from this software without specific prior
 *   written permission.
 *
 * THIS SOFTWARE IS PROVIDED BY THE COPYRIGHT HOLDERS AND
 * CONTRIBUTORS "AS IS" AND ANY EXPRESS OR IMPLIED WARRANTIES,
 * INCLUDING, BUT NOT LIMITED TO, THE IMPLIED WARRANTIES
 * OF MERCHANTABILITY AND FITNESS FOR A PARTICULAR PURPOSE
 * ARE DISCLAIMED. IN NO EVENT SHALL THE COPYRIGHT OWNER OR
 * CONTRIBUTORS BE LIABLE FOR ANY DIRECT, INDIRECT, INCIDENTAL,
 * SPECIAL, EXEMPLARY, OR CONSEQUENTIAL DAMAGES (INCLUDING, BUT
 * NOT LIMITED TO, PROCUREMENT OF SUBSTITUTE GOODS OR SERVICES;
 * LOSS OF USE, DATA, OR PROFITS; OR BUSINESS INTERRUPTION) HOWEVER
 * CAUSED AND ON ANY THEORY OF LIABILITY, WHETHER IN CONTRACT,
 * STRICT LIABILITY, OR TORT (INCLUDING NEGLIGENCE OR OTHERWISE)
 * ARISING IN ANY WAY OUT OF THE USE OF THIS SOFTWARE, EVEN IF
 * ADVISED OF THE POSSIBILITY OF SUCH DAMAGE.
 */

using GitSharp.Commands;
using System;
using System.Collections.Generic;
using System.IO;
using System.Linq;

namespace GitSharp.CLI
{

    [Command(common=true, requiresRepository=true, usage = "")]
    public class Log : TextBuiltin
    {
        private LogCommand cmd = new LogCommand();
        private static Boolean isHelp;

        public override void Run(string[] args)
        {
            cmd.Quiet = false;
			
            options = new CmdParserOptionSet()
            {
               { "h|help", "Display this help information. To see online help, use: git help <command>", v=>OfflineHelp()},
               { "n=", "Limits the number of commits to show", v => cmd.n = v },
               { "decorate=", "Print out the ref names of any commits that are shown", v => cmd.Decorate = v },
               { "source", "Print out the ref name given on the command line by which each commit was reached", v => cmd.Source = true },
               { "full-diff=", "Without this flag, \"git log -p <path>", v => cmd.FullDiff = v },
               { "follow", "Continue listing the history of a file beyond renames", v => cmd.Follow = true },
               { "log-size", "Before the log message print out its size in bytes", v => cmd.LogSize = true },
               { "p|no-stat", "ifdef::git-format-patch[] Generate plain patches without any diffstats", v => cmd.NoStat = true },
               { "P", "ifndef::git-format-patch[] Generate patch (see section on generating patches)", v => cmd.P = true },
               { "u", "ifndef::git-format-patch[] Generate patch (see section on generating patches)", v => cmd.U = true },
               { "U|unified=", "Generate diffs with <n> lines of context instead of the usual three", v => cmd.Unified = v },
               { "raw", "ifndef::git-format-patch[] Generate the raw format", v => cmd.Raw = true },
               { "patch-with-raw", "ifndef::git-format-patch[] Synonym for `-p --raw`", v => cmd.PatchWithRaw = true },
               { "patience", "Generate a diff using the \"patience diff\" algorithm", v => cmd.Patience = true },
               { "stat=", "Generate a diffstat", v => cmd.Stat = v },
               { "numstat", "Similar to `--stat`, but shows number of added and deleted lines in decimal notation and pathname without abbreviation, to make it more machine friendly", v => cmd.Numstat = true },
               { "shortstat", "Output only the last line of the `--stat` format containing total number of modified files, as well as number of added and deleted lines", v => cmd.Shortstat = true },
               { "dirstat=", "Output the distribution of relative amount of changes (number of lines added or removed) for each sub-directory", v => cmd.Dirstat = v },
               { "dirstat-by-file=", "Same as `--dirstat`, but counts changed files instead of lines", v => cmd.DirstatByFile = v },
               { "summary", "Output a condensed summary of extended header information such as creations, renames and mode changes", v => cmd.Summary = true },
               { "patch-with-stat", "ifndef::git-format-patch[] Synonym for `-p --stat`", v => cmd.PatchWithStat = true },
               { "z", "ifdef::git-log[] Separate the commits with NULs instead of with new newlines", v => cmd.Z = true },
               { "name-only", "Show only names of changed files", v => cmd.NameOnly = true },
               { "name-status", "Show only names and status of changed files", v => cmd.NameStatus = true },
               { "submodule=", "Chose the output format for submodule differences", v => cmd.Submodule = v },
               { "color", "Show colored diff", v => cmd.Color = true },
               { "no-color", "Turn off colored diff, even when the configuration file gives the default to color output", v => cmd.NoColor = true },
               { "color-words=", "Show colored word diff, i", v => cmd.ColorWords = v },
               { "no-renames", "Turn off rename detection, even when the configuration file gives the default to do so", v => cmd.NoRenames = true },
               { "check", "ifndef::git-format-patch[] Warn if changes introduce trailing whitespace or an indent that uses a space before a tab", v => cmd.Check = true },
               { "full-index", "Instead of the first handful of characters, show the full pre- and post-image blob object names on the \"index\" line when generating patch format output", v => cmd.FullIndex = true },
               { "binary", "In addition to `--full-index`, output a binary diff that can be applied with `git-apply`", v => cmd.Binary = true },
               { "abbrev=", "Instead of showing the full 40-byte hexadecimal object name in diff-raw format output and diff-tree header lines, show only a partial prefix", v => cmd.Abbrev = v },
               { "B", "Break complete rewrite changes into pairs of delete and create", v => cmd.B = true },
               { "M", "Detect renames", v => cmd.M = true },
               { "C", "Detect copies as well as renames", v => cmd.C = true },
               { "diff-filter=", "ifndef::git-format-patch[] Select only files that are Added (`A`), Copied (`C`), Deleted (`D`), Modified (`M`), Renamed (`R`), have their type (i", v => cmd.DiffFilter = v },
               { "find-copies-harder", "For performance reasons, by default, `-C` option finds copies only if the original file of the copy was modified in the same changeset", v => cmd.FindCopiesHarder = true },
               { "l=", "The `-M` and `-C` options require O(n^2) processing time where n is the number of potential rename/copy targets", v => cmd.L = v },
               { "S=", "ifndef::git-format-patch[] Look for differences that introduce or remove an instance of <string>", v => cmd.S = v },
               { "pickaxe-all", "When `-S` finds a change, show all the changes in that changeset, not just the files that contain the change in <string>", v => cmd.PickaxeAll = true },
               { "pickaxe-regex=", "Make the <string> not a plain string but an extended POSIX regex to match", v => cmd.PickaxeRegex = v },
               { "O=", "Output the patch in the order specified in the <orderfile>, which has one shell glob pattern per line", v => cmd.O = v },
               { "R", "ifndef::git-format-patch[] Swap two inputs; that is, show differences from index or on-disk file to tree contents", v => cmd.R = true },
               { "relative=", "When run from a subdirectory of the project, it can be told to exclude changes outside the directory and show pathnames relative to it with this option", v => cmd.Relative = v },
               { "a|text", "Treat all files as text", v => cmd.Text = true },
               { "ignore-space-at-eol", "Ignore changes in whitespace at EOL", v => cmd.IgnoreSpaceAtEol = true },
               { "b|ignore-space-change", "Ignore changes in amount of whitespace", v => cmd.IgnoreSpaceChange = true },
               { "w|ignore-all-space", "Ignore whitespace when comparing lines", v => cmd.IgnoreAllSpace = true },
               { "inter-hunk-context=", "Show the context between diff hunks, up to the specified number of lines, thereby fusing hunks that are close to each other", v => cmd.InterHunkContext = v },
               { "exit-code", "ifndef::git-format-patch[] Make the program exit with codes similar to diff(1)", v => cmd.ExitCode = true },
               { "quiet", "Disable all output of the program", v => cmd.Quiet = true },
               { "ext-diff", "Allow an external diff helper to be executed", v => cmd.ExtDiff = true },
               { "no-ext-diff", "Disallow external diff drivers", v => cmd.NoExtDiff = true },
               { "ignore-submodules", "Ignore changes to submodules in the diff generation", v => cmd.IgnoreSubmodules = true },
               { "src-prefix=", "Show the given source prefix instead of \"a/\"", v => cmd.SrcPrefix = v },
               { "dst-prefix=", "Show the given destination prefix instead of \"b/\"", v => cmd.DstPrefix = v },
               { "no-prefix", "Do not show any source or destination prefix", v => cmd.NoPrefix = true },
            };

            try
            {
                List<String> arguments = ParseOptions(args);

                // log always uses a pager
                SetupPager();

<<<<<<< HEAD
                cmd.Arguments = arguments;
=======
                cmd.Arguments = arguments
                                    .Select(path => Path.GetFullPath(path))
                                    .ToList();
>>>>>>> 8d183d64
                cmd.Execute();
            }
            catch (System.IO.IOException)
            {
                // user closed pager
            }
            catch (Exception e)            
            {
                Console.Error.WriteLine(e.ToString());
                cmd.OutputStream.WriteLine(e.ToString());
            }
        }

        private void OfflineHelp()
        {
            if (!isHelp)
            {
                isHelp = true;
                cmd.OutputStream.WriteLine("Here should be the usage...");
                cmd.OutputStream.WriteLine();
                options.WriteOptionDescriptions(Console.Out);
                cmd.OutputStream.WriteLine();
            }
        }
    }
}
<|MERGE_RESOLUTION|>--- conflicted
+++ resolved
@@ -1,159 +1,155 @@
-/*
- * Copyright (C) 2010, Dominique van de Vorle <dvdvorle@gmail.com>
- * Copyright (C) 2010, Andrew Cooper <andymancooper@gmail.com>
- *
- * All rights reserved.
- *
- * Redistribution and use in source and binary forms, with or
- * without modification, are permitted provided that the following
- * conditions are met:
- *
- * - Redistributions of source code must retain the above copyright
- *   notice, this list of conditions and the following disclaimer.
- *
- * - Redistributions in binary form must reproduce the above
- *   copyright notice, this list of conditions and the following
- *   disclaimer in the documentation and/or other materials provided
- *   with the distribution.
- *
- * - Neither the name of the Git Development Community nor the
- *   names of its contributors may be used to endorse or promote
- *   products derived from this software without specific prior
- *   written permission.
- *
- * THIS SOFTWARE IS PROVIDED BY THE COPYRIGHT HOLDERS AND
- * CONTRIBUTORS "AS IS" AND ANY EXPRESS OR IMPLIED WARRANTIES,
- * INCLUDING, BUT NOT LIMITED TO, THE IMPLIED WARRANTIES
- * OF MERCHANTABILITY AND FITNESS FOR A PARTICULAR PURPOSE
- * ARE DISCLAIMED. IN NO EVENT SHALL THE COPYRIGHT OWNER OR
- * CONTRIBUTORS BE LIABLE FOR ANY DIRECT, INDIRECT, INCIDENTAL,
- * SPECIAL, EXEMPLARY, OR CONSEQUENTIAL DAMAGES (INCLUDING, BUT
- * NOT LIMITED TO, PROCUREMENT OF SUBSTITUTE GOODS OR SERVICES;
- * LOSS OF USE, DATA, OR PROFITS; OR BUSINESS INTERRUPTION) HOWEVER
- * CAUSED AND ON ANY THEORY OF LIABILITY, WHETHER IN CONTRACT,
- * STRICT LIABILITY, OR TORT (INCLUDING NEGLIGENCE OR OTHERWISE)
- * ARISING IN ANY WAY OUT OF THE USE OF THIS SOFTWARE, EVEN IF
- * ADVISED OF THE POSSIBILITY OF SUCH DAMAGE.
- */
-
-using GitSharp.Commands;
-using System;
-using System.Collections.Generic;
-using System.IO;
-using System.Linq;
-
-namespace GitSharp.CLI
-{
-
-    [Command(common=true, requiresRepository=true, usage = "")]
-    public class Log : TextBuiltin
-    {
-        private LogCommand cmd = new LogCommand();
-        private static Boolean isHelp;
-
-        public override void Run(string[] args)
-        {
-            cmd.Quiet = false;
-			
-            options = new CmdParserOptionSet()
-            {
-               { "h|help", "Display this help information. To see online help, use: git help <command>", v=>OfflineHelp()},
-               { "n=", "Limits the number of commits to show", v => cmd.n = v },
-               { "decorate=", "Print out the ref names of any commits that are shown", v => cmd.Decorate = v },
-               { "source", "Print out the ref name given on the command line by which each commit was reached", v => cmd.Source = true },
-               { "full-diff=", "Without this flag, \"git log -p <path>", v => cmd.FullDiff = v },
-               { "follow", "Continue listing the history of a file beyond renames", v => cmd.Follow = true },
-               { "log-size", "Before the log message print out its size in bytes", v => cmd.LogSize = true },
-               { "p|no-stat", "ifdef::git-format-patch[] Generate plain patches without any diffstats", v => cmd.NoStat = true },
-               { "P", "ifndef::git-format-patch[] Generate patch (see section on generating patches)", v => cmd.P = true },
-               { "u", "ifndef::git-format-patch[] Generate patch (see section on generating patches)", v => cmd.U = true },
-               { "U|unified=", "Generate diffs with <n> lines of context instead of the usual three", v => cmd.Unified = v },
-               { "raw", "ifndef::git-format-patch[] Generate the raw format", v => cmd.Raw = true },
-               { "patch-with-raw", "ifndef::git-format-patch[] Synonym for `-p --raw`", v => cmd.PatchWithRaw = true },
-               { "patience", "Generate a diff using the \"patience diff\" algorithm", v => cmd.Patience = true },
-               { "stat=", "Generate a diffstat", v => cmd.Stat = v },
-               { "numstat", "Similar to `--stat`, but shows number of added and deleted lines in decimal notation and pathname without abbreviation, to make it more machine friendly", v => cmd.Numstat = true },
-               { "shortstat", "Output only the last line of the `--stat` format containing total number of modified files, as well as number of added and deleted lines", v => cmd.Shortstat = true },
-               { "dirstat=", "Output the distribution of relative amount of changes (number of lines added or removed) for each sub-directory", v => cmd.Dirstat = v },
-               { "dirstat-by-file=", "Same as `--dirstat`, but counts changed files instead of lines", v => cmd.DirstatByFile = v },
-               { "summary", "Output a condensed summary of extended header information such as creations, renames and mode changes", v => cmd.Summary = true },
-               { "patch-with-stat", "ifndef::git-format-patch[] Synonym for `-p --stat`", v => cmd.PatchWithStat = true },
-               { "z", "ifdef::git-log[] Separate the commits with NULs instead of with new newlines", v => cmd.Z = true },
-               { "name-only", "Show only names of changed files", v => cmd.NameOnly = true },
-               { "name-status", "Show only names and status of changed files", v => cmd.NameStatus = true },
-               { "submodule=", "Chose the output format for submodule differences", v => cmd.Submodule = v },
-               { "color", "Show colored diff", v => cmd.Color = true },
-               { "no-color", "Turn off colored diff, even when the configuration file gives the default to color output", v => cmd.NoColor = true },
-               { "color-words=", "Show colored word diff, i", v => cmd.ColorWords = v },
-               { "no-renames", "Turn off rename detection, even when the configuration file gives the default to do so", v => cmd.NoRenames = true },
-               { "check", "ifndef::git-format-patch[] Warn if changes introduce trailing whitespace or an indent that uses a space before a tab", v => cmd.Check = true },
-               { "full-index", "Instead of the first handful of characters, show the full pre- and post-image blob object names on the \"index\" line when generating patch format output", v => cmd.FullIndex = true },
-               { "binary", "In addition to `--full-index`, output a binary diff that can be applied with `git-apply`", v => cmd.Binary = true },
-               { "abbrev=", "Instead of showing the full 40-byte hexadecimal object name in diff-raw format output and diff-tree header lines, show only a partial prefix", v => cmd.Abbrev = v },
-               { "B", "Break complete rewrite changes into pairs of delete and create", v => cmd.B = true },
-               { "M", "Detect renames", v => cmd.M = true },
-               { "C", "Detect copies as well as renames", v => cmd.C = true },
-               { "diff-filter=", "ifndef::git-format-patch[] Select only files that are Added (`A`), Copied (`C`), Deleted (`D`), Modified (`M`), Renamed (`R`), have their type (i", v => cmd.DiffFilter = v },
-               { "find-copies-harder", "For performance reasons, by default, `-C` option finds copies only if the original file of the copy was modified in the same changeset", v => cmd.FindCopiesHarder = true },
-               { "l=", "The `-M` and `-C` options require O(n^2) processing time where n is the number of potential rename/copy targets", v => cmd.L = v },
-               { "S=", "ifndef::git-format-patch[] Look for differences that introduce or remove an instance of <string>", v => cmd.S = v },
-               { "pickaxe-all", "When `-S` finds a change, show all the changes in that changeset, not just the files that contain the change in <string>", v => cmd.PickaxeAll = true },
-               { "pickaxe-regex=", "Make the <string> not a plain string but an extended POSIX regex to match", v => cmd.PickaxeRegex = v },
-               { "O=", "Output the patch in the order specified in the <orderfile>, which has one shell glob pattern per line", v => cmd.O = v },
-               { "R", "ifndef::git-format-patch[] Swap two inputs; that is, show differences from index or on-disk file to tree contents", v => cmd.R = true },
-               { "relative=", "When run from a subdirectory of the project, it can be told to exclude changes outside the directory and show pathnames relative to it with this option", v => cmd.Relative = v },
-               { "a|text", "Treat all files as text", v => cmd.Text = true },
-               { "ignore-space-at-eol", "Ignore changes in whitespace at EOL", v => cmd.IgnoreSpaceAtEol = true },
-               { "b|ignore-space-change", "Ignore changes in amount of whitespace", v => cmd.IgnoreSpaceChange = true },
-               { "w|ignore-all-space", "Ignore whitespace when comparing lines", v => cmd.IgnoreAllSpace = true },
-               { "inter-hunk-context=", "Show the context between diff hunks, up to the specified number of lines, thereby fusing hunks that are close to each other", v => cmd.InterHunkContext = v },
-               { "exit-code", "ifndef::git-format-patch[] Make the program exit with codes similar to diff(1)", v => cmd.ExitCode = true },
-               { "quiet", "Disable all output of the program", v => cmd.Quiet = true },
-               { "ext-diff", "Allow an external diff helper to be executed", v => cmd.ExtDiff = true },
-               { "no-ext-diff", "Disallow external diff drivers", v => cmd.NoExtDiff = true },
-               { "ignore-submodules", "Ignore changes to submodules in the diff generation", v => cmd.IgnoreSubmodules = true },
-               { "src-prefix=", "Show the given source prefix instead of \"a/\"", v => cmd.SrcPrefix = v },
-               { "dst-prefix=", "Show the given destination prefix instead of \"b/\"", v => cmd.DstPrefix = v },
-               { "no-prefix", "Do not show any source or destination prefix", v => cmd.NoPrefix = true },
-            };
-
-            try
-            {
-                List<String> arguments = ParseOptions(args);
-
-                // log always uses a pager
-                SetupPager();
-
-<<<<<<< HEAD
-                cmd.Arguments = arguments;
-=======
-                cmd.Arguments = arguments
-                                    .Select(path => Path.GetFullPath(path))
-                                    .ToList();
->>>>>>> 8d183d64
-                cmd.Execute();
-            }
-            catch (System.IO.IOException)
-            {
-                // user closed pager
-            }
-            catch (Exception e)            
-            {
-                Console.Error.WriteLine(e.ToString());
-                cmd.OutputStream.WriteLine(e.ToString());
-            }
-        }
-
-        private void OfflineHelp()
-        {
-            if (!isHelp)
-            {
-                isHelp = true;
-                cmd.OutputStream.WriteLine("Here should be the usage...");
-                cmd.OutputStream.WriteLine();
-                options.WriteOptionDescriptions(Console.Out);
-                cmd.OutputStream.WriteLine();
-            }
-        }
-    }
-}
+/*
+ * Copyright (C) 2010, Dominique van de Vorle <dvdvorle@gmail.com>
+ * Copyright (C) 2010, Andrew Cooper <andymancooper@gmail.com>
+ *
+ * All rights reserved.
+ *
+ * Redistribution and use in source and binary forms, with or
+ * without modification, are permitted provided that the following
+ * conditions are met:
+ *
+ * - Redistributions of source code must retain the above copyright
+ *   notice, this list of conditions and the following disclaimer.
+ *
+ * - Redistributions in binary form must reproduce the above
+ *   copyright notice, this list of conditions and the following
+ *   disclaimer in the documentation and/or other materials provided
+ *   with the distribution.
+ *
+ * - Neither the name of the Git Development Community nor the
+ *   names of its contributors may be used to endorse or promote
+ *   products derived from this software without specific prior
+ *   written permission.
+ *
+ * THIS SOFTWARE IS PROVIDED BY THE COPYRIGHT HOLDERS AND
+ * CONTRIBUTORS "AS IS" AND ANY EXPRESS OR IMPLIED WARRANTIES,
+ * INCLUDING, BUT NOT LIMITED TO, THE IMPLIED WARRANTIES
+ * OF MERCHANTABILITY AND FITNESS FOR A PARTICULAR PURPOSE
+ * ARE DISCLAIMED. IN NO EVENT SHALL THE COPYRIGHT OWNER OR
+ * CONTRIBUTORS BE LIABLE FOR ANY DIRECT, INDIRECT, INCIDENTAL,
+ * SPECIAL, EXEMPLARY, OR CONSEQUENTIAL DAMAGES (INCLUDING, BUT
+ * NOT LIMITED TO, PROCUREMENT OF SUBSTITUTE GOODS OR SERVICES;
+ * LOSS OF USE, DATA, OR PROFITS; OR BUSINESS INTERRUPTION) HOWEVER
+ * CAUSED AND ON ANY THEORY OF LIABILITY, WHETHER IN CONTRACT,
+ * STRICT LIABILITY, OR TORT (INCLUDING NEGLIGENCE OR OTHERWISE)
+ * ARISING IN ANY WAY OUT OF THE USE OF THIS SOFTWARE, EVEN IF
+ * ADVISED OF THE POSSIBILITY OF SUCH DAMAGE.
+ */
+
+using GitSharp.Commands;
+using System;
+using System.Collections.Generic;
+using System.IO;
+using System.Linq;
+
+namespace GitSharp.CLI
+{
+
+    [Command(common=true, requiresRepository=true, usage = "")]
+    public class Log : TextBuiltin
+    {
+        private LogCommand cmd = new LogCommand();
+        private static Boolean isHelp;
+
+        public override void Run(string[] args)
+        {
+            cmd.Quiet = false;
+			
+            options = new CmdParserOptionSet()
+            {
+               { "h|help", "Display this help information. To see online help, use: git help <command>", v=>OfflineHelp()},
+               { "n=", "Limits the number of commits to show", v => cmd.n = v },
+               { "decorate=", "Print out the ref names of any commits that are shown", v => cmd.Decorate = v },
+               { "source", "Print out the ref name given on the command line by which each commit was reached", v => cmd.Source = true },
+               { "full-diff=", "Without this flag, \"git log -p <path>", v => cmd.FullDiff = v },
+               { "follow", "Continue listing the history of a file beyond renames", v => cmd.Follow = true },
+               { "log-size", "Before the log message print out its size in bytes", v => cmd.LogSize = true },
+               { "p|no-stat", "ifdef::git-format-patch[] Generate plain patches without any diffstats", v => cmd.NoStat = true },
+               { "P", "ifndef::git-format-patch[] Generate patch (see section on generating patches)", v => cmd.P = true },
+               { "u", "ifndef::git-format-patch[] Generate patch (see section on generating patches)", v => cmd.U = true },
+               { "U|unified=", "Generate diffs with <n> lines of context instead of the usual three", v => cmd.Unified = v },
+               { "raw", "ifndef::git-format-patch[] Generate the raw format", v => cmd.Raw = true },
+               { "patch-with-raw", "ifndef::git-format-patch[] Synonym for `-p --raw`", v => cmd.PatchWithRaw = true },
+               { "patience", "Generate a diff using the \"patience diff\" algorithm", v => cmd.Patience = true },
+               { "stat=", "Generate a diffstat", v => cmd.Stat = v },
+               { "numstat", "Similar to `--stat`, but shows number of added and deleted lines in decimal notation and pathname without abbreviation, to make it more machine friendly", v => cmd.Numstat = true },
+               { "shortstat", "Output only the last line of the `--stat` format containing total number of modified files, as well as number of added and deleted lines", v => cmd.Shortstat = true },
+               { "dirstat=", "Output the distribution of relative amount of changes (number of lines added or removed) for each sub-directory", v => cmd.Dirstat = v },
+               { "dirstat-by-file=", "Same as `--dirstat`, but counts changed files instead of lines", v => cmd.DirstatByFile = v },
+               { "summary", "Output a condensed summary of extended header information such as creations, renames and mode changes", v => cmd.Summary = true },
+               { "patch-with-stat", "ifndef::git-format-patch[] Synonym for `-p --stat`", v => cmd.PatchWithStat = true },
+               { "z", "ifdef::git-log[] Separate the commits with NULs instead of with new newlines", v => cmd.Z = true },
+               { "name-only", "Show only names of changed files", v => cmd.NameOnly = true },
+               { "name-status", "Show only names and status of changed files", v => cmd.NameStatus = true },
+               { "submodule=", "Chose the output format for submodule differences", v => cmd.Submodule = v },
+               { "color", "Show colored diff", v => cmd.Color = true },
+               { "no-color", "Turn off colored diff, even when the configuration file gives the default to color output", v => cmd.NoColor = true },
+               { "color-words=", "Show colored word diff, i", v => cmd.ColorWords = v },
+               { "no-renames", "Turn off rename detection, even when the configuration file gives the default to do so", v => cmd.NoRenames = true },
+               { "check", "ifndef::git-format-patch[] Warn if changes introduce trailing whitespace or an indent that uses a space before a tab", v => cmd.Check = true },
+               { "full-index", "Instead of the first handful of characters, show the full pre- and post-image blob object names on the \"index\" line when generating patch format output", v => cmd.FullIndex = true },
+               { "binary", "In addition to `--full-index`, output a binary diff that can be applied with `git-apply`", v => cmd.Binary = true },
+               { "abbrev=", "Instead of showing the full 40-byte hexadecimal object name in diff-raw format output and diff-tree header lines, show only a partial prefix", v => cmd.Abbrev = v },
+               { "B", "Break complete rewrite changes into pairs of delete and create", v => cmd.B = true },
+               { "M", "Detect renames", v => cmd.M = true },
+               { "C", "Detect copies as well as renames", v => cmd.C = true },
+               { "diff-filter=", "ifndef::git-format-patch[] Select only files that are Added (`A`), Copied (`C`), Deleted (`D`), Modified (`M`), Renamed (`R`), have their type (i", v => cmd.DiffFilter = v },
+               { "find-copies-harder", "For performance reasons, by default, `-C` option finds copies only if the original file of the copy was modified in the same changeset", v => cmd.FindCopiesHarder = true },
+               { "l=", "The `-M` and `-C` options require O(n^2) processing time where n is the number of potential rename/copy targets", v => cmd.L = v },
+               { "S=", "ifndef::git-format-patch[] Look for differences that introduce or remove an instance of <string>", v => cmd.S = v },
+               { "pickaxe-all", "When `-S` finds a change, show all the changes in that changeset, not just the files that contain the change in <string>", v => cmd.PickaxeAll = true },
+               { "pickaxe-regex=", "Make the <string> not a plain string but an extended POSIX regex to match", v => cmd.PickaxeRegex = v },
+               { "O=", "Output the patch in the order specified in the <orderfile>, which has one shell glob pattern per line", v => cmd.O = v },
+               { "R", "ifndef::git-format-patch[] Swap two inputs; that is, show differences from index or on-disk file to tree contents", v => cmd.R = true },
+               { "relative=", "When run from a subdirectory of the project, it can be told to exclude changes outside the directory and show pathnames relative to it with this option", v => cmd.Relative = v },
+               { "a|text", "Treat all files as text", v => cmd.Text = true },
+               { "ignore-space-at-eol", "Ignore changes in whitespace at EOL", v => cmd.IgnoreSpaceAtEol = true },
+               { "b|ignore-space-change", "Ignore changes in amount of whitespace", v => cmd.IgnoreSpaceChange = true },
+               { "w|ignore-all-space", "Ignore whitespace when comparing lines", v => cmd.IgnoreAllSpace = true },
+               { "inter-hunk-context=", "Show the context between diff hunks, up to the specified number of lines, thereby fusing hunks that are close to each other", v => cmd.InterHunkContext = v },
+               { "exit-code", "ifndef::git-format-patch[] Make the program exit with codes similar to diff(1)", v => cmd.ExitCode = true },
+               { "quiet", "Disable all output of the program", v => cmd.Quiet = true },
+               { "ext-diff", "Allow an external diff helper to be executed", v => cmd.ExtDiff = true },
+               { "no-ext-diff", "Disallow external diff drivers", v => cmd.NoExtDiff = true },
+               { "ignore-submodules", "Ignore changes to submodules in the diff generation", v => cmd.IgnoreSubmodules = true },
+               { "src-prefix=", "Show the given source prefix instead of \"a/\"", v => cmd.SrcPrefix = v },
+               { "dst-prefix=", "Show the given destination prefix instead of \"b/\"", v => cmd.DstPrefix = v },
+               { "no-prefix", "Do not show any source or destination prefix", v => cmd.NoPrefix = true },
+            };
+
+            try
+            {
+                List<String> arguments = ParseOptions(args);
+
+                // log always uses a pager
+                SetupPager();
+
+                cmd.Arguments = arguments
+                                    .Select(path => Path.GetFullPath(path))
+                                    .ToList();
+                cmd.Execute();
+            }
+            catch (System.IO.IOException)
+            {
+                // user closed pager
+            }
+            catch (Exception e)            
+            {
+                Console.Error.WriteLine(e.ToString());
+                cmd.OutputStream.WriteLine(e.ToString());
+            }
+        }
+
+        private void OfflineHelp()
+        {
+            if (!isHelp)
+            {
+                isHelp = true;
+                cmd.OutputStream.WriteLine("Here should be the usage...");
+                cmd.OutputStream.WriteLine();
+                options.WriteOptionDescriptions(Console.Out);
+                cmd.OutputStream.WriteLine();
+            }
+        }
+    }
+}