﻿/*
 * Copyright (C) 2006, Robin Rosenberg <robin.rosenberg@dewire.com>
 * Copyright (C) 2008, Shawn O. Pearce <spearce@spearce.org>
 * Copyright (C) 2009, Henon <meinrad.recheis@gmail.com>
 *
 * All rights reserved.
 *
 * Redistribution and use in source and binary forms, with or
 * without modification, are permitted provided that the following
 * conditions are met:
 *
 * - Redistributions of source code must retain the above copyright
 *   notice, this list of conditions and the following disclaimer.
 *
 * - Redistributions in binary form must reproduce the above
 *   copyright notice, this list of conditions and the following
 *   disclaimer in the documentation and/or other materials provided
 *   with the distribution.
 *
 * - Neither the name of the Git Development Community nor the
 *   names of its contributors may be used to endorse or promote
 *   products derived from this software without specific prior
 *   written permission.
 *
 * THIS SOFTWARE IS PROVIDED BY THE COPYRIGHT HOLDERS AND
 * CONTRIBUTORS "AS IS" AND ANY EXPRESS OR IMPLIED WARRANTIES,
 * INCLUDING, BUT NOT LIMITED TO, THE IMPLIED WARRANTIES
 * OF MERCHANTABILITY AND FITNESS FOR A PARTICULAR PURPOSE
 * ARE DISCLAIMED. IN NO EVENT SHALL THE COPYRIGHT OWNER OR
 * CONTRIBUTORS BE LIABLE FOR ANY DIRECT, INDIRECT, INCIDENTAL,
 * SPECIAL, EXEMPLARY, OR CONSEQUENTIAL DAMAGES (INCLUDING, BUT
 * NOT LIMITED TO, PROCUREMENT OF SUBSTITUTE GOODS OR SERVICES;
 * LOSS OF USE, DATA, OR PROFITS; OR BUSINESS INTERRUPTION) HOWEVER
 * CAUSED AND ON ANY THEORY OF LIABILITY, WHETHER IN CONTRACT,
 * STRICT LIABILITY, OR TORT (INCLUDING NEGLIGENCE OR OTHERWISE)
 * ARISING IN ANY WAY OUT OF THE USE OF THIS SOFTWARE, EVEN IF
 * ADVISED OF THE POSSIBILITY OF SUCH DAMAGE.
 */


using System;
using System.Collections.Generic;
using System.Linq;
using System.Text;
using System.IO;
using GitSharp.Exceptions;
using NDesk.Options;

// [henon] ported from org.spearce.jgit.pgm\src\org\spearce\jgit\pgm
namespace GitSharp.CLI
{
    /** Command line entry point. */
    public class Program
    {
        private static CmdParserOptionSet options;

        //@Option(name = "--show-stack-trace", usage = "display the Java stack trace on exceptions")
        private static bool showStackTrace;

        //@Option(name = "--git-dir", metaVar = "GIT_DIR", usage = "set the git repository to operate on")
        private static DirectoryInfo gitdir;

#if missing_reference
        @Argument(index = 0, metaVar = "command", required = true, handler = SubcommandHandler.class)
        private static string subcommand;
#endif

        //@Argument(index = 1, metaVar = "ARG")
        private static List<String> arguments = new List<String>();

        /**
	     * Execute the command line.
	     * 
	     * @param argv
	     *            arguments.
	     */
        public static void Main(string[] args)
        {
            options = new CmdParserOptionSet()
            {
                { "complete", "display the complete commands", v => ShowComplete() },    
                { "git-dir", "set the git repository to operate on", v => gitdir=new DirectoryInfo(v) },    
                { "help|h", "display this help text", v => ShowHelp() },
                { "incomplete", "display the incomplete commands", v => ShowIncomplete() },
                { "show-stack-trace", "display the C# stack trace on exceptions", v => showStackTrace=true }
            };
            try
            {
#if ported
                //AwtAuthenticator.install();
                //HttpSupport.configureHttpProxy();
#endif
                execute(args);
            }
            catch (Die err)
            {
                Console.Error.WriteLine("fatal: " + err.Message);
                if (showStackTrace)
                    err.printStackTrace();
                Exit(128);
            }
            catch (Exception err)
            {
                if (!showStackTrace && err.InnerException != null
                        && err is TransportException)
                    Console.Error.WriteLine("fatal: " + err.InnerException.Message);

                if (err.GetType().Name.StartsWith("GitSharp.Exceptions."))
                {
                    Console.Error.WriteLine("fatal: " + err.Message);
                    if (showStackTrace)
                        err.printStackTrace();
                    Exit(128);
                }
                err.printStackTrace();
                Exit(1);
            }

        }

        private static void execute(string[] argv)
        {
<<<<<<< HEAD
            
=======
>>>>>>> 0de6f5a6
            if (argv.Count() == 0)
            {
                ShowHelp();
            }
            else if (!argv[0].StartsWith("--") && !argv[0].StartsWith("-"))
            {

                CommandCatalog catalog = new CommandCatalog();
                CommandRef subcommand = catalog.Get(argv[0]);
                if (subcommand != null)
                {
                    TextBuiltin cmd = subcommand.create();
                    if (cmd.RequiresRepository())
                    {
                        if (gitdir == null)
                            gitdir = findGitDir();
                        if (gitdir == null || !gitdir.IsDirectory())
                        {
                            Console.Error.WriteLine("error: can't find git directory");
                            Exit(1);
                        }
                        cmd.Init(new Repository(gitdir), gitdir.FullName);
                    }
                    else
                    {
<<<<<<< HEAD
                        cmd.Init(null, "");
=======
                        cmd.Init(null, null);
>>>>>>> 0de6f5a6
                    }
                    try
                    {
                        List<String> args = argv.ToList();
                        args.RemoveAt(0);
                        cmd.Execute(args.ToArray());
                    }
                    finally
                    {
                        if (Console.Out != null)
                            Console.Out.Flush();
                    }
                }
                else
                {
                    ShowHelp();
                }
            }
            else
            {
                try
                {
                    arguments = options.Parse(argv);
                }
                catch (OptionException err)
                {
                    if (arguments.Count > 0)
                    {
                        Console.Error.WriteLine("fatal: " + err.Message);
                        Exit(1);
                    }
                }
            }
            Exit(0);
        }

        private static void ShowHelp()
        {
            Console.Write("usage: git ");
            Console.Write(string.Join(" ", options.Select(o => "[-" + string.Join("|--", o.Names) + "]").ToArray()));
            Console.WriteLine("\nCOMMAND [ARGS]\n\nThe most commonly used git commands are:\n");
            Console.WriteLine();
            options.WriteOptionDescriptions(Console.Error);
            Console.WriteLine();

            CommandCatalog catalog = new CommandCatalog();
            foreach (CommandRef c in catalog.Common())
            {
                Console.Write("      ");
                Console.Write(c.getName());
                for (int i = c.getName().Length + 8; i < 31; i++)
                    Console.Write(" ");
                Console.Write(c.getUsage());
                Console.WriteLine();
            }
            Console.Error.WriteLine();
            Console.Error.Write(@"See 'git help COMMAND' for more information on a specific command.");
        }

        private static void ShowIncomplete()
        {
            CommandCatalog catalog = new CommandCatalog();
            foreach (CommandRef c in catalog.Incomplete())
            {
                Console.Write("      ");
                Console.Write(c.getName());
                for (int i = c.getName().Length + 8; i < 31; i++)
                    Console.Write(" ");
                Console.Write(c.getUsage());
                Console.WriteLine();
            }
        }

        private static void ShowComplete()
        {
            CommandCatalog catalog = new CommandCatalog();
            foreach (CommandRef c in catalog.Complete())
            {
                Console.Write("      ");
                Console.Write(c.getName());
                for (int i = c.getName().Length + 8; i < 31; i++)
                    Console.Write(" ");
                Console.Write(c.getUsage());
                Console.WriteLine();
            }
        }

        private static DirectoryInfo findGitDir()
        {
            DirectoryInfo current = new DirectoryInfo(".");
            while (current != null)
            {
                DirectoryInfo gitDir = new DirectoryInfo(current + ".git");
                if (gitDir.Exists)
                    return gitDir;
                current = current.Parent;
            }
            return null;
        }

        /// <summary>
        /// Wait for Enter key if in DEBUG mode
        /// </summary>
        /// <param name="exit_code"></param>
        static public void Exit(int exit_code)
        {
#if DEBUG
            Console.WriteLine("\n\nrunning in DEBUG mode, press any key to exit.");
            Console.In.ReadLine();
#endif
            Environment.Exit(exit_code);
        }

    }

}
<|MERGE_RESOLUTION|>--- conflicted
+++ resolved
@@ -1,272 +1,264 @@
-﻿/*
- * Copyright (C) 2006, Robin Rosenberg <robin.rosenberg@dewire.com>
- * Copyright (C) 2008, Shawn O. Pearce <spearce@spearce.org>
- * Copyright (C) 2009, Henon <meinrad.recheis@gmail.com>
- *
- * All rights reserved.
- *
- * Redistribution and use in source and binary forms, with or
- * without modification, are permitted provided that the following
- * conditions are met:
- *
- * - Redistributions of source code must retain the above copyright
- *   notice, this list of conditions and the following disclaimer.
- *
- * - Redistributions in binary form must reproduce the above
- *   copyright notice, this list of conditions and the following
- *   disclaimer in the documentation and/or other materials provided
- *   with the distribution.
- *
- * - Neither the name of the Git Development Community nor the
- *   names of its contributors may be used to endorse or promote
- *   products derived from this software without specific prior
- *   written permission.
- *
- * THIS SOFTWARE IS PROVIDED BY THE COPYRIGHT HOLDERS AND
- * CONTRIBUTORS "AS IS" AND ANY EXPRESS OR IMPLIED WARRANTIES,
- * INCLUDING, BUT NOT LIMITED TO, THE IMPLIED WARRANTIES
- * OF MERCHANTABILITY AND FITNESS FOR A PARTICULAR PURPOSE
- * ARE DISCLAIMED. IN NO EVENT SHALL THE COPYRIGHT OWNER OR
- * CONTRIBUTORS BE LIABLE FOR ANY DIRECT, INDIRECT, INCIDENTAL,
- * SPECIAL, EXEMPLARY, OR CONSEQUENTIAL DAMAGES (INCLUDING, BUT
- * NOT LIMITED TO, PROCUREMENT OF SUBSTITUTE GOODS OR SERVICES;
- * LOSS OF USE, DATA, OR PROFITS; OR BUSINESS INTERRUPTION) HOWEVER
- * CAUSED AND ON ANY THEORY OF LIABILITY, WHETHER IN CONTRACT,
- * STRICT LIABILITY, OR TORT (INCLUDING NEGLIGENCE OR OTHERWISE)
- * ARISING IN ANY WAY OUT OF THE USE OF THIS SOFTWARE, EVEN IF
- * ADVISED OF THE POSSIBILITY OF SUCH DAMAGE.
- */
-
-
-using System;
-using System.Collections.Generic;
-using System.Linq;
-using System.Text;
-using System.IO;
-using GitSharp.Exceptions;
-using NDesk.Options;
-
-// [henon] ported from org.spearce.jgit.pgm\src\org\spearce\jgit\pgm
-namespace GitSharp.CLI
-{
-    /** Command line entry point. */
-    public class Program
-    {
-        private static CmdParserOptionSet options;
-
-        //@Option(name = "--show-stack-trace", usage = "display the Java stack trace on exceptions")
-        private static bool showStackTrace;
-
-        //@Option(name = "--git-dir", metaVar = "GIT_DIR", usage = "set the git repository to operate on")
-        private static DirectoryInfo gitdir;
-
-#if missing_reference
-        @Argument(index = 0, metaVar = "command", required = true, handler = SubcommandHandler.class)
-        private static string subcommand;
-#endif
-
-        //@Argument(index = 1, metaVar = "ARG")
-        private static List<String> arguments = new List<String>();
-
-        /**
-	     * Execute the command line.
-	     * 
-	     * @param argv
-	     *            arguments.
-	     */
-        public static void Main(string[] args)
-        {
-            options = new CmdParserOptionSet()
-            {
-                { "complete", "display the complete commands", v => ShowComplete() },    
-                { "git-dir", "set the git repository to operate on", v => gitdir=new DirectoryInfo(v) },    
-                { "help|h", "display this help text", v => ShowHelp() },
-                { "incomplete", "display the incomplete commands", v => ShowIncomplete() },
-                { "show-stack-trace", "display the C# stack trace on exceptions", v => showStackTrace=true }
-            };
-            try
-            {
-#if ported
-                //AwtAuthenticator.install();
-                //HttpSupport.configureHttpProxy();
-#endif
-                execute(args);
-            }
-            catch (Die err)
-            {
-                Console.Error.WriteLine("fatal: " + err.Message);
-                if (showStackTrace)
-                    err.printStackTrace();
-                Exit(128);
-            }
-            catch (Exception err)
-            {
-                if (!showStackTrace && err.InnerException != null
-                        && err is TransportException)
-                    Console.Error.WriteLine("fatal: " + err.InnerException.Message);
-
-                if (err.GetType().Name.StartsWith("GitSharp.Exceptions."))
-                {
-                    Console.Error.WriteLine("fatal: " + err.Message);
-                    if (showStackTrace)
-                        err.printStackTrace();
-                    Exit(128);
-                }
-                err.printStackTrace();
-                Exit(1);
-            }
-
-        }
-
-        private static void execute(string[] argv)
-        {
-<<<<<<< HEAD
-            
-=======
->>>>>>> 0de6f5a6
-            if (argv.Count() == 0)
-            {
-                ShowHelp();
-            }
-            else if (!argv[0].StartsWith("--") && !argv[0].StartsWith("-"))
-            {
-
-                CommandCatalog catalog = new CommandCatalog();
-                CommandRef subcommand = catalog.Get(argv[0]);
-                if (subcommand != null)
-                {
-                    TextBuiltin cmd = subcommand.create();
-                    if (cmd.RequiresRepository())
-                    {
-                        if (gitdir == null)
-                            gitdir = findGitDir();
-                        if (gitdir == null || !gitdir.IsDirectory())
-                        {
-                            Console.Error.WriteLine("error: can't find git directory");
-                            Exit(1);
-                        }
-                        cmd.Init(new Repository(gitdir), gitdir.FullName);
-                    }
-                    else
-                    {
-<<<<<<< HEAD
-                        cmd.Init(null, "");
-=======
-                        cmd.Init(null, null);
->>>>>>> 0de6f5a6
-                    }
-                    try
-                    {
-                        List<String> args = argv.ToList();
-                        args.RemoveAt(0);
-                        cmd.Execute(args.ToArray());
-                    }
-                    finally
-                    {
-                        if (Console.Out != null)
-                            Console.Out.Flush();
-                    }
-                }
-                else
-                {
-                    ShowHelp();
-                }
-            }
-            else
-            {
-                try
-                {
-                    arguments = options.Parse(argv);
-                }
-                catch (OptionException err)
-                {
-                    if (arguments.Count > 0)
-                    {
-                        Console.Error.WriteLine("fatal: " + err.Message);
-                        Exit(1);
-                    }
-                }
-            }
-            Exit(0);
-        }
-
-        private static void ShowHelp()
-        {
-            Console.Write("usage: git ");
-            Console.Write(string.Join(" ", options.Select(o => "[-" + string.Join("|--", o.Names) + "]").ToArray()));
-            Console.WriteLine("\nCOMMAND [ARGS]\n\nThe most commonly used git commands are:\n");
-            Console.WriteLine();
-            options.WriteOptionDescriptions(Console.Error);
-            Console.WriteLine();
-
-            CommandCatalog catalog = new CommandCatalog();
-            foreach (CommandRef c in catalog.Common())
-            {
-                Console.Write("      ");
-                Console.Write(c.getName());
-                for (int i = c.getName().Length + 8; i < 31; i++)
-                    Console.Write(" ");
-                Console.Write(c.getUsage());
-                Console.WriteLine();
-            }
-            Console.Error.WriteLine();
-            Console.Error.Write(@"See 'git help COMMAND' for more information on a specific command.");
-        }
-
-        private static void ShowIncomplete()
-        {
-            CommandCatalog catalog = new CommandCatalog();
-            foreach (CommandRef c in catalog.Incomplete())
-            {
-                Console.Write("      ");
-                Console.Write(c.getName());
-                for (int i = c.getName().Length + 8; i < 31; i++)
-                    Console.Write(" ");
-                Console.Write(c.getUsage());
-                Console.WriteLine();
-            }
-        }
-
-        private static void ShowComplete()
-        {
-            CommandCatalog catalog = new CommandCatalog();
-            foreach (CommandRef c in catalog.Complete())
-            {
-                Console.Write("      ");
-                Console.Write(c.getName());
-                for (int i = c.getName().Length + 8; i < 31; i++)
-                    Console.Write(" ");
-                Console.Write(c.getUsage());
-                Console.WriteLine();
-            }
-        }
-
-        private static DirectoryInfo findGitDir()
-        {
-            DirectoryInfo current = new DirectoryInfo(".");
-            while (current != null)
-            {
-                DirectoryInfo gitDir = new DirectoryInfo(current + ".git");
-                if (gitDir.Exists)
-                    return gitDir;
-                current = current.Parent;
-            }
-            return null;
-        }
-
-        /// <summary>
-        /// Wait for Enter key if in DEBUG mode
-        /// </summary>
-        /// <param name="exit_code"></param>
-        static public void Exit(int exit_code)
-        {
-#if DEBUG
-            Console.WriteLine("\n\nrunning in DEBUG mode, press any key to exit.");
-            Console.In.ReadLine();
-#endif
-            Environment.Exit(exit_code);
-        }
-
-    }
-
-}
+﻿/*
+ * Copyright (C) 2006, Robin Rosenberg <robin.rosenberg@dewire.com>
+ * Copyright (C) 2008, Shawn O. Pearce <spearce@spearce.org>
+ * Copyright (C) 2009, Henon <meinrad.recheis@gmail.com>
+ *
+ * All rights reserved.
+ *
+ * Redistribution and use in source and binary forms, with or
+ * without modification, are permitted provided that the following
+ * conditions are met:
+ *
+ * - Redistributions of source code must retain the above copyright
+ *   notice, this list of conditions and the following disclaimer.
+ *
+ * - Redistributions in binary form must reproduce the above
+ *   copyright notice, this list of conditions and the following
+ *   disclaimer in the documentation and/or other materials provided
+ *   with the distribution.
+ *
+ * - Neither the name of the Git Development Community nor the
+ *   names of its contributors may be used to endorse or promote
+ *   products derived from this software without specific prior
+ *   written permission.
+ *
+ * THIS SOFTWARE IS PROVIDED BY THE COPYRIGHT HOLDERS AND
+ * CONTRIBUTORS "AS IS" AND ANY EXPRESS OR IMPLIED WARRANTIES,
+ * INCLUDING, BUT NOT LIMITED TO, THE IMPLIED WARRANTIES
+ * OF MERCHANTABILITY AND FITNESS FOR A PARTICULAR PURPOSE
+ * ARE DISCLAIMED. IN NO EVENT SHALL THE COPYRIGHT OWNER OR
+ * CONTRIBUTORS BE LIABLE FOR ANY DIRECT, INDIRECT, INCIDENTAL,
+ * SPECIAL, EXEMPLARY, OR CONSEQUENTIAL DAMAGES (INCLUDING, BUT
+ * NOT LIMITED TO, PROCUREMENT OF SUBSTITUTE GOODS OR SERVICES;
+ * LOSS OF USE, DATA, OR PROFITS; OR BUSINESS INTERRUPTION) HOWEVER
+ * CAUSED AND ON ANY THEORY OF LIABILITY, WHETHER IN CONTRACT,
+ * STRICT LIABILITY, OR TORT (INCLUDING NEGLIGENCE OR OTHERWISE)
+ * ARISING IN ANY WAY OUT OF THE USE OF THIS SOFTWARE, EVEN IF
+ * ADVISED OF THE POSSIBILITY OF SUCH DAMAGE.
+ */
+
+
+using System;
+using System.Collections.Generic;
+using System.Linq;
+using System.Text;
+using System.IO;
+using GitSharp.Exceptions;
+using NDesk.Options;
+
+// [henon] ported from org.spearce.jgit.pgm\src\org\spearce\jgit\pgm
+namespace GitSharp.CLI
+{
+    /** Command line entry point. */
+    public class Program
+    {
+        private static CmdParserOptionSet options;
+
+        //@Option(name = "--show-stack-trace", usage = "display the Java stack trace on exceptions")
+        private static bool showStackTrace;
+
+        //@Option(name = "--git-dir", metaVar = "GIT_DIR", usage = "set the git repository to operate on")
+        private static DirectoryInfo gitdir;
+
+#if missing_reference
+        @Argument(index = 0, metaVar = "command", required = true, handler = SubcommandHandler.class)
+        private static string subcommand;
+#endif
+
+        //@Argument(index = 1, metaVar = "ARG")
+        private static List<String> arguments = new List<String>();
+
+        /**
+	     * Execute the command line.
+	     * 
+	     * @param argv
+	     *            arguments.
+	     */
+        public static void Main(string[] args)
+        {
+            options = new CmdParserOptionSet()
+            {
+                { "complete", "display the complete commands", v => ShowComplete() },    
+                { "git-dir", "set the git repository to operate on", v => gitdir=new DirectoryInfo(v) },    
+                { "help|h", "display this help text", v => ShowHelp() },
+                { "incomplete", "display the incomplete commands", v => ShowIncomplete() },
+                { "show-stack-trace", "display the C# stack trace on exceptions", v => showStackTrace=true }
+            };
+            try
+            {
+#if ported
+                //AwtAuthenticator.install();
+                //HttpSupport.configureHttpProxy();
+#endif
+                execute(args);
+            }
+            catch (Die err)
+            {
+                Console.Error.WriteLine("fatal: " + err.Message);
+                if (showStackTrace)
+                    err.printStackTrace();
+                Exit(128);
+            }
+            catch (Exception err)
+            {
+                if (!showStackTrace && err.InnerException != null
+                        && err is TransportException)
+                    Console.Error.WriteLine("fatal: " + err.InnerException.Message);
+
+                if (err.GetType().Name.StartsWith("GitSharp.Exceptions."))
+                {
+                    Console.Error.WriteLine("fatal: " + err.Message);
+                    if (showStackTrace)
+                        err.printStackTrace();
+                    Exit(128);
+                }
+                err.printStackTrace();
+                Exit(1);
+            }
+
+        }
+
+        private static void execute(string[] argv)
+        {
+            if (argv.Count() == 0)
+            {
+                ShowHelp();
+            }
+            else if (!argv[0].StartsWith("--") && !argv[0].StartsWith("-"))
+            {
+
+                CommandCatalog catalog = new CommandCatalog();
+                CommandRef subcommand = catalog.Get(argv[0]);
+                if (subcommand != null)
+                {
+                    TextBuiltin cmd = subcommand.create();
+                    if (cmd.RequiresRepository())
+                    {
+                        if (gitdir == null)
+                            gitdir = findGitDir();
+                        if (gitdir == null || !gitdir.IsDirectory())
+                        {
+                            Console.Error.WriteLine("error: can't find git directory");
+                            Exit(1);
+                        }
+                        cmd.Init(new Repository(gitdir), gitdir.FullName);
+                    }
+                    else
+                    {
+                        cmd.Init(null, null);
+                    }
+                    try
+                    {
+                        List<String> args = argv.ToList();
+                        args.RemoveAt(0);
+                        cmd.Execute(args.ToArray());
+                    }
+                    finally
+                    {
+                        if (Console.Out != null)
+                            Console.Out.Flush();
+                    }
+                }
+                else
+                {
+                    ShowHelp();
+                }
+            }
+            else
+            {
+                try
+                {
+                    arguments = options.Parse(argv);
+                }
+                catch (OptionException err)
+                {
+                    if (arguments.Count > 0)
+                    {
+                        Console.Error.WriteLine("fatal: " + err.Message);
+                        Exit(1);
+                    }
+                }
+            }
+            Exit(0);
+        }
+
+        private static void ShowHelp()
+        {
+            Console.Write("usage: git ");
+            Console.Write(string.Join(" ", options.Select(o => "[-" + string.Join("|--", o.Names) + "]").ToArray()));
+            Console.WriteLine("\nCOMMAND [ARGS]\n\nThe most commonly used git commands are:\n");
+            Console.WriteLine();
+            options.WriteOptionDescriptions(Console.Error);
+            Console.WriteLine();
+
+            CommandCatalog catalog = new CommandCatalog();
+            foreach (CommandRef c in catalog.Common())
+            {
+                Console.Write("      ");
+                Console.Write(c.getName());
+                for (int i = c.getName().Length + 8; i < 31; i++)
+                    Console.Write(" ");
+                Console.Write(c.getUsage());
+                Console.WriteLine();
+            }
+            Console.Error.WriteLine();
+            Console.Error.Write(@"See 'git help COMMAND' for more information on a specific command.");
+        }
+
+        private static void ShowIncomplete()
+        {
+            CommandCatalog catalog = new CommandCatalog();
+            foreach (CommandRef c in catalog.Incomplete())
+            {
+                Console.Write("      ");
+                Console.Write(c.getName());
+                for (int i = c.getName().Length + 8; i < 31; i++)
+                    Console.Write(" ");
+                Console.Write(c.getUsage());
+                Console.WriteLine();
+            }
+        }
+
+        private static void ShowComplete()
+        {
+            CommandCatalog catalog = new CommandCatalog();
+            foreach (CommandRef c in catalog.Complete())
+            {
+                Console.Write("      ");
+                Console.Write(c.getName());
+                for (int i = c.getName().Length + 8; i < 31; i++)
+                    Console.Write(" ");
+                Console.Write(c.getUsage());
+                Console.WriteLine();
+            }
+        }
+
+        private static DirectoryInfo findGitDir()
+        {
+            DirectoryInfo current = new DirectoryInfo(".");
+            while (current != null)
+            {
+                DirectoryInfo gitDir = new DirectoryInfo(current + ".git");
+                if (gitDir.Exists)
+                    return gitDir;
+                current = current.Parent;
+            }
+            return null;
+        }
+
+        /// <summary>
+        /// Wait for Enter key if in DEBUG mode
+        /// </summary>
+        /// <param name="exit_code"></param>
+        static public void Exit(int exit_code)
+        {
+#if DEBUG
+            Console.WriteLine("\n\nrunning in DEBUG mode, press any key to exit.");
+            Console.In.ReadLine();
+#endif
+            Environment.Exit(exit_code);
+        }
+
+    }
+
+}