/*
 * Copyright (C) 2008, Robin Rosenberg <robin.rosenberg@dewire.com>
 * Copyright (C) 2008, Shawn O. Pearce <spearce@spearce.org>
 * Copyright (C) 2008, Marek Zawirski <marek.zawirski@gmail.com>
 *
 * All rights reserved.
 *
 * Redistribution and use in source and binary forms, with or
 * without modification, are permitted provided that the following
 * conditions are met:
 *
 * - Redistributions of source code must retain the above copyright
 *   notice, this list of conditions and the following disclaimer.
 *
 * - Redistributions in binary form must reproduce the above
 *   copyright notice, this list of conditions and the following
 *   disclaimer in the documentation and/or other materials provided
 *   with the distribution.
 *
 * - Neither the name of the Git Development Community nor the
 *   names of its contributors may be used to endorse or promote
 *   products derived from this software without specific prior
 *   written permission.
 *
 * THIS SOFTWARE IS PROVIDED BY THE COPYRIGHT HOLDERS AND
 * CONTRIBUTORS "AS IS" AND ANY EXPRESS OR IMPLIED WARRANTIES,
 * INCLUDING, BUT NOT LIMITED TO, THE IMPLIED WARRANTIES
 * OF MERCHANTABILITY AND FITNESS FOR A PARTICULAR PURPOSE
 * ARE DISCLAIMED. IN NO EVENT SHALL THE COPYRIGHT OWNER OR
 * CONTRIBUTORS BE LIABLE FOR ANY DIRECT, INDIRECT, INCIDENTAL,
 * SPECIAL, EXEMPLARY, OR CONSEQUENTIAL DAMAGES (INCLUDING, BUT
 * NOT LIMITED TO, PROCUREMENT OF SUBSTITUTE GOODS OR SERVICES;
 * LOSS OF USE, DATA, OR PROFITS; OR BUSINESS INTERRUPTION) HOWEVER
 * CAUSED AND ON ANY THEORY OF LIABILITY, WHETHER IN CONTRACT,
 * STRICT LIABILITY, OR TORT (INCLUDING NEGLIGENCE OR OTHERWISE)
 * ARISING IN ANY WAY OUT OF THE USE OF THIS SOFTWARE, EVEN IF
 * ADVISED OF THE POSSIBILITY OF SUCH DAMAGE.
 */

using System;
using System.IO;
using System.Net.Sockets;
using System.Text;
using System.Text.RegularExpressions;
using GitSharp.Core.Exceptions;
using GitSharp.Core.Util;
using Tamir.SharpSsh.jsch;

namespace GitSharp.Core.Transport
{
	public class TransportGitSsh : SshTransport, IPackTransport, IDisposable
	{
		public static bool canHandle(URIish uri)
		{
			if (!uri.IsRemote)
			{
				return false;
			}

			string scheme = uri.Scheme;

			if ("ssh".Equals(scheme))
			{
				return true;
			}

			if ("ssh+git".Equals(scheme))
			{
				return true;
			}

			if ("git+ssh".Equals(scheme))
			{
				return true;
			}

			if (scheme == null && uri.Host != null && uri.Path != null)
			{
				return true;
			}

			return false;
		}

		private Stream _errStream;

		public TransportGitSsh(Repository local, URIish uri)
			: base(local, uri)
		{
		}

		public override IFetchConnection openFetch()
		{
			return new SshFetchConnection(this);
		}

		public override IPushConnection openPush()
		{
			return new SshPushConnection(this);
		}

		private static void SqMinimal(StringBuilder cmd, string val)
		{
			if (Regex.Matches(val, "^[a-zA-Z0-9._/-]*$").Count > 0)
			{
				cmd.Append(val);
			}
			else
			{
				Sq(cmd, val);
			}
		}

		private static void SqAlways(StringBuilder cmd, string val)
		{
			Sq(cmd, val);
		}

		private static void Sq(StringBuilder cmd, string val)
		{
			if (val.Length > 0)
			{
				cmd.Append(QuotedString.BOURNE.quote(val));
			}
		}

		private ChannelExec Exec(string exe)
		{
			InitSession();

			try
			{
				var channel = (ChannelExec)Sock.openChannel("exec");
				string path = Uri.Path;
				if (Uri.Scheme != null && Uri.Path.StartsWith("/~"))
				{
					path = (Uri.Path.Substring(1));
				}

				var cmd = new StringBuilder();
				int gitspace = exe.IndexOf("git ");
				if (gitspace >= 0)
				{
					SqMinimal(cmd, exe.Slice(0, gitspace + 3));
					cmd.Append(' ');
					SqMinimal(cmd, exe.Substring(gitspace + 4));
				}
				else
				{
					SqMinimal(cmd, exe);
				}

				cmd.Append(' ');
				SqAlways(cmd, path);
				channel.setCommand(cmd.ToString());
				_errStream = CreateErrorStream();
				channel.setErrStream(_errStream);
				channel.connect();
				return channel;
			}
			catch (JSchException e)
			{
				throw new TransportException(Uri, e.Message, e);
			}
		}

		private static Stream CreateErrorStream()
		{
			return new GitSshErrorStream();
		}

		public NoRemoteRepositoryException cleanNotFound(NoRemoteRepositoryException nf)
		{
			string why = _errStream.ToString();
			if (string.IsNullOrEmpty(why))
			{
				return nf;
			}

			string path = Uri.Path;
			if (Uri.Scheme != null && Uri.Path.StartsWith("/~"))
			{
				path = Uri.Path.Substring(1);
			}

			var pfx = new StringBuilder();
			pfx.Append("fatal: ");
			SqAlways(pfx, path);
			pfx.Append(":");
			if (why.StartsWith(pfx.ToString()))
			{
				why = why.Substring(pfx.Length);
			}

			return new NoRemoteRepositoryException(Uri, why);
		}

		#region Nested Types

		private class GitSshErrorStream : MemoryStream
		{
			private readonly StringBuilder _all = new StringBuilder();

			public override void Write(byte[] buffer, int offset, int count)
			{
				for (int i = offset; i < count + offset; i++)
				{
					if (buffer[i] == '\n')
					{
						string line = Constants.CHARSET.GetString(ToArray());
						_all.AppendLine(line);
						SetLength(0);
						Write(buffer, offset + (i - offset), count - (i - offset));
						return;
					}
					WriteByte(buffer[i]);
				}
				base.Write(buffer, offset, count);
			}

			public override string ToString()
			{
				return _all + "\n" + Constants.CHARSET.GetString(ToArray());
			}
		}

		private class SshFetchConnection : BasePackFetchConnection
		{
			private ChannelExec _channel;

			public SshFetchConnection(TransportGitSsh instance)
				: base(instance)
			{
				try
				{
					_channel = instance.Exec(instance.OptionUploadPack);

					if (_channel.isConnected())
						init(_channel.getOutputStream());
					else
						throw new TransportException(uri, instance._errStream.ToString());
				}
				catch (TransportException)
				{
					Close();
					throw;
				}
				catch (SocketException err)
				{
					Close();
					throw new TransportException(uri, "remote hung up unexpectedly", err);
				}

				try
				{
					readAdvertisedRefs();
				}
				catch (NoRemoteRepositoryException notFound)
				{
					throw instance.cleanNotFound(notFound);
				}
			}

			public override void Close()
			{
				base.Close();

				if (_channel == null) return;

				try
				{
					if (_channel.isConnected())
					{
						_channel.disconnect();
					}
				}
				finally
				{
					_channel = null;
				}
			}
		}

		private class SshPushConnection : BasePackPushConnection
		{
			private ChannelExec _channel;

			public SshPushConnection(TransportGitSsh instance)
				: base(instance)
			{
				try
				{
					_channel = instance.Exec(instance.OptionReceivePack);

					if (_channel.isConnected())
					{
						init(_channel.getOutputStream());
					}
					else
					{
						throw new TransportException(uri, instance._errStream.ToString());
					}
				}
				catch (TransportException)
				{
					Close();
					throw;
				}
				catch (SocketException err)
				{
					Close();
					throw new TransportException(uri, "remote hung up unexpectedly", err);
				}

				try
				{
					readAdvertisedRefs();
				}
				catch (NoRemoteRepositoryException notFound)
				{
					throw instance.cleanNotFound(notFound);
				}
			}

			public override void Close()
			{
				base.Close();

				if (_channel != null)
				{
					try
					{
						if (_channel.isConnected())
						{
							_channel.disconnect();
						}
					}
					finally
					{
						_channel = null;
					}
				}
			}
		}

		#endregion
<<<<<<< HEAD
		
		public override void Dispose ()
		{
			_errStream.Dispose();
			base.Dispose();
		}
		
=======
>>>>>>> adc2c8a8
	}
}<|MERGE_RESOLUTION|>--- conflicted
+++ resolved
@@ -44,315 +44,311 @@
 using System.Text.RegularExpressions;
 using GitSharp.Core.Exceptions;
 using GitSharp.Core.Util;
-using Tamir.SharpSsh.jsch;
-
-namespace GitSharp.Core.Transport
-{
-	public class TransportGitSsh : SshTransport, IPackTransport, IDisposable
-	{
-		public static bool canHandle(URIish uri)
-		{
-			if (!uri.IsRemote)
-			{
-				return false;
-			}
-
-			string scheme = uri.Scheme;
-
-			if ("ssh".Equals(scheme))
-			{
-				return true;
-			}
-
-			if ("ssh+git".Equals(scheme))
-			{
-				return true;
-			}
-
-			if ("git+ssh".Equals(scheme))
-			{
-				return true;
-			}
-
-			if (scheme == null && uri.Host != null && uri.Path != null)
-			{
-				return true;
-			}
-
-			return false;
-		}
-
-		private Stream _errStream;
-
-		public TransportGitSsh(Repository local, URIish uri)
-			: base(local, uri)
-		{
-		}
-
-		public override IFetchConnection openFetch()
-		{
-			return new SshFetchConnection(this);
-		}
-
-		public override IPushConnection openPush()
-		{
-			return new SshPushConnection(this);
-		}
-
-		private static void SqMinimal(StringBuilder cmd, string val)
-		{
-			if (Regex.Matches(val, "^[a-zA-Z0-9._/-]*$").Count > 0)
-			{
-				cmd.Append(val);
-			}
-			else
-			{
-				Sq(cmd, val);
-			}
-		}
-
-		private static void SqAlways(StringBuilder cmd, string val)
-		{
-			Sq(cmd, val);
-		}
-
-		private static void Sq(StringBuilder cmd, string val)
-		{
-			if (val.Length > 0)
-			{
-				cmd.Append(QuotedString.BOURNE.quote(val));
-			}
-		}
-
-		private ChannelExec Exec(string exe)
-		{
-			InitSession();
-
-			try
-			{
-				var channel = (ChannelExec)Sock.openChannel("exec");
-				string path = Uri.Path;
-				if (Uri.Scheme != null && Uri.Path.StartsWith("/~"))
-				{
-					path = (Uri.Path.Substring(1));
-				}
-
-				var cmd = new StringBuilder();
-				int gitspace = exe.IndexOf("git ");
-				if (gitspace >= 0)
-				{
-					SqMinimal(cmd, exe.Slice(0, gitspace + 3));
-					cmd.Append(' ');
-					SqMinimal(cmd, exe.Substring(gitspace + 4));
-				}
-				else
-				{
-					SqMinimal(cmd, exe);
-				}
-
-				cmd.Append(' ');
-				SqAlways(cmd, path);
-				channel.setCommand(cmd.ToString());
-				_errStream = CreateErrorStream();
-				channel.setErrStream(_errStream);
-				channel.connect();
-				return channel;
-			}
-			catch (JSchException e)
-			{
-				throw new TransportException(Uri, e.Message, e);
-			}
-		}
-
-		private static Stream CreateErrorStream()
-		{
-			return new GitSshErrorStream();
-		}
-
-		public NoRemoteRepositoryException cleanNotFound(NoRemoteRepositoryException nf)
-		{
-			string why = _errStream.ToString();
-			if (string.IsNullOrEmpty(why))
-			{
-				return nf;
-			}
-
-			string path = Uri.Path;
-			if (Uri.Scheme != null && Uri.Path.StartsWith("/~"))
-			{
-				path = Uri.Path.Substring(1);
-			}
-
-			var pfx = new StringBuilder();
-			pfx.Append("fatal: ");
-			SqAlways(pfx, path);
-			pfx.Append(":");
-			if (why.StartsWith(pfx.ToString()))
-			{
-				why = why.Substring(pfx.Length);
-			}
-
-			return new NoRemoteRepositoryException(Uri, why);
-		}
-
-		#region Nested Types
-
-		private class GitSshErrorStream : MemoryStream
-		{
-			private readonly StringBuilder _all = new StringBuilder();
-
-			public override void Write(byte[] buffer, int offset, int count)
-			{
-				for (int i = offset; i < count + offset; i++)
-				{
-					if (buffer[i] == '\n')
-					{
-						string line = Constants.CHARSET.GetString(ToArray());
-						_all.AppendLine(line);
-						SetLength(0);
-						Write(buffer, offset + (i - offset), count - (i - offset));
-						return;
-					}
-					WriteByte(buffer[i]);
-				}
-				base.Write(buffer, offset, count);
-			}
-
-			public override string ToString()
-			{
-				return _all + "\n" + Constants.CHARSET.GetString(ToArray());
-			}
-		}
-
-		private class SshFetchConnection : BasePackFetchConnection
-		{
-			private ChannelExec _channel;
-
-			public SshFetchConnection(TransportGitSsh instance)
-				: base(instance)
-			{
-				try
-				{
-					_channel = instance.Exec(instance.OptionUploadPack);
-
-					if (_channel.isConnected())
-						init(_channel.getOutputStream());
-					else
-						throw new TransportException(uri, instance._errStream.ToString());
-				}
-				catch (TransportException)
-				{
-					Close();
-					throw;
-				}
-				catch (SocketException err)
-				{
-					Close();
-					throw new TransportException(uri, "remote hung up unexpectedly", err);
-				}
-
-				try
-				{
-					readAdvertisedRefs();
-				}
-				catch (NoRemoteRepositoryException notFound)
-				{
-					throw instance.cleanNotFound(notFound);
-				}
-			}
-
-			public override void Close()
-			{
-				base.Close();
-
-				if (_channel == null) return;
-
-				try
-				{
-					if (_channel.isConnected())
-					{
-						_channel.disconnect();
-					}
-				}
-				finally
-				{
-					_channel = null;
-				}
-			}
-		}
-
-		private class SshPushConnection : BasePackPushConnection
-		{
-			private ChannelExec _channel;
-
-			public SshPushConnection(TransportGitSsh instance)
-				: base(instance)
-			{
-				try
-				{
-					_channel = instance.Exec(instance.OptionReceivePack);
-
-					if (_channel.isConnected())
-					{
-						init(_channel.getOutputStream());
-					}
-					else
-					{
-						throw new TransportException(uri, instance._errStream.ToString());
-					}
-				}
-				catch (TransportException)
-				{
-					Close();
-					throw;
-				}
-				catch (SocketException err)
-				{
-					Close();
-					throw new TransportException(uri, "remote hung up unexpectedly", err);
-				}
-
-				try
-				{
-					readAdvertisedRefs();
-				}
-				catch (NoRemoteRepositoryException notFound)
-				{
-					throw instance.cleanNotFound(notFound);
-				}
-			}
-
-			public override void Close()
-			{
-				base.Close();
-
-				if (_channel != null)
-				{
-					try
-					{
-						if (_channel.isConnected())
-						{
-							_channel.disconnect();
-						}
-					}
-					finally
-					{
-						_channel = null;
-					}
-				}
-			}
-		}
-
-		#endregion
-<<<<<<< HEAD
-		
-		public override void Dispose ()
-		{
-			_errStream.Dispose();
-			base.Dispose();
-		}
-		
-=======
->>>>>>> adc2c8a8
-	}
+using Tamir.SharpSsh.jsch;
+
+namespace GitSharp.Core.Transport
+{
+    public class TransportGitSsh : SshTransport, IPackTransport, IDisposable
+    {
+        public static bool canHandle(URIish uri)
+        {
+            if (!uri.IsRemote)
+            {
+                return false;
+            }
+
+            string scheme = uri.Scheme;
+
+            if ("ssh".Equals(scheme))
+            {
+                return true;
+            }
+
+            if ("ssh+git".Equals(scheme))
+            {
+                return true;
+            }
+
+            if ("git+ssh".Equals(scheme))
+            {
+                return true;
+            }
+
+            if (scheme == null && uri.Host != null && uri.Path != null)
+            {
+                return true;
+            }
+
+            return false;
+        }
+
+        private Stream _errStream;
+
+        public TransportGitSsh(Repository local, URIish uri)
+            : base(local, uri)
+        {
+        }
+
+        public override IFetchConnection openFetch()
+        {
+            return new SshFetchConnection(this);
+        }
+
+        public override IPushConnection openPush()
+        {
+            return new SshPushConnection(this);
+        }
+
+        private static void SqMinimal(StringBuilder cmd, string val)
+        {
+            if (Regex.Matches(val, "^[a-zA-Z0-9._/-]*$").Count > 0)
+            {
+                cmd.Append(val);
+            }
+            else
+            {
+                Sq(cmd, val);
+            }
+        }
+
+        private static void SqAlways(StringBuilder cmd, string val)
+        {
+            Sq(cmd, val);
+        }
+
+        private static void Sq(StringBuilder cmd, string val)
+        {
+            if (val.Length > 0)
+            {
+                cmd.Append(QuotedString.BOURNE.quote(val));
+            }
+        }
+
+        private ChannelExec Exec(string exe)
+        {
+            InitSession();
+
+            try
+            {
+                var channel = (ChannelExec)Sock.openChannel("exec");
+                string path = Uri.Path;
+                if (Uri.Scheme != null && Uri.Path.StartsWith("/~"))
+                {
+                    path = (Uri.Path.Substring(1));
+                }
+
+                var cmd = new StringBuilder();
+                int gitspace = exe.IndexOf("git ");
+                if (gitspace >= 0)
+                {
+                    SqMinimal(cmd, exe.Slice(0, gitspace + 3));
+                    cmd.Append(' ');
+                    SqMinimal(cmd, exe.Substring(gitspace + 4));
+                }
+                else
+                {
+                    SqMinimal(cmd, exe);
+                }
+
+                cmd.Append(' ');
+                SqAlways(cmd, path);
+                channel.setCommand(cmd.ToString());
+                _errStream = CreateErrorStream();
+                channel.setErrStream(_errStream);
+                channel.connect();
+                return channel;
+            }
+            catch (JSchException e)
+            {
+                throw new TransportException(Uri, e.Message, e);
+            }
+        }
+
+        private static Stream CreateErrorStream()
+        {
+            return new GitSshErrorStream();
+        }
+
+        public NoRemoteRepositoryException cleanNotFound(NoRemoteRepositoryException nf)
+        {
+            string why = _errStream.ToString();
+            if (string.IsNullOrEmpty(why))
+            {
+                return nf;
+            }
+
+            string path = Uri.Path;
+            if (Uri.Scheme != null && Uri.Path.StartsWith("/~"))
+            {
+                path = Uri.Path.Substring(1);
+            }
+
+            var pfx = new StringBuilder();
+            pfx.Append("fatal: ");
+            SqAlways(pfx, path);
+            pfx.Append(":");
+            if (why.StartsWith(pfx.ToString()))
+            {
+                why = why.Substring(pfx.Length);
+            }
+
+            return new NoRemoteRepositoryException(Uri, why);
+        }
+
+        #region Nested Types
+
+        private class GitSshErrorStream : MemoryStream
+        {
+            private readonly StringBuilder _all = new StringBuilder();
+
+            public override void Write(byte[] buffer, int offset, int count)
+            {
+                for (int i = offset; i < count + offset; i++)
+                {
+                    if (buffer[i] == '\n')
+                    {
+                        string line = Constants.CHARSET.GetString(ToArray());
+                        _all.AppendLine(line);
+                        SetLength(0);
+                        Write(buffer, offset + (i - offset), count - (i - offset));
+                        return;
+                    }
+                    WriteByte(buffer[i]);
+                }
+                base.Write(buffer, offset, count);
+            }
+
+            public override string ToString()
+            {
+                return _all + "\n" + Constants.CHARSET.GetString(ToArray());
+            }
+        }
+
+        private class SshFetchConnection : BasePackFetchConnection
+        {
+            private ChannelExec _channel;
+
+            public SshFetchConnection(TransportGitSsh instance)
+                : base(instance)
+            {
+                try
+                {
+                    _channel = instance.Exec(instance.OptionUploadPack);
+
+                    if (_channel.isConnected())
+                        init(_channel.getOutputStream());
+                    else
+                        throw new TransportException(uri, instance._errStream.ToString());
+                }
+                catch (TransportException)
+                {
+                    Close();
+                    throw;
+                }
+                catch (SocketException err)
+                {
+                    Close();
+                    throw new TransportException(uri, "remote hung up unexpectedly", err);
+                }
+
+                try
+                {
+                    readAdvertisedRefs();
+                }
+                catch (NoRemoteRepositoryException notFound)
+                {
+                    throw instance.cleanNotFound(notFound);
+                }
+            }
+
+            public override void Close()
+            {
+                base.Close();
+
+                if (_channel == null) return;
+
+                try
+                {
+                    if (_channel.isConnected())
+                    {
+                        _channel.disconnect();
+                    }
+                }
+                finally
+                {
+                    _channel = null;
+                }
+            }
+        }
+
+        private class SshPushConnection : BasePackPushConnection
+        {
+            private ChannelExec _channel;
+
+            public SshPushConnection(TransportGitSsh instance)
+                : base(instance)
+            {
+                try
+                {
+                    _channel = instance.Exec(instance.OptionReceivePack);
+
+                    if (_channel.isConnected())
+                    {
+                        init(_channel.getOutputStream());
+                    }
+                    else
+                    {
+                        throw new TransportException(uri, instance._errStream.ToString());
+                    }
+                }
+                catch (TransportException)
+                {
+                    Close();
+                    throw;
+                }
+                catch (SocketException err)
+                {
+                    Close();
+                    throw new TransportException(uri, "remote hung up unexpectedly", err);
+                }
+
+                try
+                {
+                    readAdvertisedRefs();
+                }
+                catch (NoRemoteRepositoryException notFound)
+                {
+                    throw instance.cleanNotFound(notFound);
+                }
+            }
+
+            public override void Close()
+            {
+                base.Close();
+
+                if (_channel != null)
+                {
+                    try
+                    {
+                        if (_channel.isConnected())
+                        {
+                            _channel.disconnect();
+                        }
+                    }
+                    finally
+                    {
+                        _channel = null;
+                    }
+                }
+            }
+        }
+
+        #endregion
+
+        public override void Dispose()
+        {
+            _errStream.Dispose();
+            base.Dispose();
+        }
+    }
 }